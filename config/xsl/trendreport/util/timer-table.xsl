<?xml version="1.0"?>
<xsl:stylesheet xmlns:xsl="http://www.w3.org/1999/XSL/Transform" version="1.0">
    <xsl:template name="timer-table">
        <xsl:param name="elements"/>
        <xsl:param name="summaryElement"/>
        <xsl:param name="tableRowHeader"/>
        <xsl:param name="valueName"/>
        <xsl:param name="mode"/>

        <xsl:variable name="valuesCount" select="count($elements[1]/trendValues/trendValue)"/>
        <xsl:variable name="showValues" select="$valuesCount &lt; 16"/>

        <xsl:variable name="format">
            <xsl:if test="$valueName = 'errors'">
                <xsl:text>#</xsl:text>
            </xsl:if>
            <xsl:if test="$valueName != 'errors'">
                <xsl:text>#,##0 ms</xsl:text>
            </xsl:if>
        </xsl:variable>

        <table class="c-tab-content table-autosort:0">
            <thead>
                <tr>
                    <th class="table-sortable:alphanumeric" rowspan="2">
<<<<<<< HEAD
                        <xsl:value-of select="$tableRowHeader"/>
                        <br/>
                        <input class="filter" placeholder="Enter filter substrings" title=""/>
                        <button class="clear-input" type="clear" title="Click to clear">&#x2715;</button>
=======
                        <span class="text"><xsl:value-of select="$tableRowHeader"/></span>
                        <input class="filter" placeholder="Enter filter substrings"/>
>>>>>>> 49bccc33
                    </th>

                    <!-- write the data for the first report as base column -->
                    <xsl:for-each select="$elements[1]/trendValues/trendValue">
                        <xsl:if test="position() = 1">
                            <th rowspan="2" class="cluetip">
                                <xsl:attribute name="data-rel">#ReportInfo-<xsl:value-of select="generate-id(.)"/></xsl:attribute>
                                <xsl:if test="$showValues">
                                    <xsl:attribute name="class">
										<xsl:text>table-sortable:numeric cluetip</xsl:text>
									</xsl:attribute>
                                    <xsl:choose>
                                        <xsl:when test="$mode = 'absolute'">
                                            <xsl:call-template name="table-headline-absolute-base"/>
                                        </xsl:when>
                                        <xsl:otherwise>
                                            <xsl:call-template name="table-headline-relative-base"/>
                                        </xsl:otherwise>
                                    </xsl:choose>
                                </xsl:if>
                            </th>
                        </xsl:if>
                    </xsl:for-each>

                    <th colspan="{$valuesCount - 1}">
                        <xsl:choose>
                            <xsl:when test="$mode = 'absolute'">
                                <xsl:call-template name="table-headline-absolute"/>
                            </xsl:when>
                            <xsl:otherwise>
                                <xsl:call-template name="table-headline-relative"/>
                            </xsl:otherwise>
                        </xsl:choose>
                    </th>
                </tr>

                <xsl:if test="count($elements) > 0">
                    <tr>
                        <xsl:for-each select="$elements[1]/trendValues/trendValue">
                            <!-- the first one has its own column as base -->
                            <xsl:if test="position() > 1">
                                <th class="cluetip">
                                    <xsl:attribute name="data-rel">#ReportInfo-<xsl:value-of select="generate-id(.)"/></xsl:attribute>
                                    <xsl:if test="$showValues">
                                        <xsl:attribute name="class">
											<xsl:text>table-sortable:numeric cluetip</xsl:text>
										</xsl:attribute>
                                        <xsl:value-of select="position()"/>
                                    </xsl:if>
                                </th>
                            </xsl:if>
                        </xsl:for-each>
                    </tr>
                </xsl:if>
            </thead>
            <xsl:variable name="count" select="count($elements)"/>
            <xsl:choose>
                <xsl:when test="$count > 0">
                    <tfoot>
                        <xsl:for-each select="$summaryElement">
                            <xsl:choose>
                                <xsl:when test="$mode = 'absolute'">
                                    <xsl:call-template name="timer-summary-row-abs">
                                        <xsl:with-param name="gid" select="generate-id(.)"/>
                                        <xsl:with-param name="valueName" select="$valueName"/>
                                        <xsl:with-param name="showValues" select="$showValues"/>
                                        <xsl:with-param name="format" select="$format"/>
                                        <xsl:with-param name="rows-in-table" select="$count"/>
                                    </xsl:call-template>
                                </xsl:when>
                                <xsl:otherwise>
                                    <xsl:call-template name="timer-summary-row-rel">
                                        <xsl:with-param name="gid" select="generate-id(.)"/>
                                        <xsl:with-param name="valueName" select="$valueName"/>
                                        <xsl:with-param name="showValues" select="$showValues"/>
                                        <xsl:with-param name="format" select="$format"/>
                                        <xsl:with-param name="rows-in-table" select="$count"/>
                                    </xsl:call-template>
                                </xsl:otherwise>
                            </xsl:choose>
                        </xsl:for-each>
                        <xsl:call-template name="filtered-footer-row"/>
                    </tfoot>
                    <tbody>
                        <xsl:for-each select="$elements">
                            <xsl:sort select="name" data-type="number"/>
                            <xsl:choose>
                                <xsl:when test="$mode = 'absolute'">
                                    <xsl:call-template name="timer-row-abs">
                                        <xsl:with-param name="gid" select="generate-id(.)"/>
                                        <xsl:with-param name="valueName" select="$valueName"/>
                                        <xsl:with-param name="showValues" select="$showValues"/>
                                        <xsl:with-param name="format" select="$format"/>
                                    </xsl:call-template>
                                </xsl:when>
                                <xsl:otherwise>
                                    <xsl:call-template name="timer-row-rel">
                                        <xsl:with-param name="gid" select="generate-id(.)"/>
                                        <xsl:with-param name="valueName" select="$valueName"/>
                                        <xsl:with-param name="showValues" select="$showValues"/>
                                        <xsl:with-param name="format" select="$format"/>
                                    </xsl:call-template>
                                </xsl:otherwise>
                            </xsl:choose>
                        </xsl:for-each>
                    </tbody>
                </xsl:when>
                <xsl:otherwise>
                    <tfoot>
                        <tr><td/><td/></tr>
                        <xsl:call-template name="filtered-footer-row"/>
                    </tfoot>
                    <tbody class="table-nosort">
                        <tr>
                            <td class="no-data" colspan="2">
                                No data available
                            </td>
                        </tr>
                    </tbody>
                </xsl:otherwise>
            </xsl:choose>
        </table>

    </xsl:template>

</xsl:stylesheet><|MERGE_RESOLUTION|>--- conflicted
+++ resolved
@@ -23,15 +23,10 @@
             <thead>
                 <tr>
                     <th class="table-sortable:alphanumeric" rowspan="2">
-<<<<<<< HEAD
                         <xsl:value-of select="$tableRowHeader"/>
                         <br/>
                         <input class="filter" placeholder="Enter filter substrings" title=""/>
                         <button class="clear-input" type="clear" title="Click to clear">&#x2715;</button>
-=======
-                        <span class="text"><xsl:value-of select="$tableRowHeader"/></span>
-                        <input class="filter" placeholder="Enter filter substrings"/>
->>>>>>> 49bccc33
                     </th>
 
                     <!-- write the data for the first report as base column -->
