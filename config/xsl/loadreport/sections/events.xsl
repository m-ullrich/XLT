<?xml version="1.0"?>
<xsl:stylesheet xmlns:xsl="http://www.w3.org/1999/XSL/Transform" version="1.0">

    <!-- Magic to group events by their name for counting them later on. -->
    <xsl:key name="eventsByName" match="events/event" use="name"/>

    <xsl:template name="events">
        <xsl:param name="rootNode"/>

        <div class="section" id="event-summary">
            <xsl:call-template name="headline-event-summary"/>

            <div class="content">
                <xsl:call-template name="description-event-summary"/>

                <div class="data">

                    <div class="charts">
                        <div class="chart">
                            <img src="charts/Events.webp" alt="Events"/>
                        </div>
                    </div>

                    <h3 id="event-overview">Overview</h3>
                    <table class="table-autosort:1 table-autosort-order:desc">
                        <thead>
                            <tr>
                                <th class="table-sortable:alphanumeric">Event</th>
                                <th class="table-sortable:numeric">Count</th>
                                <th class="table-sortable:numeric"><span title="This is the count of dropped event messages, e.g., too many different messages per event.">Dropped</span></th>
                                <th class="table-sortable:numeric">Percentage</th>
                            </tr>
                        </thead>
                        <xsl:choose>
                            <xsl:when test="count($rootNode/event) > 0">
                                <xsl:variable name="totalEventCount">
                                    <xsl:value-of select="sum($rootNode/event/totalCount)"/>
                                </xsl:variable>
                                <xsl:variable name="totalDroppedEventCount">
                                    <xsl:value-of select="sum($rootNode/event/droppedCount)"/>
                                </xsl:variable>

                                <xsl:variable name="eventRepresentativesWithDistinctNames" select="events/event[generate-id() = generate-id(key('eventsByName', name)[1])]" />
                                <xsl:variable name="countDistinctEventNames" select="count($eventRepresentativesWithDistinctNames)" />
                                <tfoot>
                                    <tr class="totals">
                                        <xsl:call-template name="create-totals-td">
                                            <xsl:with-param name="rows-in-table" select="$countDistinctEventNames" />
                                        </xsl:call-template>

                                        <td class="value number">
                                            <xsl:value-of select="format-number($totalEventCount, '#,##0')"/>
                                        </td>
                                        <td class="value number">
                                            <xsl:value-of select="format-number($totalDroppedEventCount, '#,##0')"/>
                                        </td>
                                        <td class="value number">
                                            <xsl:value-of select="format-number(1, '#0.0%')"/>
                                        </td>
                                    </tr>
                                </tfoot>
                                <tbody>
                                    <!-- Here the grouping magic continues ... -->
                                    <xsl:for-each select="$eventRepresentativesWithDistinctNames">
                                        <xsl:sort select="name"/>

                                        <xsl:variable name="eventCountByName">
                                            <xsl:value-of select="sum(key('eventsByName', name)/totalCount)"/>
                                        </xsl:variable>
                                        <xsl:variable name="eventDroppedCountByName">
                                            <xsl:value-of select="sum(key('eventsByName', name)/droppedCount)"/>
                                        </xsl:variable>

                                        <tr>
                                            <td class="value text forcewordbreak">
                                                <xsl:value-of select="name"/>
                                            </td>
                                            <td class="value number count">
                                                <xsl:value-of select="format-number($eventCountByName, '#,##0')"/>
                                            </td>
                                            <td class="value number count">
                                                <xsl:value-of select="format-number($eventDroppedCountByName, '#,##0')"/>
                                            </td>
                                            <td class="value number count">
                                                <xsl:value-of select="format-number($eventCountByName div $totalEventCount, '#0.0%')"/>
                                            </td>
                                        </tr>
                                    </xsl:for-each>
                                </tbody>
                            </xsl:when>
                            <xsl:otherwise>
                                <tfoot>
                                    <tr>
                                        <td></td>
                                        <td></td>
                                        <td></td>
                                        <td></td>
                                    </tr>
                                </tfoot>
                                <tbody>
                                    <tr>
<<<<<<< HEAD
                                        <td class="value text" colspan="4">There are no values to show in this table.</td>
=======
                                        <td class="no-data" colspan="3">No data available</td>
>>>>>>> bdc92943
                                    </tr>
                                </tbody>
                            </xsl:otherwise>
                        </xsl:choose>
                    </table>

                    <h3 id="event-details">Details</h3>
                    <table>
                        <thead>
                            <tr>
                                <th rowspan="2">Test Case</th>
                                <th rowspan="2">Event</th>
                                <th rowspan="2">Total</th>
                                <th rowspan="2">Dropped</th>
                                <th colspan="2">Event Information</th>
                            </tr>
                            <tr>
                                <th>Count</th>
                                <th>Message</th>
                            </tr>
                        </thead>
                        <tfoot>
                            <tr>
                                <td></td>
                                <td></td>
                                <td></td>
                                <td></td>
                                <td></td>
                                <td></td>
                            </tr>
                        </tfoot>
                        <tbody>
                            <xsl:choose>
                                <xsl:when test="count($rootNode/event) > 0">
                                    <xsl:for-each select="$rootNode/event">
                                        <xsl:sort select="totalCount" order="descending" data-type="number"/>

                                        <xsl:variable name="messageCount" select="count(messages/message)"/>

                                        <xsl:for-each select="messages/message">
                                            <xsl:sort select="count" order="descending" data-type="number"/>

                                            <tr>
                                                <xsl:choose>
                                                    <xsl:when test="position() = 1">
                                                        <td class="value text">
                                                            <xsl:attribute name="rowspan">
                                                                <xsl:value-of select="$messageCount"/>
                                                            </xsl:attribute>
                                                            <xsl:value-of select="../../testCaseName"/>
                                                        </td>
                                                        <td class="value text">
                                                            <xsl:attribute name="rowspan">
                                                                <xsl:value-of select="$messageCount"/>
                                                            </xsl:attribute>
                                                            <xsl:value-of select="../../name"/>
                                                        </td>
                                                        <td class="value number">
                                                            <xsl:attribute name="rowspan">
                                                                <xsl:value-of select="$messageCount"/>
                                                            </xsl:attribute>
                                                            <xsl:value-of select="format-number(../../totalCount, '#,##0')"/>
                                                        </td>
                                                        <td class="value number">
                                                            <xsl:attribute name="rowspan">
                                                                <xsl:value-of select="$messageCount"/>
                                                            </xsl:attribute>
                                                            <xsl:value-of select="format-number(../../droppedCount, '#,##0')"/>
                                                        </td>
                                                    </xsl:when>
                                                </xsl:choose>

                                                <td class="value number">
                                                    <xsl:value-of select="format-number(count, '#,##0')"/>
                                                </td>
                                                <td class="value text forcewordbreak">
                                                    <xsl:value-of select="info"/>
                                                </td>
                                            </tr>
                                        </xsl:for-each>
                                    </xsl:for-each>
                                </xsl:when>
                                <xsl:otherwise>
                                    <tr>
<<<<<<< HEAD
                                        <td class="value text" colspan="6">There are no values to show in this table.</td>
=======
                                        <td class="no-data" colspan="5">No data available</td>
>>>>>>> bdc92943
                                    </tr>
                                </xsl:otherwise>
                            </xsl:choose>
                        </tbody>
                    </table>
                </div>
            </div>
        </div>

    </xsl:template>

</xsl:stylesheet><|MERGE_RESOLUTION|>--- conflicted
+++ resolved
@@ -99,11 +99,7 @@
                                 </tfoot>
                                 <tbody>
                                     <tr>
-<<<<<<< HEAD
-                                        <td class="value text" colspan="4">There are no values to show in this table.</td>
-=======
-                                        <td class="no-data" colspan="3">No data available</td>
->>>>>>> bdc92943
+                                        <td class="no-data" colspan="4">No data available</td>
                                     </tr>
                                 </tbody>
                             </xsl:otherwise>
@@ -188,11 +184,7 @@
                                 </xsl:when>
                                 <xsl:otherwise>
                                     <tr>
-<<<<<<< HEAD
-                                        <td class="value text" colspan="6">There are no values to show in this table.</td>
-=======
-                                        <td class="no-data" colspan="5">No data available</td>
->>>>>>> bdc92943
+                                        <td class="no-data" colspan="6">No data available</td>
                                     </tr>
                                 </xsl:otherwise>
                             </xsl:choose>
