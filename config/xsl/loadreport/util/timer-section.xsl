--- conflicted
+++ resolved
@@ -50,15 +50,10 @@
                             <thead>
                                 <tr>
                                     <th rowspan="2" class="table-sortable:alphanumeric colgroup1">
-<<<<<<< HEAD
                                         <xsl:value-of select="$tableRowHeader"/>
                                         <br/>
                                         <input class="filter" placeholder="Enter filter substrings" title=""/>
                                         <button class="clear-input" type="clear" title="Click to clear">&#x2715;</button>
-=======
-                                        <span class="text"><xsl:value-of select="$tableRowHeader"/></span>
-                                        <input class="filter" placeholder="Enter filter substrings"/>
->>>>>>> 49bccc33
                                     </th>
                                     <th colspan="8">Bytes Sent</th>
                                     <th colspan="8" class="colgroup1">Bytes Received</th>
@@ -166,7 +161,7 @@
                                                                 select="$gid"/></xsl:attribute>
                                                             <xsl:attribute name="class">cluetip</xsl:attribute>
                                                         </xsl:if>
-                                                    <xsl:value-of select="name"/>
+                                                        <xsl:value-of select="name"/>
                                                     </a>
                                                 </td>
 
@@ -264,15 +259,10 @@
                             <thead>
                                 <tr>
                                     <th rowspan="2" class="table-sortable:alphanumeric colgroup1">
-<<<<<<< HEAD
                                         <xsl:value-of select="$tableRowHeader"/>
                                         <br/>
                                         <input class="filter" placeholder="Enter filter substrings" title=""/>
                                         <button class="clear-input" type="clear" title="Click to clear">&#x2715;</button>
-=======
-                                        <span class="text"><xsl:value-of select="$tableRowHeader"/></span>
-                                        <input class="filter" placeholder="Enter filter substrings"/>
->>>>>>> 49bccc33
                                     </th>
                                     <th colspan="3">DNS Time [ms]</th>
                                     <th colspan="3" class="colgroup1">Connect Time [ms]</th>
@@ -415,7 +405,7 @@
                                                                 select="$gid"/></xsl:attribute>
                                                             <xsl:attribute name="class">cluetip</xsl:attribute>
                                                         </xsl:if>
-                                                    <xsl:value-of select="name"/>
+                                                        <xsl:value-of select="name"/>
                                                     </a>
                                                 </td>
 
