# XLT
XLT is an extensive load and performance test tool developed and maintained by Xceptance. If you need more information, here is the current website https://www.xceptance.com/xlt/ and the current documentation https://xltdoc.xceptance.com/. There is also a forum available to discuss load testing and test automation with XLT: https://ask.xceptance.de/

The documentation was fully rewritten in 2020 and it is continuously updated. We appreciate your feedback. You can also directly contribute on GitHub at https://github.com/Xceptance/xlt-documentation. If you need any information from the legacy documentation, you can still find it at https://lab.xceptance.de/releases/xlt/5.7.1/index.html

# Open Source
XLT has been open sourced on 30 January 2020 under the Apache License 2.0.

# How to Build XLT

The XLT build process is based on the **Apache Ant** build tool. The build works best when being run on a Linux machine.

## Required Tools

<<<<<<< HEAD
* Latest JDK 11
=======
* Latest JDK 8
>>>>>>> 62343f71
* Latest [Apache Ant](https://ant.apache.org/)
* Chrome or Chromium browser (to package the timer-recorder extension for Chrome/Chromium)
* Optional tools:
    * Only if you want to run the XLT unit tests:
        * [chromedriver](https://chromedriver.chromium.org/)
        * [geckodriver](https://github.com/mozilla/geckodriver)

## Building XLT

To create the XLT distribution archive `xlt-X.Y.Z.zip`, run the following command. If all went well, the archive can then be found in folder `target/dist`.

```
ant clean dist
```

To perform a release build which requires all unit tests to pass, run this command:

```
ant clean release 
```

## Limitations

When you build XLT by yourself, the following limitations apply.

* The timer-recorder extension for Firefox is not signed yet. Hence, when using `XltFirefoxDriver` later on, Firefox will refuse to install that extension. If you need the extension, download the official XLT distribution which contains a correctly signed extension.

## Building on Windows or macOS

* Some unit tests are known to fail on Windows.
* You will need to adjust the path to Chrome/Chromium in `build.properties` according to your system.<|MERGE_RESOLUTION|>--- conflicted
+++ resolved
@@ -12,11 +12,7 @@
 
 ## Required Tools
 
-<<<<<<< HEAD
 * Latest JDK 11
-=======
-* Latest JDK 8
->>>>>>> 62343f71
 * Latest [Apache Ant](https://ant.apache.org/)
 * Chrome or Chromium browser (to package the timer-recorder extension for Chrome/Chromium)
 * Optional tools:
