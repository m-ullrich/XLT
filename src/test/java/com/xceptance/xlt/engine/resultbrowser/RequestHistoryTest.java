/*
 * Copyright (c) 2005-2022 Xceptance Software Technologies GmbH
 *
 * Licensed under the Apache License, Version 2.0 (the "License");
 * you may not use this file except in compliance with the License.
 * You may obtain a copy of the License at
 *
 *     http://www.apache.org/licenses/LICENSE-2.0
 *
 * Unless required by applicable law or agreed to in writing, software
 * distributed under the License is distributed on an "AS IS" BASIS,
 * WITHOUT WARRANTIES OR CONDITIONS OF ANY KIND, either express or implied.
 * See the License for the specific language governing permissions and
 * limitations under the License.
 */
package com.xceptance.xlt.engine.resultbrowser;

import java.net.URL;
import java.util.List;
import java.util.Properties;

<<<<<<< HEAD
=======
import org.apache.commons.lang3.StringUtils;
import org.htmlunit.BrowserVersion;
import org.htmlunit.MockWebConnection;
import org.htmlunit.StringWebResponse;
import org.htmlunit.WebClient;
import org.htmlunit.WebRequest;
import org.htmlunit.html.HtmlPage;
>>>>>>> bdc92943
import org.junit.Assert;
import org.junit.Test;
import org.mockito.ArgumentMatchers;
import org.mockito.Mockito;
import org.mockito.invocation.InvocationOnMock;
import org.mockito.stubbing.Answer;

<<<<<<< HEAD
import com.gargoylesoftware.htmlunit.BrowserVersion;
import com.gargoylesoftware.htmlunit.MockWebConnection;
import com.gargoylesoftware.htmlunit.StringWebResponse;
import com.gargoylesoftware.htmlunit.WebClient;
import com.gargoylesoftware.htmlunit.WebRequest;
import com.gargoylesoftware.htmlunit.html.HtmlPage;
import com.google.api.client.util.Data;
=======
import com.xceptance.common.collection.ConcurrentLRUCache;
import com.xceptance.common.lang.ReflectionUtils;
import com.xceptance.common.lang.ThrowableUtils;
import com.xceptance.xlt.AbstractXLTTestCase;
import com.xceptance.xlt.api.engine.Session;
>>>>>>> bdc92943
import com.xceptance.xlt.api.htmlunit.LightWeightPage;
import com.xceptance.xlt.common.XltConstants;
import com.xceptance.xlt.engine.SessionImpl;
import com.xceptance.xlt.engine.metrics.Metrics;
import com.xceptance.xlt.engine.resultbrowser.RequestHistory.DumpMode;
import com.xceptance.xlt.util.XltPropertiesImpl;

/**
 * Tests the implementation of {@link RequestHistory}.
 *
 * @author Hartmut Arlt (Xceptance Software Technologies GmbH)
 */
public class RequestHistoryTest
{
    /**
     * Mock for the metrics
     * @author rschwietzke
     *
     */
    class TestMetrics extends Metrics
    {
        public int callCount = 0;

        public void updateMetrics(final Data data)
        {
            callCount++;
        }
    }

    /**
     * Mock for the session and our verifier
     * @author rschwietzke
     *
     */
    class TestSession extends SessionImpl
    {
        private final String userName;

        public TestSession(final String userName)
        {
            super();
            this.userName = userName;
        }

        public String getUserName()
        {
            return userName;
        }
    }

    private RequestHistory getRequestHistory(SessionImpl session)
    {
        var props = new XltPropertiesImpl();

        final RequestHistory requestHistory = new RequestHistory(session, props);
        requestHistory.setDumpManager(Mockito.mock(DumpMgr.class));
        return requestHistory;
    }

    private RequestHistory getRequestHistory()
    {
        var props = new XltPropertiesImpl();
        var session = new TestSession("TUser");

        final RequestHistory requestHistory = new RequestHistory(session, props);
        requestHistory.setDumpManager(Mockito.mock(DumpMgr.class));
        return requestHistory;
    }

    private RequestHistory getRequestHistory(Properties p)
    {
        var props = new XltPropertiesImpl(p);
        var session = new TestSession("TUser");

        final RequestHistory requestHistory = new RequestHistory(session, props);
        requestHistory.setDumpManager(Mockito.mock(DumpMgr.class));
        return requestHistory;
    }

    /**
     * Tests the implementation of {@link RequestHistory#RequestHistory()} by undefining the result directory property.
     */
    @Test
    public void testInit_DumpModeReset()
    {
        final Properties props = new Properties();
        props.setProperty(XltConstants.XLT_PACKAGE_PATH + ".output2disk", "always");
        props.setProperty(XltConstants.XLT_PACKAGE_PATH + ".result-dir", XltConstants.EMPTYSTRING);

        final RequestHistory history = getRequestHistory(props);
        Assert.assertEquals(DumpMode.ALWAYS, history.getDumpMode());
    }

    /**
     * Tests the implementation of
     * {@link RequestHistory#add(String, WebRequest, WebResponse)} by passing an invalid
     * name.
     */
    @Test(expected = IllegalArgumentException.class)
    public void testAddResponse_NameNull() throws Throwable
    {
        getRequestHistory().add(null, new WebRequest(new URL("http://localhost")),
                                 new StringWebResponse(XltConstants.EMPTYSTRING, new URL("http://localhost")), null);
    }

    /**
     * Tests the implementation of
     * {@link RequestHistory#add(String, WebRequest, WebResponse)} by passing invalid
     * request settings.
     */
    @Test(expected = IllegalArgumentException.class)
    public void testAddResponse_WebRequestSettingsNull() throws Throwable
    {
        getRequestHistory().add("AnyName", null, new StringWebResponse(XltConstants.EMPTYSTRING, new URL("http://localhost")), null);
    }

    /**
     * Tests the implementation of
     * {@link RequestHistory#add(String, WebRequest, WebResponse)} by setting the dump
     * mode to {@link DumpMode#ALWAYS}.
     */
    @Test
    public void testAddResponse_DumpModeAlways() throws Throwable
    {
        var history = getRequestHistory();

        history.setDumpMode(RequestHistory.DumpMode.ALWAYS);
        Mockito.doAnswer(new Answer<Void>()
        {

            @Override
            public Void answer(final InvocationOnMock invocation) throws Throwable
            {
                final Object[] args = invocation.getArguments();
                Assert.assertNotNull(args);
                Assert.assertEquals(2, args.length);

                final List<?> requests = (List<?>) args[1];
                final List<?> pages = (List<?>) args[0];

                Assert.assertNotNull(requests);
                Assert.assertNotNull(pages);

                Assert.assertTrue(requests.isEmpty());
                Assert.assertTrue(pages.isEmpty());

                return null;
            }
        }).when(history.getDumpManager()).dumpToDisk(ArgumentMatchers.anyList(), ArgumentMatchers.anyList());

        history.add("AnyName", new WebRequest(new URL("http://localhost")),
                    new StringWebResponse(XltConstants.EMPTYSTRING, new URL("http://localhost")), null);
        history.dumpToDisk();

        Mockito.verify(history.getDumpManager(), Mockito.times(1)).dump((Request) ArgumentMatchers.any());
    }

    /**
     * Tests the implementation of
     * {@link RequestHistory#add(String, WebRequest, WebResponse)} by setting the dump
     * mode to {@link DumpMode#NEVER}.
     */
    @Test
    public void testAddResponse_DumpModeNever() throws Throwable
    {
        var history = getRequestHistory();

        history.setDumpMode(RequestHistory.DumpMode.NEVER);
        Mockito.doAnswer(new Answer<Void>()
        {

            @Override
            public Void answer(final InvocationOnMock invocation) throws Throwable
            {
                final Object[] args = invocation.getArguments();
                Assert.assertNotNull(args);
                Assert.assertEquals(2, args.length);

                final List<?> requests = (List<?>) args[1];
                final List<?> pages = (List<?>) args[0];

                Assert.assertNotNull(requests);
                Assert.assertNotNull(pages);

                Assert.assertTrue(requests.isEmpty());
                Assert.assertTrue(pages.isEmpty());

                return null;
            }
        }).when(history.getDumpManager()).dumpToDisk(ArgumentMatchers.anyList(), ArgumentMatchers.anyList());

        history.add("AnyName", new WebRequest(new URL("http://localhost")),
                    new StringWebResponse(XltConstants.EMPTYSTRING, new URL("http://localhost")), null);
        history.dumpToDisk();

        Mockito.verify(history.getDumpManager(), Mockito.never()).dump((Request) ArgumentMatchers.any());
    }

    /**
     * Tests the implementation of
     * {@link RequestHistory#add(String, WebRequest, WebResponse)} by setting the dump
     * mode to {@link DumpMode#ON_ERROR}.
     */
    @Test
    public void testAddResponse_DumpModeOnError() throws Throwable
    {
        var history = getRequestHistory();

        history.setDumpMode(RequestHistory.DumpMode.ON_ERROR);
        Mockito.doAnswer(new Answer<Void>()
        {

            @Override
            public Void answer(final InvocationOnMock invocation) throws Throwable
            {
                final Object[] args = invocation.getArguments();
                Assert.assertNotNull(args);
                Assert.assertEquals(2, args.length);

                final List<?> requests = (List<?>) args[1];
                final List<?> pages = (List<?>) args[0];

                Assert.assertNotNull(requests);
                Assert.assertNotNull(pages);

                Assert.assertEquals(1, requests.size());
                Assert.assertTrue(pages.isEmpty());

                return null;
            }
        }).when(history.getDumpManager()).dumpToDisk(ArgumentMatchers.anyList(), ArgumentMatchers.anyList());

        history.add("AnyName", new WebRequest(new URL("http://localhost")),
                    new StringWebResponse(XltConstants.EMPTYSTRING, new URL("http://localhost")), null);
        history.dumpToDisk();

        Mockito.verify(history.getDumpManager(), Mockito.never()).dump((Request) ArgumentMatchers.any());
    }

    /**
     * Tests the implementation of {@link RequestHistory#add(String, HtmlPage)} by passing an invalid name.
     */
    @Test(expected = IllegalArgumentException.class)
    public void testAddHtmlPage_NameNull() throws Throwable
    {
        var history = getRequestHistory();

        final URL url = new URL("http://localhost/");

        final MockWebConnection conn = new MockWebConnection();
        conn.setResponse(url, XltConstants.EMPTYSTRING);

        try (final WebClient wc = new WebClient(BrowserVersion.CHROME))
        {
            wc.setWebConnection(conn);

            final HtmlPage page = wc.getPage(url);
            history.add(null, page);
        }
    }

    /**
     * Tests the implementation of {@link RequestHistory#add(String, HtmlPage)} by setting the dump mode to
     * {@link DumpMode#NEVER}.
     */
    @Test
    public void testAddHtmlPage_DumpModeNever() throws Throwable
    {
        var history = getRequestHistory();

        history.setDumpMode(RequestHistory.DumpMode.NEVER);
        Mockito.doAnswer(new Answer<Void>()
        {

            @Override
            public Void answer(final InvocationOnMock invocation) throws Throwable
            {
                final Object[] args = invocation.getArguments();
                Assert.assertNotNull(args);
                Assert.assertEquals(2, args.length);

                final List<?> requests = (List<?>) args[1];
                final List<?> pages = (List<?>) args[0];

                Assert.assertNotNull(requests);
                Assert.assertNotNull(pages);

                Assert.assertTrue(requests.isEmpty());
                Assert.assertTrue(pages.isEmpty());

                return null;
            }
        }).when(history.getDumpManager()).dumpToDisk(ArgumentMatchers.anyList(), ArgumentMatchers.anyList());

        final URL url = new URL("http://localhost/");

        final MockWebConnection conn = new MockWebConnection();
        conn.setResponse(url, XltConstants.EMPTYSTRING);

        try (final WebClient wc = new WebClient(BrowserVersion.CHROME))
        {
            wc.setWebConnection(conn);

            final HtmlPage page = wc.getPage(url);

            history.add("AnyName", page);
            history.dumpToDisk();

            Mockito.verify(history.getDumpManager(), Mockito.never()).dump((Page) ArgumentMatchers.any());
        }
    }

    /**
     * Tests the implementation of {@link RequestHistory#add(String, HtmlPage)} by setting the dump mode to
     * {@link DumpMode#ALWAYS}.
     */
    @Test
    public void testAddHtmlPage_DumpModeAlways() throws Throwable
    {
        var history = getRequestHistory();

        history.setDumpMode(RequestHistory.DumpMode.ALWAYS);
        Mockito.doAnswer(new Answer<Void>()
        {

            @Override
            public Void answer(final InvocationOnMock invocation) throws Throwable
            {
                final Object[] args = invocation.getArguments();
                Assert.assertNotNull(args);
                Assert.assertEquals(2, args.length);

                final List<?> requests = (List<?>) args[1];
                final List<?> pages = (List<?>) args[0];

                Assert.assertNotNull(requests);
                Assert.assertNotNull(pages);

                Assert.assertTrue(requests.isEmpty());
                Assert.assertTrue(pages.isEmpty());

                return null;
            }
        }).when(history.getDumpManager()).dumpToDisk(ArgumentMatchers.anyList(), ArgumentMatchers.anyList());

        final URL url = new URL("http://localhost/");

        final MockWebConnection conn = new MockWebConnection();
        conn.setResponse(url, XltConstants.EMPTYSTRING);

        try (final WebClient wc = new WebClient(BrowserVersion.CHROME))
        {
            wc.setWebConnection(conn);

            final HtmlPage page = wc.getPage(url);

            history.add("AnyName", page);
            history.dumpToDisk();

            Mockito.verify(history.getDumpManager(), Mockito.times(1)).dump((Page) ArgumentMatchers.any());
        }
    }

    /**
     * Tests the implementation of {@link RequestHistory#add(String, HtmlPage)} by setting the dump mode to
     * {@link DumpMode#ON_ERROR}.
     */
    @Test
    public void testAddHtmlPage_DumpModeOnError() throws Throwable
    {
        var history = getRequestHistory();

        history.setDumpMode(RequestHistory.DumpMode.ON_ERROR);
        Mockito.doAnswer(new Answer<Void>()
        {

            @Override
            public Void answer(final InvocationOnMock invocation) throws Throwable
            {
                final Object[] args = invocation.getArguments();
                Assert.assertNotNull(args);
                Assert.assertEquals(2, args.length);

                final List<?> requests = (List<?>) args[1];
                final List<?> pages = (List<?>) args[0];

                Assert.assertNotNull(requests);
                Assert.assertNotNull(pages);

                Assert.assertTrue(requests.isEmpty());
                Assert.assertEquals(1, pages.size());

                return null;
            }
        }).when(history.getDumpManager()).dumpToDisk(ArgumentMatchers.anyList(), ArgumentMatchers.anyList());

        final URL url = new URL("http://localhost/");

        final MockWebConnection conn = new MockWebConnection();
        conn.setResponse(url, XltConstants.EMPTYSTRING);

        try (final WebClient wc = new WebClient(BrowserVersion.CHROME))
        {
            wc.setWebConnection(conn);

            final HtmlPage page = wc.getPage(url);

            history.add("AnyName", page);
            history.dumpToDisk();

            Mockito.verify(history.getDumpManager(), Mockito.never()).dump((Page) ArgumentMatchers.any());
        }
    }

    /**
     * Tests the implementation of {@link RequestHistory#add(LightWeightPage)} by setting the dump mode to
     * {@link DumpMode#NEVER}.
     */
    @Test
    public void testAddLightweightPage_DumpModeNever() throws Throwable
    {
        var history = getRequestHistory();

        history.setDumpMode(RequestHistory.DumpMode.NEVER);
        Mockito.doAnswer(new Answer<Void>()
        {

            @Override
            public Void answer(final InvocationOnMock invocation) throws Throwable
            {
                final Object[] args = invocation.getArguments();
                Assert.assertNotNull(args);
                Assert.assertEquals(2, args.length);

                final List<?> requests = (List<?>) args[1];
                final List<?> pages = (List<?>) args[0];

                Assert.assertNotNull(requests);
                Assert.assertNotNull(pages);

                Assert.assertTrue(requests.isEmpty());
                Assert.assertTrue(pages.isEmpty());

                return null;
            }
        }).when(history.getDumpManager()).dumpToDisk(ArgumentMatchers.anyList(), ArgumentMatchers.anyList());

        history.add(new LightWeightPage(new StringWebResponse(XltConstants.EMPTYSTRING, new URL("http://localhost")), "LightweightPage"));
        history.dumpToDisk();

        Mockito.verify(history.getDumpManager(), Mockito.never()).dump((Page) ArgumentMatchers.any());
    }

    /**
     * Tests the implementation of {@link RequestHistory#add(LightWeightPage)} by setting the dump mode to
     * {@link DumpMode#ALWAYS}.
     */
    @Test
    public void testAddLightweightPage_DumpModeAlways() throws Throwable
    {
        var history = getRequestHistory();

        history.setDumpMode(RequestHistory.DumpMode.ALWAYS);
        Mockito.doAnswer(new Answer<Void>()
        {

            @Override
            public Void answer(final InvocationOnMock invocation) throws Throwable
            {
                final Object[] args = invocation.getArguments();
                Assert.assertNotNull(args);
                Assert.assertEquals(2, args.length);

                final List<?> requests = (List<?>) args[1];
                final List<?> pages = (List<?>) args[0];

                Assert.assertNotNull(requests);
                Assert.assertNotNull(pages);

                Assert.assertTrue(requests.isEmpty());
                Assert.assertTrue(pages.isEmpty());

                return null;
            }
        }).when(history.getDumpManager()).dumpToDisk(ArgumentMatchers.anyList(), ArgumentMatchers.anyList());

        history.add(new LightWeightPage(new StringWebResponse(XltConstants.EMPTYSTRING, new URL("http://localhost")), "LightweightPage"));
        history.dumpToDisk();

        Mockito.verify(history.getDumpManager(), Mockito.times(1)).dump((Page) ArgumentMatchers.any());
    }

    /**
     * Tests the implementation of {@link RequestHistory#add(LightWeightPage)} by setting the dump mode to
     * {@link DumpMode#ON_ERROR}.
     */
    @Test
    public void testAddLightweightPage_DumpModeOnError() throws Throwable
    {
        var history = getRequestHistory();

        history.setDumpMode(RequestHistory.DumpMode.ON_ERROR);
        Mockito.doAnswer(new Answer<Void>()
        {

            @Override
            public Void answer(final InvocationOnMock invocation) throws Throwable
            {
                final Object[] args = invocation.getArguments();
                Assert.assertNotNull(args);
                Assert.assertEquals(2, args.length);

                final List<?> requests = (List<?>) args[1];
                final List<?> pages = (List<?>) args[0];

                Assert.assertNotNull(requests);
                Assert.assertNotNull(pages);

                Assert.assertTrue(requests.isEmpty());
                Assert.assertEquals(1, pages.size());

                return null;
            }
        }).when(history.getDumpManager()).dumpToDisk(ArgumentMatchers.anyList(), ArgumentMatchers.anyList());

        history.add(new LightWeightPage(new StringWebResponse(XltConstants.EMPTYSTRING, new URL("http://localhost")), "LightweightPage"));
        history.dumpToDisk();

        Mockito.verify(history.getDumpManager(), Mockito.never()).dump((Page) ArgumentMatchers.any());
    }

    private String getTypicalErrorMessage()
    {
        return "My Error Message (user: 'TMyTestcase', output: '" + System.nanoTime() + "')";
    }

}<|MERGE_RESOLUTION|>--- conflicted
+++ resolved
@@ -19,16 +19,13 @@
 import java.util.List;
 import java.util.Properties;
 
-<<<<<<< HEAD
-=======
-import org.apache.commons.lang3.StringUtils;
 import org.htmlunit.BrowserVersion;
 import org.htmlunit.MockWebConnection;
 import org.htmlunit.StringWebResponse;
 import org.htmlunit.WebClient;
 import org.htmlunit.WebRequest;
+import org.htmlunit.WebResponse;
 import org.htmlunit.html.HtmlPage;
->>>>>>> bdc92943
 import org.junit.Assert;
 import org.junit.Test;
 import org.mockito.ArgumentMatchers;
@@ -36,21 +33,7 @@
 import org.mockito.invocation.InvocationOnMock;
 import org.mockito.stubbing.Answer;
 
-<<<<<<< HEAD
-import com.gargoylesoftware.htmlunit.BrowserVersion;
-import com.gargoylesoftware.htmlunit.MockWebConnection;
-import com.gargoylesoftware.htmlunit.StringWebResponse;
-import com.gargoylesoftware.htmlunit.WebClient;
-import com.gargoylesoftware.htmlunit.WebRequest;
-import com.gargoylesoftware.htmlunit.html.HtmlPage;
-import com.google.api.client.util.Data;
-=======
-import com.xceptance.common.collection.ConcurrentLRUCache;
-import com.xceptance.common.lang.ReflectionUtils;
-import com.xceptance.common.lang.ThrowableUtils;
-import com.xceptance.xlt.AbstractXLTTestCase;
-import com.xceptance.xlt.api.engine.Session;
->>>>>>> bdc92943
+import com.xceptance.xlt.api.engine.Data;
 import com.xceptance.xlt.api.htmlunit.LightWeightPage;
 import com.xceptance.xlt.common.XltConstants;
 import com.xceptance.xlt.engine.SessionImpl;
@@ -101,18 +84,19 @@
         }
     }
 
-    private RequestHistory getRequestHistory(SessionImpl session)
+    private RequestHistory getRequestHistory()
     {
         var props = new XltPropertiesImpl();
+        var session = new TestSession("TUser");
 
         final RequestHistory requestHistory = new RequestHistory(session, props);
         requestHistory.setDumpManager(Mockito.mock(DumpMgr.class));
         return requestHistory;
     }
 
-    private RequestHistory getRequestHistory()
-    {
-        var props = new XltPropertiesImpl();
+    private RequestHistory getRequestHistory(Properties p)
+    {
+        var props = new XltPropertiesImpl(p);
         var session = new TestSession("TUser");
 
         final RequestHistory requestHistory = new RequestHistory(session, props);
@@ -120,16 +104,6 @@
         return requestHistory;
     }
 
-    private RequestHistory getRequestHistory(Properties p)
-    {
-        var props = new XltPropertiesImpl(p);
-        var session = new TestSession("TUser");
-
-        final RequestHistory requestHistory = new RequestHistory(session, props);
-        requestHistory.setDumpManager(Mockito.mock(DumpMgr.class));
-        return requestHistory;
-    }
-
     /**
      * Tests the implementation of {@link RequestHistory#RequestHistory()} by undefining the result directory property.
      */
