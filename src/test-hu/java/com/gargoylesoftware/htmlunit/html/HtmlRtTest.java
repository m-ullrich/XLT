/*
 * Copyright (c) 2002-2021 Gargoyle Software Inc.
 *
 * Licensed under the Apache License, Version 2.0 (the "License");
 * you may not use this file except in compliance with the License.
 * You may obtain a copy of the License at
 * http://www.apache.org/licenses/LICENSE-2.0
 *
 * Unless required by applicable law or agreed to in writing, software
 * distributed under the License is distributed on an "AS IS" BASIS,
 * WITHOUT WARRANTIES OR CONDITIONS OF ANY KIND, either express or implied.
 * See the License for the specific language governing permissions and
 * limitations under the License.
 */
package com.gargoylesoftware.htmlunit.html;

import org.junit.Test;
import org.junit.runner.RunWith;

import com.gargoylesoftware.htmlunit.BrowserRunner;
import com.gargoylesoftware.htmlunit.BrowserRunner.Alerts;
import com.gargoylesoftware.htmlunit.WebDriverTestCase;

/**
 * Tests for {@link HtmlRt}.
 *
 * @author Ahmed Ashour
 * @author Ronald Brill
 */
@RunWith(BrowserRunner.class)
public class HtmlRtTest extends WebDriverTestCase {

    /**
     * @throws Exception if the test fails
     */
    @Test
    @Alerts(DEFAULT = {"", "inline", "block"},
            FF = {"", "ruby-text", "ruby-text"},
<<<<<<< HEAD
            FF68 = {"", "ruby-text", "ruby-text"},
=======
            FF78 = {"", "ruby-text", "ruby-text"},
>>>>>>> 6cc30901
            IE = {"ruby-text", "ruby-text", "ruby-text"})
    public void defaultStyle() throws Exception {
        final String html = "<html><head>\n"
            + "<script>\n"
            + "  function test() {\n"
            + "    var e = document.createElement('rt');\n"
            + "    check(e);\n"
            + "    document.body.appendChild(e);\n"
            + "    check(e);\n"
            + "    check(document.getElementById('myId'));\n"
            + "  }\n"

            + "  function check(e) {\n"
            + "    var cs = window.getComputedStyle(e, null);\n"
            + "    var disp = cs ? cs.display : null;\n"
            + "    alert(disp);\n"
            + "  }\n"
            + "</script>\n"
            + "</head><body onload='test()'>\n"
            + "<ruby>\n"
            + "  <rt id='myId'></rt>\n"
            + "</ruby>\n"
            + "</body></html>";

        loadPageWithAlerts2(html);
    }

    /**
     * @throws Exception if the test fails
     */
    @Test
    @Alerts(DEFAULT = {"", "inline", "block"},
            FF = {"", "ruby-text", "ruby-text"},
<<<<<<< HEAD
            FF68 = {"", "ruby-text", "ruby-text"},
=======
            FF78 = {"", "ruby-text", "ruby-text"},
>>>>>>> 6cc30901
            IE = {"ruby-text", "ruby-text", "ruby-text"})
    public void defaultStyleStandards() throws Exception {
        final String html = HtmlPageTest.STANDARDS_MODE_PREFIX_
            + "<html><head>\n"
            + "<script>\n"
            + "  function test() {\n"
            + "    var e = document.createElement('rt');\n"
            + "    check(e);\n"
            + "    document.body.appendChild(e);\n"
            + "    check(e);\n"
            + "    check(document.getElementById('myId'));\n"
            + "  }\n"

            + "  function check(e) {\n"
            + "    var cs = window.getComputedStyle(e, null);\n"
            + "    var disp = cs ? cs.display : null;\n"
            + "    alert(disp);\n"
            + "  }\n"
            + "</script>\n"
            + "</head><body onload='test()'>\n"
            + "<ruby>\n"
            + "  <rt id='myId'></rt>\n"
            + "</ruby>\n"
            + "</body></html>";

        loadPageWithAlerts2(html);
    }
}<|MERGE_RESOLUTION|>--- conflicted
+++ resolved
@@ -36,11 +36,7 @@
     @Test
     @Alerts(DEFAULT = {"", "inline", "block"},
             FF = {"", "ruby-text", "ruby-text"},
-<<<<<<< HEAD
-            FF68 = {"", "ruby-text", "ruby-text"},
-=======
             FF78 = {"", "ruby-text", "ruby-text"},
->>>>>>> 6cc30901
             IE = {"ruby-text", "ruby-text", "ruby-text"})
     public void defaultStyle() throws Exception {
         final String html = "<html><head>\n"
@@ -74,11 +70,7 @@
     @Test
     @Alerts(DEFAULT = {"", "inline", "block"},
             FF = {"", "ruby-text", "ruby-text"},
-<<<<<<< HEAD
-            FF68 = {"", "ruby-text", "ruby-text"},
-=======
             FF78 = {"", "ruby-text", "ruby-text"},
->>>>>>> 6cc30901
             IE = {"ruby-text", "ruby-text", "ruby-text"})
     public void defaultStyleStandards() throws Exception {
         final String html = HtmlPageTest.STANDARDS_MODE_PREFIX_
