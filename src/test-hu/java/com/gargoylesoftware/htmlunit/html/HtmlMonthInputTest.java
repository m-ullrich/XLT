/*
 * Copyright (c) 2002-2021 Gargoyle Software Inc.
 *
 * Licensed under the Apache License, Version 2.0 (the "License");
 * you may not use this file except in compliance with the License.
 * You may obtain a copy of the License at
 * http://www.apache.org/licenses/LICENSE-2.0
 *
 * Unless required by applicable law or agreed to in writing, software
 * distributed under the License is distributed on an "AS IS" BASIS,
 * WITHOUT WARRANTIES OR CONDITIONS OF ANY KIND, either express or implied.
 * See the License for the specific language governing permissions and
 * limitations under the License.
 */
package com.gargoylesoftware.htmlunit.html;

import static com.gargoylesoftware.htmlunit.BrowserRunner.TestedBrowser.FF;
<<<<<<< HEAD
import static com.gargoylesoftware.htmlunit.BrowserRunner.TestedBrowser.FF68;
=======
import static com.gargoylesoftware.htmlunit.BrowserRunner.TestedBrowser.FF78;
>>>>>>> 6cc30901
import static com.gargoylesoftware.htmlunit.BrowserRunner.TestedBrowser.IE;

import org.junit.Test;
import org.junit.runner.RunWith;
import org.openqa.selenium.By;
import org.openqa.selenium.WebDriver;
import org.openqa.selenium.WebElement;
import org.openqa.selenium.htmlunit.HtmlUnitDriver;

import com.gargoylesoftware.htmlunit.BrowserRunner;
import com.gargoylesoftware.htmlunit.BrowserRunner.Alerts;
import com.gargoylesoftware.htmlunit.BrowserRunner.NotYetImplemented;
import com.gargoylesoftware.htmlunit.WebDriverTestCase;

/**
 * Tests for {@link HtmlMonthInput}.
 *
 * @author Ronald Brill
 * @author Anton Demydenko
 */
@RunWith(BrowserRunner.class)
public class HtmlMonthInputTest extends WebDriverTestCase {

    /**
     * @throws Exception if the test fails
     */
    @Test
    @Alerts(DEFAULT = {"--null", "--null", "--null"},
            IE = {"--null", "exception", "--null"})
    public void defaultValues() throws Exception {
        final String html = "<html><head><title>foo</title>\n"
            + "<script>\n"
            + "  function test() {\n"
            + "    var input = document.getElementById('text1');\n"
            + "    alert(input.value + '-' + input.defaultValue + '-' + input.getAttribute('value'));\n"

            + "    try {\n"
            + "      input = document.createElement('input');\n"
            + "      input.type = 'month';\n"
            + "      alert(input.value + '-' + input.defaultValue + '-' + input.getAttribute('value'));\n"
            + "    } catch(e)  { alert('exception'); }\n"

            + "    var builder = document.createElement('div');\n"
            + "    builder.innerHTML = '<input type=\"month\">';\n"
            + "    input = builder.firstChild;\n"
            + "    alert(input.value + '-' + input.defaultValue + '-' + input.getAttribute('value'));\n"
            + "  }\n"
            + "</script>\n"
            + "</head><body onload='test()'>\n"
            + "<form>\n"
            + "  <input type='month' id='text1'>\n"
            + "</form>\n"
            + "</body></html>";

        loadPageWithAlerts2(html);
    }

    /**
     * @throws Exception if the test fails
     */
    @Test
    @Alerts(DEFAULT = {"--null", "--null", "--null"},
            IE = {"--null", "exception", "--null"})
    public void defaultValuesAfterClone() throws Exception {
        final String html = "<html><head><title>foo</title>\n"
            + "<script>\n"
            + "  function test() {\n"
            + "    var input = document.getElementById('text1');\n"
            + "    input = input.cloneNode(false);\n"
            + "    alert(input.value + '-' + input.defaultValue + '-' + input.getAttribute('value'));\n"

            + "    try {\n"
            + "      input = document.createElement('input');\n"
            + "      input.type = 'month';\n"
            + "      input = input.cloneNode(false);\n"
            + "      alert(input.value + '-' + input.defaultValue + '-' + input.getAttribute('value'));\n"
            + "    } catch(e)  { alert('exception'); }\n"

            + "    var builder = document.createElement('div');\n"
            + "    builder.innerHTML = '<input type=\"month\">';\n"
            + "    input = builder.firstChild;\n"
            + "    input = input.cloneNode(false);\n"
            + "    alert(input.value + '-' + input.defaultValue + '-' + input.getAttribute('value'));\n"
            + "  }\n"
            + "</script>\n"
            + "</head><body onload='test()'>\n"
            + "<form>\n"
            + "  <input type='month' id='text1'>\n"
            + "</form>\n"
            + "</body></html>";

        loadPageWithAlerts2(html);
    }

    /**
     * Verifies getVisibleText().
     * @throws Exception if the test fails
     */
    @Test
    @Alerts("")
    public void getVisibleText() throws Exception {
        final String htmlContent
            = "<html>\n"
            + "<head></head>\n"
            + "<body>\n"
            + "<form id='form1'>\n"
            + "  <input type='month' name='tester' id='tester' value='2018-2' min='2018-1' max='2018-26'>\n"
            + "</form>\n"
            + "</body></html>";

        final WebDriver driver = loadPage2(htmlContent);
        final String text = driver.findElement(By.id("tester")).getText();
        assertEquals(getExpectedAlerts()[0], text);

        if (driver instanceof HtmlUnitDriver) {
            final HtmlPage page = (HtmlPage) getWebWindowOf((HtmlUnitDriver) driver).getEnclosedPage();
            assertEquals(getExpectedAlerts()[0], page.getBody().getVisibleText());
        }
    }

    /**
     * Verifies clear().
     * @throws Exception if the test fails
     */
    @Test
    @Alerts("")
    public void clearInput() throws Exception {
        final String htmlContent
                = "<html>\n"
                + "<head></head>\n"
                + "<body>\n"
                + "<form id='form1'>\n"
                + "  <input type='month' name='tester' id='tester' value='2018-20'>\n"
                + "</form>\n"
                + "</body></html>";

        final WebDriver driver = loadPage2(htmlContent);
        final WebElement element = driver.findElement(By.id("tester"));

        element.clear();
        assertEquals(getExpectedAlerts()[0], element.getAttribute("value"));
    }

    /**
     * @throws Exception if the test fails
     */
    @Test
    @Alerts(DEFAULT = "8",
            CHROME = "",
            EDGE = "")
<<<<<<< HEAD
    @NotYetImplemented({FF, FF68, IE})
=======
    @NotYetImplemented({FF, FF78, IE})
>>>>>>> 6cc30901
    public void typing() throws Exception {
        final String htmlContent
            = "<html><head><title>foo</title></head><body>\n"
            + "<form id='form1'>\n"
            + "  <input type='month' id='foo'>\n"
            + "</form></body></html>";

        final WebDriver driver = loadPage2(htmlContent);

        final WebElement input = driver.findElement(By.id("foo"));
        input.sendKeys("8");
        assertEquals(getExpectedAlerts()[0], input.getAttribute("value"));
    }

    /**
     * @throws Exception if the test fails
     */
    @Test
    @Alerts("--")
    public void minMaxStep() throws Exception {
        final String html
            = "<html>\n"
            + "<head>\n"
            + "<script>\n"
            + "  function test() {\n"
            + "    var input = document.getElementById('tester');\n"
            + "    alert(input.min + '-' + input.max + '-' + input.step);\n"
            + "  }\n"
            + "</script>\n"
            + "</head>\n"
            + "<body onload='test()'>\n"
            + "<form>\n"
            + "  <input type='month' id='tester'>\n"
            + "</form>\n"
            + "</body>\n"
            + "</html>";

        loadPageWithAlerts2(html);
    }

    @Test
    @Alerts(DEFAULT = "true-true",
            CHROME = "false-true",
            EDGE = "false-true")
    public void maxValidation() throws Exception {
        final String html = "<html>\n"
            + "<head>\n"
            + "<script>\n"
            + "  function test() {\n"
            + "    var foo = document.getElementById('foo');\n"
            + "    var bar = document.getElementById('bar');\n"
            + "    alert(foo.checkValidity() + '-' + bar.checkValidity() );\n"
            + "  }\n"
            + "</script>\n"
            + "</head>\n"
            + "<body onload='test()'>\n"
            + "  <input type='month' max='2018-12' id='foo' value='2019-01'>\n"
            + "  <input type='month' max='2018-12' id='bar' value='2018-11'>\n"
            + "</body>\n"
            + "</html>";

        loadPageWithAlerts2(html);
    }

    @Test
    @Alerts(DEFAULT = "true-true",
            CHROME = "false-true",
            EDGE = "false-true")
    public void minValidation() throws Exception {
        final String html = "<html>\n"
            + "<head>\n"
            + "<script>\n"
            + "  function test() {\n"
            + "    var foo = document.getElementById('foo');\n"
            + "    var bar = document.getElementById('bar');\n"
            + "    alert(foo.checkValidity() + '-' + bar.checkValidity() );\n"
            + "  }\n"
            + "</script>\n"
            + "</head>\n"
            + "<body onload='test()'>\n"
            + "  <input type='month' min='2018-12' id='foo' value='2018-11'>\n"
            + "  <input type='month' min='2018-12' id='bar' value='2019-01'>\n"
            + "</body>\n"
            + "</html>";

        loadPageWithAlerts2(html);
    }
}<|MERGE_RESOLUTION|>--- conflicted
+++ resolved
@@ -15,11 +15,7 @@
 package com.gargoylesoftware.htmlunit.html;
 
 import static com.gargoylesoftware.htmlunit.BrowserRunner.TestedBrowser.FF;
-<<<<<<< HEAD
-import static com.gargoylesoftware.htmlunit.BrowserRunner.TestedBrowser.FF68;
-=======
 import static com.gargoylesoftware.htmlunit.BrowserRunner.TestedBrowser.FF78;
->>>>>>> 6cc30901
 import static com.gargoylesoftware.htmlunit.BrowserRunner.TestedBrowser.IE;
 
 import org.junit.Test;
@@ -170,11 +166,7 @@
     @Alerts(DEFAULT = "8",
             CHROME = "",
             EDGE = "")
-<<<<<<< HEAD
-    @NotYetImplemented({FF, FF68, IE})
-=======
     @NotYetImplemented({FF, FF78, IE})
->>>>>>> 6cc30901
     public void typing() throws Exception {
         final String htmlContent
             = "<html><head><title>foo</title></head><body>\n"
