/*
 * Copyright (c) 2002-2021 Gargoyle Software Inc.
 *
 * Licensed under the Apache License, Version 2.0 (the "License");
 * you may not use this file except in compliance with the License.
 * You may obtain a copy of the License at
 * http://www.apache.org/licenses/LICENSE-2.0
 *
 * Unless required by applicable law or agreed to in writing, software
 * distributed under the License is distributed on an "AS IS" BASIS,
 * WITHOUT WARRANTIES OR CONDITIONS OF ANY KIND, either express or implied.
 * See the License for the specific language governing permissions and
 * limitations under the License.
 */
package com.gargoylesoftware.htmlunit.html;

import static org.junit.Assert.fail;

import java.util.Collections;

import org.junit.Test;
import org.junit.runner.RunWith;
import org.openqa.selenium.By;
import org.openqa.selenium.InvalidElementStateException;
import org.openqa.selenium.JavascriptException;
import org.openqa.selenium.Keys;
import org.openqa.selenium.WebDriver;
import org.openqa.selenium.WebElement;
import org.openqa.selenium.htmlunit.HtmlUnitDriver;

import com.gargoylesoftware.htmlunit.BrowserRunner;
import com.gargoylesoftware.htmlunit.BrowserRunner.Alerts;
import com.gargoylesoftware.htmlunit.WebDriverTestCase;
import com.gargoylesoftware.htmlunit.util.MimeType;

/**
 * Tests for {@link HtmlNumberInput}.
 *
 * @author Ronald Brill
 * @author Anton Demydenko
 */
@RunWith(BrowserRunner.class)
public class HtmlNumberInputTest extends WebDriverTestCase {

    /**
     * Verifies getVisibleText().
     * @throws Exception if the test fails
     */
    @Test
    @Alerts("")
    public void getVisibleText() throws Exception {
        final String htmlContent
            = "<html>\n"
            + "<head></head>\n"
            + "<body>\n"
            + "<form id='form1'>\n"
            + "  <input type='number' name='tester' id='tester' value='123'>\n"
            + "</form>\n"
            + "</body></html>";

        final WebDriver driver = loadPage2(htmlContent);
        final String text = driver.findElement(By.id("tester")).getText();
        assertEquals(getExpectedAlerts()[0], text);

        if (driver instanceof HtmlUnitDriver) {
            final HtmlPage page = (HtmlPage) getWebWindowOf((HtmlUnitDriver) driver).getEnclosedPage();
            assertEquals(getExpectedAlerts()[0], page.getBody().getVisibleText());
        }
    }

    /**
     * @throws Exception if the test fails
     */
    @Test
    public void type() throws Exception {
        final String html = "<html><head></head><body><input type='number' id='t'/></body></html>";
        final WebDriver driver = loadPage2(html);
        final WebElement t = driver.findElement(By.id("t"));
        t.sendKeys("123");
        assertEquals("123", t.getAttribute("value"));
        t.sendKeys(Keys.BACK_SPACE);
        assertEquals("12", t.getAttribute("value"));
        t.sendKeys(Keys.BACK_SPACE);
        assertEquals("1", t.getAttribute("value"));
        t.sendKeys(Keys.BACK_SPACE);
        assertEquals("", t.getAttribute("value"));
        t.sendKeys(Keys.BACK_SPACE);
        assertEquals("", t.getAttribute("value"));
    }

    /**
     * @throws Exception if the test fails
     */
    @Test
    public void typeDouble() throws Exception {
        final String html = "<html><head></head><body>\n"
                + "<input type='number' step='0.01' id='t'/>\n"
                + "</body></html>";
        final WebDriver driver = loadPage2(html);
        final WebElement t = driver.findElement(By.id("t"));
        t.sendKeys("1.23");
        assertEquals("1.23", t.getAttribute("value"));
    }

    /**
     * @throws Exception if the test fails
     */
    @Test
    public void typeWhileDisabled() throws Exception {
        final String html = "<html><body><input type='number' id='p' disabled='disabled'/></body></html>";
        final WebDriver driver = loadPage2(html);
        final WebElement p = driver.findElement(By.id("p"));
        try {
            p.sendKeys("abc");
            fail();
        }
        catch (final InvalidElementStateException e) {
            // as expected
        }
        assertEquals("", p.getAttribute("value"));
    }

    /**
     * @throws Exception if the test fails
     */
    @Test
    @Alerts({"null", "null"})
    public void typeDoesNotChangeValueAttribute() throws Exception {
        final String html = "<html>\n"
                + "<head></head>\n"
                + "<body>\n"
                + "  <input type='number' id='t'/>\n"
                + "  <button id='check' onclick='alert(document.getElementById(\"t\").getAttribute(\"value\"));'>"
                        + "DoIt</button>\n"
                + "</body></html>";

        final WebDriver driver = loadPage2(html);
        final WebElement t = driver.findElement(By.id("t"));

        final WebElement check = driver.findElement(By.id("check"));
        check.click();
        verifyAlerts(driver, getExpectedAlerts()[0]);

        t.sendKeys("abc");
        check.click();
        verifyAlerts(driver, getExpectedAlerts()[1]);
    }

    /**
     * @throws Exception if the test fails
     */
    @Test
    @Alerts({"1234", "1234"})
    public void typeDoesNotChangeValueAttributeWithInitialValue() throws Exception {
        final String html = "<html>\n"
                + "<head></head>\n"
                + "<body>\n"
                + "  <input type='number' id='t' value='1234'/>\n"
                + "  <button id='check' onclick='alert(document.getElementById(\"t\").getAttribute(\"value\"));'>"
                        + "DoIt</button>\n"
                + "</body></html>";

        final WebDriver driver = loadPage2(html);
        final WebElement t = driver.findElement(By.id("t"));

        final WebElement check = driver.findElement(By.id("check"));
        check.click();
        verifyAlerts(driver, getExpectedAlerts()[0]);

        t.sendKeys("987");
        check.click();
        verifyAlerts(driver, getExpectedAlerts()[1]);
    }

    /**
     * @throws Exception if an error occurs
     */
    @Test
    public void preventDefault_OnKeyDown() throws Exception {
        final String html =
              "<html><head><script>\n"
            + "  function handler(e) {\n"
            + "    if (e && e.target.value.length > 2)\n"
            + "      e.preventDefault();\n"
            + "    else if (!e && window.event.srcElement.value.length > 2)\n"
            + "      return false;\n"
            + "  }\n"
            + "  function init() {\n"
            + "    document.getElementById('p').onkeydown = handler;\n"
            + "  }\n"
            + "</script></head>\n"
            + "<body onload='init()'>\n"
            + "<input type='number' id='p'></input>\n"
            + "</body></html>";

        final WebDriver driver = loadPage2(html);
        final WebElement p = driver.findElement(By.id("p"));
        p.sendKeys("1234");
        assertEquals("123", p.getAttribute("value"));
    }

    /**
     * @throws Exception if an error occurs
     */
    @Test
    public void preventDefault_OnKeyPress() throws Exception {
        final String html =
              "<html><head><script>\n"
            + "  function handler(e) {\n"
            + "    if (e && e.target.value.length > 2)\n"
            + "      e.preventDefault();\n"
            + "    else if (!e && window.event.srcElement.value.length > 2)\n"
            + "      return false;\n"
            + "  }\n"
            + "  function init() {\n"
            + "    document.getElementById('p').onkeypress = handler;\n"
            + "  }\n"
            + "</script></head>\n"
            + "<body onload='init()'>\n"
            + "<input type='number' id='p'></input>\n"
            + "</body></html>";

        final WebDriver driver = loadPage2(html);
        final WebElement p = driver.findElement(By.id("p"));
        p.sendKeys("1234");
        assertEquals("123", p.getAttribute("value"));
    }

    /**
     * @throws Exception if an error occurs
     */
    @Test
    public void typeOnChange() throws Exception {
        final String html =
              "<html><head></head><body>\n"
            + "<input type='number' id='p' value='1234'"
                + " onChange='alert(\"foo\");alert(event.type);'"
                + " onBlur='alert(\"boo\");alert(event.type);'>\n"
            + "<button id='b'>some button</button>\n"
            + "</body></html>";

        final WebDriver driver = loadPage2(html);
        final WebElement p = driver.findElement(By.id("p"));
        p.sendKeys("567");

        assertEquals(Collections.emptyList(), getCollectedAlerts(driver));

        // trigger lost focus
        driver.findElement(By.id("b")).click();
        final String[] expectedAlerts1 = {"foo", "change", "boo", "blur"};
        assertEquals(expectedAlerts1, getCollectedAlerts(driver, 4));

        // set only the focus but change nothing
        p.click();
        assertTrue(getCollectedAlerts(driver, 1).isEmpty());

        // trigger lost focus
        driver.findElement(By.id("b")).click();
        final String[] expectedAlerts2 = {"boo", "blur"};
        assertEquals(expectedAlerts2, getCollectedAlerts(driver, 2));
    }

    /**
     * @throws Exception if an error occurs
     */
    @Test
    public void setValueOnChange() throws Exception {
        final String html =
              "<html>\n"
              + "<head></head>\n"
              + "<body>\n"
              + "  <input type='number' id='t' value='1234'"
                    + " onChange='alert(\"foo\");alert(event.type);'>\n"
              + "  <button id='b'>some button</button>\n"
              + "  <button id='set' onclick='document.getElementById(\"t\").value=\"1234\"'>setValue</button>\n"
              + "</body></html>";

        final WebDriver driver = loadPage2(html);
        driver.findElement(By.id("set")).click();

        assertEquals(Collections.emptyList(), getCollectedAlerts(driver));

        // trigger lost focus
        driver.findElement(By.id("b")).click();
        assertEquals(Collections.emptyList(), getCollectedAlerts(driver));
    }

    /**
     * @throws Exception if an error occurs
     */
    @Test
    public void setDefaultValueOnChange() throws Exception {
        final String html =
              "<html>\n"
              + "<head></head>\n"
              + "<body>\n"
              + "  <input type='number' id='t' value='1234'"
                    + " onChange='alert(\"foo\");alert(event.type);'>\n"
              + "  <button id='b'>some button</button>\n"
              + "  <button id='set' onclick='document.getElementById(\"t\").defaultValue=\"1234\"'>"
                      + "setValue</button>\n"
              + "</body></html>";

        final WebDriver driver = loadPage2(html);
        driver.findElement(By.id("set")).click();

        assertEquals(Collections.emptyList(), getCollectedAlerts(driver));

        // trigger lost focus
        driver.findElement(By.id("b")).click();
        assertEquals(Collections.emptyList(), getCollectedAlerts(driver));
    }

    /**
     * @throws Exception if the test fails
     */
    @Test
    @Alerts({"--null", "--null", "--null"})
    public void defaultValues() throws Exception {
        final String html = "<html><head><title>foo</title>\n"
            + "<script>\n"
            + "  function test() {\n"
            + "    var input = document.getElementById('text1');\n"
            + "    alert(input.value + '-' + input.defaultValue + '-' + input.getAttribute('value'));\n"

            + "    input = document.createElement('input');\n"
            + "    input.type = 'number';\n"
            + "    alert(input.value + '-' + input.defaultValue + '-' + input.getAttribute('value'));\n"

            + "    var builder = document.createElement('div');\n"
            + "    builder.innerHTML = '<input type=\"number\">';\n"
            + "    input = builder.firstChild;\n"
            + "    alert(input.value + '-' + input.defaultValue + '-' + input.getAttribute('value'));\n"
            + "  }\n"
            + "</script>\n"
            + "</head><body onload='test()'>\n"
            + "<form>\n"
            + "  <input type='number' id='text1'>\n"
            + "</form>\n"
            + "</body></html>";

        loadPageWithAlerts2(html);
    }

    /**
     * @throws Exception if the test fails
     */
    @Test
    @Alerts({"--null", "--null", "--null"})
    public void defaultValuesAfterClone() throws Exception {
        final String html = "<html><head><title>foo</title>\n"
            + "<script>\n"
            + "  function test() {\n"
            + "    var input = document.getElementById('text1');\n"
            + "    input = input.cloneNode(false);\n"
            + "    alert(input.value + '-' + input.defaultValue + '-' + input.getAttribute('value'));\n"

            + "    input = document.createElement('input');\n"
            + "    input.type = 'number';\n"
            + "    input = input.cloneNode(false);\n"
            + "    alert(input.value + '-' + input.defaultValue + '-' + input.getAttribute('value'));\n"

            + "    var builder = document.createElement('div');\n"
            + "    builder.innerHTML = '<input type=\"number\">';\n"
            + "    input = builder.firstChild;\n"
            + "    input = input.cloneNode(false);\n"
            + "    alert(input.value + '-' + input.defaultValue + '-' + input.getAttribute('value'));\n"
            + "  }\n"
            + "</script>\n"
            + "</head><body onload='test()'>\n"
            + "<form>\n"
            + "  <input type='number' id='text1'>\n"
            + "</form>\n"
            + "</body></html>";

        loadPageWithAlerts2(html);
    }

    /**
     * @throws Exception if the test fails
     */
    @Test
    @Alerts({"1234-1234-1234", "1234-1234-1234",
                "5678-1234-1234", "5678-1234-1234",
                "5678-2345-2345", "5678-2345-2345"})
    public void resetByClick() throws Exception {
        final String html = "<html><head><title>foo</title>\n"
            + "<script>\n"
            + "  function test() {\n"
            + "    var text = document.getElementById('testId');\n"
            + "    alert(text.value + '-' + text.defaultValue + '-' + text.getAttribute('value'));\n"

            + "    document.getElementById('testReset').click;\n"
            + "    alert(text.value + '-' + text.defaultValue + '-' + text.getAttribute('value'));\n"

            + "    text.value = '5678';\n"
            + "    alert(text.value + '-' + text.defaultValue + '-' + text.getAttribute('value'));\n"

            + "    document.getElementById('testReset').click;\n"
            + "    alert(text.value + '-' + text.defaultValue + '-' + text.getAttribute('value'));\n"

            + "    text.defaultValue = '2345';\n"
            + "    alert(text.value + '-' + text.defaultValue + '-' + text.getAttribute('value'));\n"

            + "    document.forms[0].reset;\n"
            + "    alert(text.value + '-' + text.defaultValue + '-' + text.getAttribute('value'));\n"
            + "  }\n"
            + "</script>\n"
            + "</head><body onload='test()'>\n"
            + "<form>\n"
            + "  <input type='number' id='testId' value='1234'>\n"
            + "  <input type='reset' id='testReset'>\n"
            + "</form>\n"
            + "</body></html>";

        loadPageWithAlerts2(html);
    }

    /**
     * @throws Exception if the test fails
     */
    @Test
    @Alerts({"1234-1234-1234", "1234-1234-1234",
                "5678-1234-1234", "5678-1234-1234",
                "5678-2345-2345", "5678-2345-2345"})
    public void resetByJS() throws Exception {
        final String html = "<html><head><title>foo</title>\n"
            + "<script>\n"
            + "  function test() {\n"
            + "    var text = document.getElementById('testId');\n"
            + "    alert(text.value + '-' + text.defaultValue + '-' + text.getAttribute('value'));\n"

            + "    document.forms[0].reset;\n"
            + "    alert(text.value + '-' + text.defaultValue + '-' + text.getAttribute('value'));\n"

            + "    text.value = '5678';\n"
            + "    alert(text.value + '-' + text.defaultValue + '-' + text.getAttribute('value'));\n"

            + "    document.forms[0].reset;\n"
            + "    alert(text.value + '-' + text.defaultValue + '-' + text.getAttribute('value'));\n"

            + "    text.defaultValue = '2345';\n"
            + "    alert(text.value + '-' + text.defaultValue + '-' + text.getAttribute('value'));\n"

            + "    document.forms[0].reset;\n"
            + "    alert(text.value + '-' + text.defaultValue + '-' + text.getAttribute('value'));\n"
            + "  }\n"
            + "</script>\n"
            + "</head><body onload='test()'>\n"
            + "<form>\n"
            + "  <input type='number' id='testId' value='1234'>\n"
            + "</form>\n"
            + "</body></html>";

        loadPageWithAlerts2(html);
    }

    /**
     * @throws Exception if the test fails
     */
    @Test
    @Alerts({"1234-1234-1234", "2345-2345-2345",
                "3456-2345-2345", "3456-9876-9876",
                "3456-44-44"})
    public void value() throws Exception {
        final String html = "<html><head><title>foo</title>\n"
            + "<script>\n"
            + "  function test() {\n"
            + "    var text = document.getElementById('testId');\n"
            + "    alert(text.value + '-' + text.defaultValue + '-' + text.getAttribute('value'));\n"

            + "    text.defaultValue = '2345';\n"
            + "    alert(text.value + '-' + text.defaultValue + '-' + text.getAttribute('value'));\n"

            + "    text.value = '3456';\n"
            + "    alert(text.value + '-' + text.defaultValue + '-' + text.getAttribute('value'));\n"

            + "    text.setAttribute('value', '9876');\n"
            + "    alert(text.value + '-' + text.defaultValue + '-' + text.getAttribute('value'));\n"

            + "    text.defaultValue = '44';\n"
            + "    alert(text.value + '-' + text.defaultValue + '-' + text.getAttribute('value'));\n"
            + "  }\n"
            + "</script>\n"
            + "</head><body onload='test()'>\n"
            + "<form>\n"
            + "  <input type='number' id='testId' value='1234'>\n"
            + "</form>\n"
            + "</body></html>";

        loadPageWithAlerts2(html);
    }

    /**
     * @throws Exception if the test fails
     */
    @Test
    @Alerts(DEFAULT = "textLength not available",
            FF = "7",
<<<<<<< HEAD
            FF68 = "7")
=======
            FF78 = "7")
>>>>>>> 6cc30901
    public void textLength() throws Exception {
        final String html = "<html><head><title>foo</title>\n"
            + "<script>\n"
            + "  function test() {\n"
            + "    var text = document.getElementById('testId');\n"
            + "    if(text.textLength) {\n"
            + "      alert(text.textLength);\n"
            + "    } else {\n"
            + "      alert('textLength not available');\n"
            + "    }\n"
            + "  }\n"
            + "</script>\n"
            + "</head><body onload='test()'>\n"
            + "<form>\n"
            + "  <input type='number' id='testId' value='1234567'>\n"
            + "</form>\n"
            + "</body></html>";

        loadPageWithAlerts2(html);
    }

    /**
     * @throws Exception if an error occurs
     */
    @Test
    @Alerts("0")
    public void selection() throws Exception {
        final String html =
              "<html><head>\n"
            + "<script>\n"
            + "  function test() {\n"
            + "    var s = getSelection(document.getElementById('text1'));\n"
            + "    if (s != undefined) {\n"
            + "      alert(s.length);\n"
            + "    }\n"
            + "  }\n"
            + "  function getSelection(element) {\n"
            + "    try {\n"
            + "      return element.value.substring(element.selectionStart, element.selectionEnd);\n"
            + "    } catch(e) { alert('exception'); }\n"
            + "  }\n"
            + "</script></head>\n"
            + "<body onload='test()'>\n"
            + "  <input type='number' id='text1'/>\n"
            + "</body></html>";
        loadPageWithAlerts2(html);
    }

    /**
     * @throws Exception if test fails
     */
    @Test
    @Alerts(DEFAULT = {"null,null", "null,null", "exception",
                        "null,null", "exception", "null,null"},
            IE = {"0,0", "0,0", "3,3", "3,10"})
    public void selection2_1() throws Exception {
        selection2(3, 10);
    }

    /**
     * @throws Exception if test fails
     */
    @Test
    @Alerts(DEFAULT = {"null,null", "null,null", "exception",
                        "null,null", "exception", "null,null"},
            IE = {"0,0", "0,0", "0,0", "0,11"})
    public void selection2_2() throws Exception {
        selection2(-3, 15);
    }

    /**
     * @throws Exception if test fails
     */
    @Test
    @Alerts(DEFAULT = {"null,null", "null,null", "exception",
                        "null,null", "exception", "null,null"},
            IE = {"0,0", "0,0", "10,10", "5,5"})
    public void selection2_3() throws Exception {
        selection2(10, 5);
    }

    private void selection2(final int selectionStart, final int selectionEnd) throws Exception {
        final String html = "<html>\n"
            + "<body>\n"
            + "<input id='myTextInput' value='1234567' type='number'>\n"
            + "<script>\n"
            + "  var input = document.getElementById('myTextInput');\n"

            + "  try {\n"
            + "    alert(input.selectionStart + ',' + input.selectionEnd);\n"
            + "  } catch(e) { alert('exception'); }\n"

            + "  input.value = '12345678900';\n"
            + "  try {\n"
            + "    alert(input.selectionStart + ',' + input.selectionEnd);\n"
            + "  } catch(e) { alert('exception'); }\n"

            + "  try {\n"
            + "    input.selectionStart = " + selectionStart + ";\n"
            + "  } catch(e) { alert('exception'); }\n"
            + "  try {\n"
            + "    alert(input.selectionStart + ',' + input.selectionEnd);\n"
            + "  } catch(e) { alert('exception'); }\n"

            + "  try {\n"
            + "    input.selectionEnd = " + selectionEnd + ";\n"
            + "  } catch(e) { alert('exception'); }\n"
            + "  try {\n"
            + "    alert(input.selectionStart + ',' + input.selectionEnd);\n"
            + "  } catch(e) { alert('exception'); }\n"
            + "</script>\n"
            + "</body>\n"
            + "</html>";
        loadPageWithAlerts2(html);
    }

    /**
     * @throws Exception if test fails
     */
    @Test
    @Alerts(DEFAULT = {"null,null", "exception"},
            IE = {"0,0", "4,5", "0,0", "0,0", "0,0"})
    public void selectionOnUpdate() throws Exception {
        final String html = "<html>\n"
            + "<body>\n"
            + "<input id='myTextInput' value='1234567' type='number'>\n"
            + "<script>\n"
            + "  var input = document.getElementById('myTextInput');\n"

            + "  try {\n"
            + "    alert(input.selectionStart + ',' + input.selectionEnd);\n"

            + "    input.selectionStart = 4;\n"
            + "    input.selectionEnd = 5;\n"
            + "    alert(input.selectionStart + ',' + input.selectionEnd);\n"
            + "    input.value = '1234567890';\n"
            + "    alert(input.selectionStart + ',' + input.selectionEnd);\n"

            + "    input.value = '9876';\n"
            + "    alert(input.selectionStart + ',' + input.selectionEnd);\n"

            + "    input.selectionStart = 0;\n"
            + "    input.selectionEnd = 4;\n"

            + "    input.value = '7';\n"
            + "    alert(input.selectionStart + ',' + input.selectionEnd);\n"
            + "  } catch(e) { alert('exception'); }\n"
            + "</script>\n"
            + "</body>\n"
            + "</html>";
        loadPageWithAlerts2(html);
    }

    /**
     * @throws Exception if the test fails
     */
    @Test
    public void submitOnEnter() throws Exception {
        final String html =
            "<html>\n"
            + "<body>\n"
            + "  <form action='result.html'>\n"
            + "    <input id='t' value='1234'/>\n"
            + "  </form>\n"
            + "</body>\n"
            + "</html>";
        getMockWebConnection().setDefaultResponse("Error: not found", 404, "Not Found", MimeType.TEXT_HTML);

        final WebDriver driver = loadPage2(html);
        final WebElement field = driver.findElement(By.id("t"));

        field.sendKeys(Keys.ENTER);

        assertEquals(2, getMockWebConnection().getRequestCount());
    }

    /**
     * @throws Exception if the test fails
     */
    @Test
    public void sendKeysEnterWithoutForm() throws Exception {
        final String html =
            "<html>\n"
            + "<body>\n"
            + "  <input id='t' type='number' value='1234'>\n"
            + "</body>\n"
            + "</html>";

        final WebDriver driver = loadPage2(html);
        driver.findElement(By.id("t")).sendKeys("\n");

        assertEquals(1, getMockWebConnection().getRequestCount());
    }

    /**
     * @throws Exception if the test fails
     */
    @Test(expected = JavascriptException.class)
    public void submitWithoutForm() throws Exception {
        final String html =
            "<html>\n"
            + "<body>\n"
            + "  <input id='t' type='number' value='1234'>\n"
            + "</body>\n"
            + "</html>";

        final WebDriver driver = loadPage2(html);
        driver.findElement(By.id("t")).submit();

        assertEquals(1, getMockWebConnection().getRequestCount());
    }

    /**
     * @throws Exception if the test fails
     */
    @Test
    @Alerts("--")
    public void minMaxStep() throws Exception {
        final String html = "<html>\n"
            + "<head>\n"
            + "<script>\n"
            + "  function test() {\n"
            + "    var input = document.getElementById('tester');\n"
            + "    alert(input.min + '-' + input.max + '-' + input.step);\n"
            + "  }\n"
            + "</script>\n"
            + "</head>\n"
            + "<body onload='test()'>\n"
            + "<form>\n"
            + "  <input type='number' id='tester'>\n"
            + "</form>\n"
            + "</body>\n"
            + "</html>";

        loadPageWithAlerts2(html);
    }

    /**
     * @throws Exception if the test fails
     */
    @Test
    @Alerts({"10", ""})
    public void clearInput() throws Exception {
        final String html = "<html>\n"
            + "<body>\n"
            + "<form>\n"
            + "  <input type='number' id='tester' value='10'>\n"
            + "</form>\n"
            + "</body>\n"
            + "</html>";

        final WebDriver driver = loadPage2(html);
        final WebElement element = driver.findElement(By.id("tester"));
        assertEquals(getExpectedAlerts()[0], element.getAttribute("value"));

        element.clear();
        assertEquals(getExpectedAlerts()[1], element.getAttribute("value"));
    }

    @Test
    @Alerts("false-true")
    public void maxValidation() throws Exception {
        final String html = "<html>\n"
            + "<head>\n"
            + "<script>\n"
            + "  function test() {\n"
            + "    var foo = document.getElementById('foo');\n"
            + "    var bar = document.getElementById('bar');\n"
            + "    alert(foo.checkValidity() + '-' + bar.checkValidity() );\n"
            + "  }\n"
            + "</script>\n"
            + "</head>\n"
            + "<body onload='test()'>\n"
            + "  <input type='number' max='10' id='foo' value='12'>\n"
            + "  <input type='number' max='10' id='bar' value='8'>\n"
            + "</body>\n"
            + "</html>";

        loadPageWithAlerts2(html);
    }

    @Test
    @Alerts("false-true")
    public void minValidation() throws Exception {
        final String html = "<html>\n"
            + "<head>\n"
            + "<script>\n"
            + "  function test() {\n"
            + "    var foo = document.getElementById('foo');\n"
            + "    var bar = document.getElementById('bar');\n"
            + "    alert(foo.checkValidity() + '-' + bar.checkValidity() );\n"
            + "  }\n"
            + "</script>\n"
            + "</head>\n"
            + "<body onload='test()'>\n"
            + "  <input type='number' min='10' id='foo' value='8'>\n"
            + "  <input type='number' min='10' id='bar' value='10'>\n"
            + "</body>\n"
            + "</html>";

        loadPageWithAlerts2(html);
    }
}<|MERGE_RESOLUTION|>--- conflicted
+++ resolved
@@ -497,11 +497,7 @@
     @Test
     @Alerts(DEFAULT = "textLength not available",
             FF = "7",
-<<<<<<< HEAD
-            FF68 = "7")
-=======
             FF78 = "7")
->>>>>>> 6cc30901
     public void textLength() throws Exception {
         final String html = "<html><head><title>foo</title>\n"
             + "<script>\n"
