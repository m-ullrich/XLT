/*
 * Copyright (c) 2002-2021 Gargoyle Software Inc.
 *
 * Licensed under the Apache License, Version 2.0 (the "License");
 * you may not use this file except in compliance with the License.
 * You may obtain a copy of the License at
 * http://www.apache.org/licenses/LICENSE-2.0
 *
 * Unless required by applicable law or agreed to in writing, software
 * distributed under the License is distributed on an "AS IS" BASIS,
 * WITHOUT WARRANTIES OR CONDITIONS OF ANY KIND, either express or implied.
 * See the License for the specific language governing permissions and
 * limitations under the License.
 */
package com.gargoylesoftware.htmlunit.html;

import static com.gargoylesoftware.htmlunit.BrowserRunner.TestedBrowser.IE;

import java.io.InputStream;
import java.net.URL;
import java.util.Collections;
import java.util.List;

import org.apache.commons.io.IOUtils;
import org.junit.Test;
import org.junit.runner.RunWith;
import org.openqa.selenium.By;
import org.openqa.selenium.WebDriver;
import org.openqa.selenium.WebElement;
import org.openqa.selenium.htmlunit.HtmlUnitDriver;

import com.gargoylesoftware.htmlunit.BrowserRunner;
import com.gargoylesoftware.htmlunit.BrowserRunner.Alerts;
import com.gargoylesoftware.htmlunit.BrowserRunner.BuggyWebDriver;
import com.gargoylesoftware.htmlunit.BrowserRunner.NotYetImplemented;
import com.gargoylesoftware.htmlunit.WebDriverTestCase;
import com.gargoylesoftware.htmlunit.util.NameValuePair;

/**
 * Unit tests for {@link HtmlElement}.
 *
 * @author <a href="mailto:mbowler@GargoyleSoftware.com">Mike Bowler</a>
 * @author Denis N. Antonioli
 * @author Daniel Gredler
 * @author Ahmed Ashour
 * @author Sudhan Moghe
 * @author Frank Danek
 * @author Ronald Brill
 */
@RunWith(BrowserRunner.class)
public class HtmlElement2Test extends WebDriverTestCase {

    /**
     * @throws Exception if an error occurs
     */
    @Test
    public void onpropertychange() throws Exception {
        final String html = "<html><head><script>\n"
            + "  function test() {\n"
            + "    document.getElementById('input1').value = 'New Value';\n"
            + "  }\n"
            + "  function handler() {\n"
            + "    alert(event.propertyName);\n"
            + "  }\n"
            + "</script></head>\n"
            + "<body onload='test()'>\n"
            + "  <input id='input1' onpropertychange='handler()'>\n"
            + "</body></html>";

        loadPageWithAlerts2(html);
    }

    /**
     * @throws Exception if the test fails
     */
    @Test
    @Alerts({"true", "true"})
    public void duplicateId() throws Exception {
        final String html
            = "<html>\n"
            + "<script>\n"
            + "  function test() {\n"
            + "    var value = document.getElementById('duplicateID').innerHTML;\n"
            + "    alert(value.length > 10);\n"
            + "    document.getElementById('duplicateID').style.display = 'block';\n"
            + "    alert(value === document.getElementById('duplicateID').innerHTML);\n"
            + "  }\n"
            + "</script>\n"
            + "</head>\n"
            + "<body onload='test()'>\n"
            + "  <fieldset id='duplicateID'><span id='duplicateID'></span></fieldset>\n"
            + "</body></html>";

        loadPageWithAlerts2(html);
    }

    /**
     * @throws Exception if an error occurs
     */
    @Test
    public void onpropertychange2() throws Exception {
        final String html = "<html><head><script>\n"
            + "  function test() {\n"
            + "    document.getElementById('input1').value = 'New Value';\n"
            + "  }\n"
            + "  function handler() {\n"
            + "    alert(1);\n"
            + "    document.getElementById('input1').dir='rtl';\n"
            + "  }\n"
            + "</script></head>\n"
            + "<body onload='test()'>\n"
            + "  <input id='input1' onpropertychange='handler()'>\n"
            + "</body></html>";

        loadPageWithAlerts2(html);
    }

    /**
     * Verifies that cloned node attributes have the same initial values, but changes can be made
     * to the clone without affecting the original node, and that the id attribute is treated the
     * same as all the other attributes. See bug #468.
     * @throws Exception if an error occurs
     */
    @Test
    @Alerts({"false", "true", "a", "a", "b", "b", "b", "c"})
    public void clonedNodeAttributes() throws Exception {
        final String html = "<html><body id='a' title='b'><script>\n"
            + "var x = document.body.cloneNode(true);\n"
            + "alert(document.body == x);\n"
            + "alert(document.getElementById('a') == document.body);\n"
            + "alert(document.body.id);\n"
            + "alert(x.id);\n"
            + "alert(document.body.title);\n"
            + "alert(x.title);\n"
            + "x.title = 'c';\n"
            + "alert(document.body.title);\n"
            + "alert(x.title);\n"
            + "</script></body></html>";

        loadPageWithAlerts2(html);
    }

    /**
     * Test attribute.text and attribute.xml added for XmlElement attributes
     * are undefined for HtmlElement.
     * @throws Exception if the test fails
     */
    @Test
    @Alerts({"true", "undefined", "undefined"})
    public void textAndXmlUndefined() throws Exception {
        final String html
            = "<html><head><title>foo</title></head><body>\n"
            + "    <input type='text' id='textfield1' onfocus='alert(1)'>\n"
            + "    <script>\n"
            + "         var node = document.getElementById('textfield1');\n"
            + "         alert(node.attributes[0].nodeName.length > 0);\n"
            + "         alert(node.attributes[0].text);\n"
            + "         alert(node.attributes[0].xml);\n"
            + "    </script>\n"
            + "</body></html>";

        loadPageWithAlerts2(html);
    }

    /**
     * @throws Exception if the test fails
     */
    @Test
    @NotYetImplemented
    //TODO: fails because of HTMLElement.getContentEditable doesn't detect DomElement.ATTRIBUTE_VALUE_EMPTY
    // this could be a general attribute issue
    public void contentEditable() throws Exception {
        final String html
            = "<html>\n"
            + "<body contentEditable><p>initial</p></body>\n"
            + "</html>";

        final WebDriver driver = loadPage2(html);
        final WebElement body = driver.findElement(By.xpath("//body"));
        body.clear();
        body.sendKeys("something");
        assertEquals("something", body.getText());
    }

    /**
     * @throws Exception if an error occurs
     */
    @Test
    @Alerts(DEFAULT = "down: 16,0 down: 49,0 press: 33,33 up: 49,0 up: 16,0"
                + " down: 16,0 down: 220,0 press: 124,124 up: 220,0 up: 16,0",
            FF = "down: 16,0 down: 49,0 press: 0,33 up: 49,0 up: 16,0"
                + " down: 16,0 down: 220,0 press: 0,124 up: 220,0 up: 16,0",
<<<<<<< HEAD
            FF68 = "down: 16,0 down: 49,0 press: 0,33 up: 49,0 up: 16,0"
                + " down: 16,0 down: 220,0 press: 0,124 up: 220,0 up: 16,0")
    //https://github.com/SeleniumHQ/selenium/issues/639
    @BuggyWebDriver(FF68 = "down: 49,0 press: 33,33 up: 49,0 down: 220,0 press: 124,124 up: 220,0",
=======
            FF78 = "down: 16,0 down: 49,0 press: 0,33 up: 49,0 up: 16,0"
                + " down: 16,0 down: 220,0 press: 0,124 up: 220,0 up: 16,0")
    //https://github.com/SeleniumHQ/selenium/issues/639
    @BuggyWebDriver(FF78 = "down: 49,0 press: 33,33 up: 49,0 down: 220,0 press: 124,124 up: 220,0",
>>>>>>> 6cc30901
                FF = "down: 49,0 press: 33,33 up: 49,0 down: 220,0 press: 124,124 up: 220,0",
                IE = "down: 16,0 down: 49,0 press: 33,33 up: 49,0 up: 16,0 down: 17,0 "
                        + "down: 18,0 down: 226,0 press: 124,124 up: 226,0 up: 17,0 up: 18,0")
    public void shiftKeys() throws Exception {
        final String html = "<html><head><script>\n"
            + "  function appendMessage(message) {\n"
            + "    document.getElementById('result').innerHTML += message + ' ';\n"
            + "  }\n"
            + "</script></head>\n"
            + "<body >\n"
            + "  <input id='input1' onkeyup=\"appendMessage('up: ' + event.keyCode + ',' + event.charCode)\" "
            + "onkeypress=\"appendMessage('press: ' + event.keyCode + ',' + event.charCode)\" "
            + "onkeydown=\"appendMessage('down: ' + event.keyCode + ',' + event.charCode)\"><br>\n"
            + "<p id='result'></p>\n"
            + "</body></html>";

        final WebDriver driver = loadPage2(html);
        final WebElement input = driver.findElement(By.id("input1"));
        final WebElement result = driver.findElement(By.id("result"));
        input.sendKeys("!|");
        assertEquals(getExpectedAlerts()[0], result.getText());
    }

    /**
     * @throws Exception on test failure
     */
    @Test
    @Alerts(DEFAULT = "[object HTMLInputElement] [object HTMLBodyElement]",
            CHROME = "[object HTMLInputElement] onblur onfocusout [object HTMLBodyElement]",
            EDGE = "[object HTMLInputElement] onblur onfocusout [object HTMLBodyElement]",
            IE = "[object HTMLInputElement] null")
    @NotYetImplemented(IE)
    public void removeActiveElement() throws Exception {
        final String html =
               HtmlPageTest.STANDARDS_MODE_PREFIX_
                + "<html>\n"
                + "<head>\n"
                + "<script>\n"
                + "function test() {\n"
                + "  var elem = document.getElementById('text1');\n"
                + "  elem.focus();\n"
                + "  document.title += ' ' + document.activeElement;\n"
                + "  elem.parentNode.removeChild(elem);\n"
                + "  document.title += ' ' + document.activeElement;\n"
                + "}\n"
                + "</script>\n"
                + "</head>\n"
                + "<body onload='test()'>\n"
                + "<form name='form1'>\n"
                + "  <input id='text1' onblur='document.title += \" onblur\"' "
                        + "onfocusout='document.title += \" onfocusout\"'>\n"
                + "</form>\n"
                + "</body></html>";

        final WebDriver driver = loadPage2(html);
        assertTitle(driver, getExpectedAlerts()[0]);
    }

    /**
     * @throws Exception on test failure
     */
    @Test
    @Alerts(DEFAULT = "[object HTMLInputElement] [object HTMLBodyElement]",
            CHROME = "[object HTMLInputElement] onblur1 onfocusout1 [object HTMLBodyElement]",
            EDGE = "[object HTMLInputElement] onblur1 onfocusout1 [object HTMLBodyElement]",
            IE = "[object HTMLInputElement] null")
    @NotYetImplemented(IE)
    public void removeParentOfActiveElement() throws Exception {
        final String html =
                HtmlPageTest.STANDARDS_MODE_PREFIX_
                + "<html>\n"
                + "<head>\n"
                + "<script>\n"
                + "function test() {\n"
                + "  var elem = document.getElementById('text1');\n"
                + "  elem.focus();\n"
                + "  document.title += ' ' + document.activeElement;\n"

                + "  var elem = document.getElementById('parent');\n"
                + "  elem.parentNode.removeChild(elem);\n"
                + "  document.title += ' ' + document.activeElement;\n"
                + "}\n"
                + "</script>\n"
                + "</head>\n"
                + "<body onload='test()'>\n"
                + "<form name='form1'>\n"
                + "  <div id='parent'>\n"
                + "    <input id='text1' onblur='document.title += \" onblur1\"' "
                                + "onfocusout='document.title += \" onfocusout1\"'>\n"
                + "    <input id='text2' onblur='document.title += \" onblur2\"' "
                                + "onfocusout='document.title += \" onfocusout2\"'>\n"
                + "  </div>\n"
                + "</form>\n"
                + "</body></html>";

        final WebDriver driver = loadPage2(html);
        assertTitle(driver, getExpectedAlerts()[0]);
    }

    /**
     * Another nasty trick from one of these trackers.
     *
     * @throws Exception on test failure
     */
    @Test
    @Alerts({"before appendChild;after appendChild;image onload;after removeChild;", "2"})
    // HtmlUnit loads images synchron - because of this the removeChild is called before the
    // node is appended and fails
    @NotYetImplemented
    public void addRemove() throws Exception {
        try (InputStream is = getClass().getClassLoader().getResourceAsStream("testfiles/tiny-jpg.img")) {
            final byte[] directBytes = IOUtils.toByteArray(is);
            final URL urlImage = new URL(URL_FIRST, "img.jpg");
            final List<NameValuePair> emptyList = Collections.emptyList();
            getMockWebConnection().setResponse(urlImage, directBytes, 200, "ok", "image/jpg", emptyList);
        }

        final String html =
                HtmlPageTest.STANDARDS_MODE_PREFIX_
                + "<html>\n"
                + "<head>\n"
                + "<script>\n"
                + "function test() {\n"
                + "  var elem = document.createElement('img');\n"
                + "  elem.setAttribute('alt', '');\n"
                + "  elem.setAttribute('src', 'img.jpg');\n"
                + "  elem.style.display = 'none';\n"
                + "  elem.onload = function() {\n"
                + "      document.title += 'image onload;';"
                + "      document.body.removeChild(elem);\n"
                + "      document.title += 'after removeChild;';"
                + "    }\n"
                + "  document.title += 'before appendChild;';"
                + "  document.body.appendChild(elem);\n"
                + "  document.title += 'after appendChild;';"
                + "}\n"
                + "</script>\n"
                + "</head>\n"
                + "<body onload='test()'>\n"
                + "</body></html>";

        final int count = getMockWebConnection().getRequestCount();
        final WebDriver driver = getWebDriver();
        if (driver instanceof HtmlUnitDriver) {
            ((HtmlUnitDriver) driver).setDownloadImages(true);
        }
        loadPage2(html);

        assertTitle(driver, getExpectedAlerts()[0]);
        assertEquals(Integer.parseInt(getExpectedAlerts()[1]), getMockWebConnection().getRequestCount() - count);
    }

    /**
     * @throws Exception on test failure
     */
    @Test
    public void keyPressEventWhenPreventsDefault() throws Exception {
        final String html = "<html>\n"
                + "<body>\n"
                + "  <input id='suppress' onkeydown='event.preventDefault()' onkeypress='alert(\"press\")'>\n"
                + "</body></html>";

        final WebDriver driver = loadPage2(html);
        driver.findElement(By.id("suppress")).sendKeys("s");
        verifyAlerts(driver, getExpectedAlerts());
    }

    /**
     * @throws Exception on test failure
     */
    @Test
    @Alerts("press")
    public void keyUpEventWhenPreventsDefault() throws Exception {
        final String html = "<html>\n"
                + "<body>\n"
                + "  <input id='suppress' onkeydown='event.preventDefault()' onkeyup='alert(\"press\")'>\n"
                + "</body></html>";

        final WebDriver driver = loadPage2(html);
        driver.findElement(By.id("suppress")).sendKeys("s");
        verifyAlerts(driver, getExpectedAlerts());
    }

    /**
     * @throws Exception if an error occurs
     */
    @Test
    @Alerts({"[object HTMLHtmlElement]", "null"})
    public void detach() throws Exception {
        final String html = "<html><head><script>\n"
            + "  function test() {\n"
            + "    var xhr = new XMLHttpRequest();\n"
            + "    xhr.onload = function () {\n"
            + "        var xml = xhr.responseXML;\n"
            + "        alert(xml.documentElement);\n"
            + "        xml.removeChild(xml.firstChild);\n"
            + "        alert(xml.documentElement);\n"
            + "    }\n"
            + "    xhr.open('GET', '" + URL_SECOND + "');\n"
            + "    xhr.send();\n"
            + "  }\n"
            + "</script></head><body onload='test()'>\n"
            + "</body></html>\n";

        final String xml = "<html xmlns=\"http://www.w3.org/1999/xhtml\"></html>";
        getMockWebConnection().setResponse(URL_SECOND, xml, "application/xml");
        loadPageWithAlerts2(html);
    }

    /**
     * @throws Exception if an error occurs
     */
    @Test
    @Alerts("Hello-world")
    @BuggyWebDriver(FF = "-worldHello",
<<<<<<< HEAD
            FF68 = "-worldHello")
=======
            FF78 = "-worldHello")
>>>>>>> 6cc30901
    public void typeAtEndOfEditableDiv() throws Exception {
        final String html = "<html><head><script>\n"
            + "  function test() {\n"
            + "    alert(document.getElementById('myInput').value);\n"
            + "  }\n"
            + "</script></head>\n"
            + "<body>\n"
            + "  <input id='myButton' type='button' onclick='test()'>\n"
            + "  <div id='myInput' contenteditable='true'>Hello</div>\n"
            + "</body></html>";

        final WebDriver driver = loadPage2(html);
        final WebElement div = driver.findElement(By.id("myInput"));
        div.sendKeys("-world");

        assertEquals(getExpectedAlerts()[0], div.getText());
    }

    /**
     * @throws Exception if an error occurs
     */
    @Test
    @Alerts("Hello-world")
    @BuggyWebDriver(FF = "-worldHello",
<<<<<<< HEAD
            FF68 = "-worldHello")
=======
            FF78 = "-worldHello")
>>>>>>> 6cc30901
    public void typeAtEndOfEditableDivWithParagraphInside() throws Exception {
        final String html = "<html><head><script>\n"
            + "  function test() {\n"
            + "    alert(document.getElementById('myInput').value);\n"
            + "  }\n"
            + "</script></head>\n"
            + "<body>\n"
            + "  <input id='myButton' type='button' onclick='test()'>\n"
            + "  <div id='myInput' contenteditable='true'><p>Hello</p></div>\n"
            + "</body></html>";

        final WebDriver driver = loadPage2(html);
        final WebElement div = driver.findElement(By.id("myInput"));
        div.sendKeys("-world");

        assertEquals(getExpectedAlerts()[0], div.getText());
    }
}<|MERGE_RESOLUTION|>--- conflicted
+++ resolved
@@ -190,17 +190,10 @@
                 + " down: 16,0 down: 220,0 press: 124,124 up: 220,0 up: 16,0",
             FF = "down: 16,0 down: 49,0 press: 0,33 up: 49,0 up: 16,0"
                 + " down: 16,0 down: 220,0 press: 0,124 up: 220,0 up: 16,0",
-<<<<<<< HEAD
-            FF68 = "down: 16,0 down: 49,0 press: 0,33 up: 49,0 up: 16,0"
-                + " down: 16,0 down: 220,0 press: 0,124 up: 220,0 up: 16,0")
-    //https://github.com/SeleniumHQ/selenium/issues/639
-    @BuggyWebDriver(FF68 = "down: 49,0 press: 33,33 up: 49,0 down: 220,0 press: 124,124 up: 220,0",
-=======
             FF78 = "down: 16,0 down: 49,0 press: 0,33 up: 49,0 up: 16,0"
                 + " down: 16,0 down: 220,0 press: 0,124 up: 220,0 up: 16,0")
     //https://github.com/SeleniumHQ/selenium/issues/639
     @BuggyWebDriver(FF78 = "down: 49,0 press: 33,33 up: 49,0 down: 220,0 press: 124,124 up: 220,0",
->>>>>>> 6cc30901
                 FF = "down: 49,0 press: 33,33 up: 49,0 down: 220,0 press: 124,124 up: 220,0",
                 IE = "down: 16,0 down: 49,0 press: 33,33 up: 49,0 up: 16,0 down: 17,0 "
                         + "down: 18,0 down: 226,0 press: 124,124 up: 226,0 up: 17,0 up: 18,0")
@@ -416,11 +409,7 @@
     @Test
     @Alerts("Hello-world")
     @BuggyWebDriver(FF = "-worldHello",
-<<<<<<< HEAD
-            FF68 = "-worldHello")
-=======
             FF78 = "-worldHello")
->>>>>>> 6cc30901
     public void typeAtEndOfEditableDiv() throws Exception {
         final String html = "<html><head><script>\n"
             + "  function test() {\n"
@@ -445,11 +434,7 @@
     @Test
     @Alerts("Hello-world")
     @BuggyWebDriver(FF = "-worldHello",
-<<<<<<< HEAD
-            FF68 = "-worldHello")
-=======
             FF78 = "-worldHello")
->>>>>>> 6cc30901
     public void typeAtEndOfEditableDivWithParagraphInside() throws Exception {
         final String html = "<html><head><script>\n"
             + "  function test() {\n"
