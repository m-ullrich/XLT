/*
 * Copyright (c) 2002-2021 Gargoyle Software Inc.
 *
 * Licensed under the Apache License, Version 2.0 (the "License");
 * you may not use this file except in compliance with the License.
 * You may obtain a copy of the License at
 * http://www.apache.org/licenses/LICENSE-2.0
 *
 * Unless required by applicable law or agreed to in writing, software
 * distributed under the License is distributed on an "AS IS" BASIS,
 * WITHOUT WARRANTIES OR CONDITIONS OF ANY KIND, either express or implied.
 * See the License for the specific language governing permissions and
 * limitations under the License.
 */
package com.gargoylesoftware.htmlunit.html;

import static com.gargoylesoftware.htmlunit.BrowserRunner.TestedBrowser.IE;
import static java.nio.charset.StandardCharsets.ISO_8859_1;
import static java.nio.charset.StandardCharsets.UTF_8;

import java.io.IOException;
import java.io.Writer;
import java.net.URL;
import java.util.Collections;
import java.util.Comparator;
import java.util.HashMap;
import java.util.List;
import java.util.Map;

import javax.servlet.Servlet;
import javax.servlet.ServletException;
import javax.servlet.http.HttpServlet;
import javax.servlet.http.HttpServletRequest;
import javax.servlet.http.HttpServletResponse;

import org.junit.Test;
import org.junit.runner.RunWith;
import org.openqa.selenium.By;
import org.openqa.selenium.By.ById;
import org.openqa.selenium.By.ByTagName;
import org.openqa.selenium.WebDriver;

import com.gargoylesoftware.htmlunit.BrowserRunner;
import com.gargoylesoftware.htmlunit.BrowserRunner.Alerts;
import com.gargoylesoftware.htmlunit.BrowserRunner.NotYetImplemented;
import com.gargoylesoftware.htmlunit.FormEncodingType;
import com.gargoylesoftware.htmlunit.HttpHeader;
import com.gargoylesoftware.htmlunit.HttpMethod;
import com.gargoylesoftware.htmlunit.MockWebConnection;
import com.gargoylesoftware.htmlunit.WebDriverTestCase;
import com.gargoylesoftware.htmlunit.util.MimeType;
import com.gargoylesoftware.htmlunit.util.NameValuePair;
import com.gargoylesoftware.htmlunit.util.UrlUtils;

/**
 * Tests for {@link HtmlForm}, with BrowserRunner.
 *
 * @author Ahmed Ashour
 * @author Ronald Brill
 * @author Anton Demydenko
 */
@RunWith(BrowserRunner.class)
public class HtmlForm2Test extends WebDriverTestCase {

    /**
     * @throws Exception if the test fails
     */
    @Test
    @Alerts(DEFAULT = {"myForm", "TypeError"},
            IE = {"myForm", "myForm"})
    public void formsAccessor_FormsAsFunction() throws Exception {
        final String html
            = "<html><head><title>foo</title><script>\n"
            + "function doTest() {\n"
            + "  try {\n"
            + "    alert(document.forms[0].id);\n"
            + "    alert(document.forms(0).id);\n"
            + "  } catch (err) {\n"
            + "    alert('TypeError');\n"
            + "  }\n"
            + "}\n"
            + "</script></head><body onload='doTest()'>\n"
            + "<p>hello world</p>\n"
            + "<form id='myForm'>\n"
            + "  <input type='text' name='textfield1' value='foo' />\n"
            + "</form>\n"
            + "</body></html>";

        loadPageWithAlerts2(html);
    }

    /**
     * @throws Exception if the test fails
     */
    @Test
    @Alerts(DEFAULT = {"myForm", "TypeError"},
            IE = {"myForm", "myForm"})
    public void formsAccessor_FormsAsFunction2() throws Exception {
        final String html
            = "<html><head><title>foo</title><script>\n"
            + "function doTest() {\n"
            + "  try {\n"
            + "    alert(document.forms['myName'].id);\n"
            + "    alert(document.forms('myName').id);\n"
            + "  } catch (err) {\n"
            + "    alert('TypeError');\n"
            + "  }\n"
            + "}\n"
            + "</script></head><body onload='doTest()'>\n"
            + "<p>hello world</p>\n"
            + "<form id='myForm' name='myName'>\n"
            + "  <input type='text' name='textfield1' value='foo' />\n"
            + "</form>\n"
            + "</body></html>";

        loadPageWithAlerts2(html);
    }

    /**
     * @throws Exception if an error occurs
     */
    @Test
    @Alerts(DEFAULT = {"error", "error", "error"},
            IE = {"textfieldid", "textfieldname", "textfieldid"})
    public void asFunction() throws Exception {
        final String html
            = "<html><head><title>foo</title><script>\n"
            + "function test() {\n"
            + "  var f1 = document.forms[0];\n"
            + "  try { alert(f1('textfieldid').id) } catch (e) { alert('error') }\n"
            + "  try { alert(f1('textfieldname').name) } catch (e) { alert('error') }\n"
            + "  try { alert(f1(0).id) } catch (e) { alert('error') }\n"
            + "}\n"
            + "</script></head><body onload='test()'>\n"
            + "<p>hello world</p>\n"
            + "<form id='firstid' name='firstname'>\n"
            + "  <input type='text' id='textfieldid' value='foo' />\n"
            + "  <input type='text' name='textfieldname' value='foo' />\n"
            + "</form>\n"
            + "</body></html>";
        loadPageWithAlerts2(html);
    }

    /**
     * @throws Exception if an error occurs
     */
    @Test
    @Alerts(DEFAULT = "TypeError",
            IE = {"textfieldid", "textfieldname", "textfieldid"})
    public void asFunctionFormsFunction() throws Exception {
        final String html
            = "<html><head><title>foo</title><script>\n"
            + "function test() {\n"
            + "  try {\n"
            + "    var f1 = document.forms(0);\n"
            + "    try { alert(f1('textfieldid').id) } catch (e) { alert('error') }\n"
            + "    try { alert(f1('textfieldname').name) } catch (e) { alert('error') }\n"
            + "    try { alert(f1(0).id) } catch (e) { alert('error') }\n"
            + "  } catch (e) { alert('TypeError') }\n"
            + "}\n"
            + "</script></head><body onload='test()'>\n"
            + "<p>hello world</p>\n"
            + "<form id='firstid' name='firstname'>\n"
            + "  <input type='text' id='textfieldid' value='foo' />\n"
            + "  <input type='text' name='textfieldname' value='foo' />\n"
            + "</form>\n"
            + "</body></html>";
        loadPageWithAlerts2(html);
    }

    /**
     * @throws Exception if the test fails
     */
    @Test
    public void base() throws Exception {
        final String html
            = "<html><head>\n"
            + "  <base href='" + URL_SECOND + "'>\n"
            + "</head><body>\n"
            + "<form action='two.html'>\n"
            + "  <input type='submit'>\n"
            + "</form></body></html>";

        getMockWebConnection().setDefaultResponse("<html><head></head><body>foo</body></html>");

        final WebDriver driver = loadPage2(html);
        driver.findElement(new ByTagName("input")).click();

        final URL requestedUrl = getMockWebConnection().getLastWebRequest().getUrl();
        final URL expectedUrl = new URL(URL_SECOND, "two.html");
        assertEquals(expectedUrl, requestedUrl);
    }

    /**
     * @throws Exception if the test fails
     */
    @Test
    public void emptyActionWithBase() throws Exception {
        final String html
            = "<html><head>\n"
            + "  <base href='" + URL_SECOND + "'>\n"
            + "</head><body>\n"
            + "<form>\n"
            + "  <input type='submit'>\n"
            + "</form></body></html>";

        getMockWebConnection().setDefaultResponse("<html><head></head><body>foo</body></html>");

        final WebDriver driver = loadPage2(html);
        driver.findElement(new ByTagName("input")).click();

        final URL requestedUrl = getMockWebConnection().getLastWebRequest().getUrl();
        assertEquals(URL_FIRST.toExternalForm(), requestedUrl);
    }

    /**
     * @throws Exception if the test fails
     */
    @Test
    public void emptyActionWithBase2() throws Exception {
        final String html
            = "<html><head>\n"
            + "  <base href='" + URL_SECOND + "'>\n"
            + "</head><body>\n"
            + "<form>\n"
            + "  <input name='myName' value='myValue'>\n"
            + "  <input type='submit'>\n"
            + "</form></body></html>";

        getMockWebConnection().setDefaultResponse("<html><head></head><body>foo</body></html>");

        final WebDriver driver = loadPage2(html);
        driver.findElement(new ByTagName("input")).click();

        final URL requestedUrl = getMockWebConnection().getLastWebRequest().getUrl();
        assertEquals(URL_FIRST.toExternalForm(), requestedUrl);
    }

    /**
      * Simulates a bug report where using JavaScript to submit a form that contains a
      * JavaScript action causes a an "IllegalArgumentException: JavaScript URLs can only
      * be used to load content into frames and iframes".
      *
      * @throws Exception if the test fails
      */
    @Test
    @Alerts("clicked")
    public void jSSubmit_JavaScriptAction() throws Exception {
        final String html
            = "<html><head><title>First</title></head>\n"
            + "<body onload='document.getElementById(\"aForm\").submit()'>\n"
            + "<form id='aForm' action='javascript:alert(\"clicked\")'"
            + "</form>\n"
            + "</body></html>";

        loadPageWithAlerts2(html);
    }

    /**
     * @throws Exception if the test page can't be loaded
     */
    @Test
    @Alerts({"1", "val2"})
    public void malformedHtml_nestedForms() throws Exception {
        final String html
            = "<html><head><title>foo</title><script>\n"
            + "  function test() {\n"
            + "    alert(document.forms.length);\n"
            + "    alert(document.forms[0].field2.value);\n"
            + "  }\n"
            + "</script></head><body onload='test()'>\n"
            + "<form id='form1' method='get' action='foo'>\n"
            + "  <input name='field1' value='val1'/>\n"
            + "  <form>\n"
            + "  <input name='field2' value='val2'/>\n"
            + "  <input type='submit' id='submitButton'/>\n"
            + "  </form>\n"
            + "</form></body></html>";

        loadPageWithAlerts2(html);
    }

    /**
     * @throws Exception if the test fails
     */
    @Test
    @Alerts({"§§URL§§?par%F6m=Hello+G%FCnter", "par\u00F6m", "Hello G\u00FCnter"})
    public void encodingSubmit() throws Exception {
        stopWebServers();
        final String html =
            "<html>\n"
            + "<head>\n"
            + "  <meta http-equiv='Content-Type' content='text/html; charset=UTF-8'>\n"
            + "</head>\n"
            + "<body>\n"
            + "  <form>\n"
            + "    <input name='par\u00F6m' value='Hello G\u00FCnter'>\n"
            + "    <input id='mySubmit' type='submit' value='Submit'>\n"
            + "  </form>\n"
            + "</body></html>";

        expandExpectedAlertsVariables(URL_FIRST);
        final WebDriver driver = loadPage2(html, URL_FIRST, "text/html;charset=ISO-8859-1", ISO_8859_1, ISO_8859_1);
        driver.findElement(new ById("mySubmit")).click();

        assertEquals(getExpectedAlerts()[0], driver.getCurrentUrl());

        final List<NameValuePair> requestedParams = getMockWebConnection().getLastWebRequest().getRequestParameters();
        assertEquals(1, requestedParams.size());
        assertEquals(getExpectedAlerts()[1], requestedParams.get(0).getName());
        assertEquals(getExpectedAlerts()[2], requestedParams.get(0).getValue());
    }

    /**
     * Tests the 'Origin' and 'Referer' HTTP header.
     * @throws Exception on test failure
     */
    @Test
    @Alerts({"null", "§§URL§§path?query"})
    public void originRefererHeaderGet() throws Exception {
        final String firstHtml
            = "<html>\n"
            + "<head></head>\n"
            + "<body>\n"
            + "  <form method='get' action='" + URL_SECOND + "'>\n"
            + "    <input id='mySubmit' type='submit' value='Submit'>\n"
            + "  </form>\n"
            + "</body>\n"
            + "</html>";
        final String secondHtml = "<html><body></body></html>";

        final MockWebConnection webConnection = getMockWebConnection();
        final URL requestUrl = new URL(URL_FIRST, "/path?query");
        webConnection.setResponse(URL_SECOND, secondHtml);

        expandExpectedAlertsVariables(URL_FIRST);
        final WebDriver driver = loadPage2(firstHtml, requestUrl);

        driver.findElement(new ById("mySubmit")).click();

        final Map<String, String> lastAdditionalHeaders = webConnection.getLastAdditionalHeaders();
        assertEquals(getExpectedAlerts()[0], "" + lastAdditionalHeaders.get(HttpHeader.ORIGIN));
        assertEquals(getExpectedAlerts()[1], "" + lastAdditionalHeaders.get(HttpHeader.REFERER));
    }

    /**
     * Tests the 'Origin' HTTP header.
     * @throws Exception on test failure
     */
    @Test
    @Alerts(DEFAULT = {"§§URL§§", "§§URL§§/path?query"},
<<<<<<< HEAD
            FF68 = {"null", "§§URL§§/path?query"},
=======
>>>>>>> 6cc30901
            IE = {"null", "§§URL§§/path?query"})
    public void originRefererHeaderPost() throws Exception {
        final String firstHtml
            = "<html>\n"
            + "<head></head>\n"
            + "<body>\n"
            + "  <form method='post' action='" + URL_SECOND + "'>\n"
            + "    <input id='mySubmit' type='submit' value='Submit'>\n"
            + "  </form>\n"
            + "</body>\n"
            + "</html>";
        final String secondHtml = "<html><body></body></html>";

        final MockWebConnection webConnection = getMockWebConnection();
        final URL requestUrl = new URL(URL_FIRST, "/path?query");
        webConnection.setResponse(URL_SECOND, secondHtml);

        String url = URL_FIRST.toExternalForm();
        url = url.substring(0, url.length() - 1);
        expandExpectedAlertsVariables(url);
        final WebDriver driver = loadPage2(firstHtml, requestUrl);

        driver.findElement(new ById("mySubmit")).click();

        final Map<String, String> lastAdditionalHeaders = webConnection.getLastAdditionalHeaders();
        assertEquals(getExpectedAlerts()[0], "" + lastAdditionalHeaders.get(HttpHeader.ORIGIN));
        assertEquals(getExpectedAlerts()[1], "" + lastAdditionalHeaders.get(HttpHeader.REFERER));
    }

    /**
     * @throws Exception if an error occurs
     */
    @Test
    @Alerts(DEFAULT = "text/html,application/xhtml+xml,application/xml;q=0.9,"
<<<<<<< HEAD
                    + "image/webp,image/apng,*/*;q=0.8,application/signed-exchange;v=b3;q=0.9",
            FF = "text/html,application/xhtml+xml,application/xml;q=0.9,image/webp,*/*;q=0.8",
            FF68 = "text/html,application/xhtml+xml,application/xml;q=0.9,*/*;q=0.8",
            IE = "text/html, application/xhtml+xml, */*")
=======
                    + "image/avif,image/webp,image/apng,*/*;q=0.8,application/signed-exchange;v=b3;q=0.9",
            EDGE = "text/html,application/xhtml+xml,application/xml;q=0.9,"
                    + "image/webp,image/apng,*/*;q=0.8,application/signed-exchange;v=b3;q=0.9",
            FF = "text/html,application/xhtml+xml,application/xml;q=0.9,image/webp,*/*;q=0.8",
            FF78 = "text/html,application/xhtml+xml,application/xml;q=0.9,image/webp,*/*;q=0.8",
            IE = "text/html, application/xhtml+xml, image/jxr, */*")
>>>>>>> 6cc30901
    public void acceptHeader() throws Exception {
        final String html
            = HtmlPageTest.STANDARDS_MODE_PREFIX_
            + "<html><head></head><body>\n"
            + "  <form action='test2'>\n"
            + "    <input type=submit id='mySubmit'>\n"
            + "  </form>\n"
            + "</body></html>";

        final Map<String, Class<? extends Servlet>> servlets = new HashMap<>();
        servlets.put("/test2", AcceptHeaderServlet.class);

        final WebDriver driver = loadPage2(html, servlets);
        driver.findElement(By.id("mySubmit")).click();
        verifyAlerts(driver, getExpectedAlerts());
    }

    /**
     * Servlet for {@link #acceptHeader()}.
     */
    public static class AcceptHeaderServlet extends HttpServlet {

        /**
         * {@inheritDoc}
         */
        @Override
        protected void doGet(final HttpServletRequest request, final HttpServletResponse response)
            throws ServletException, IOException {
            request.setCharacterEncoding(UTF_8.name());
            response.setContentType(MimeType.TEXT_HTML);
            final Writer writer = response.getWriter();
            final String html = "<html><head><script>\n"
                    + "function test() {\n"
                    + "  alert('" + request.getHeader(HttpHeader.ACCEPT) + "');\n"
                    + "}\n"
                    + "</script></head><body onload='test()'></body></html>";

            writer.write(html);
        }
    }

    /**
     * @throws Exception if an error occurs
     */
    @Test
    @Alerts(DEFAULT = "gzip, deflate",
            CHROME = "gzip, deflate, br",
            EDGE = "gzip, deflate, br")
    public void acceptEncodingHeader() throws Exception {
        final String html
            = HtmlPageTest.STANDARDS_MODE_PREFIX_
            + "<html><head></head><body>\n"
            + "  <form action='test2'>\n"
            + "    <input type=submit id='mySubmit'>\n"
            + "  </form>\n"
            + "</body></html>";

        final Map<String, Class<? extends Servlet>> servlets = new HashMap<>();
        servlets.put("/test2", AcceptEncodingHeaderServlet.class);

        final WebDriver driver = loadPage2(html, servlets);
        driver.findElement(By.id("mySubmit")).click();
        verifyAlerts(driver, getExpectedAlerts());
    }

    /**
     * @throws Exception if an error occurs
     */
    @Test
    public void formMultipartEncodingTypeTest() throws Exception {
        final String html = "<!DOCTYPE html>\n"
            + "<html><head></head>\n"
            + "<body>\n"
            + "  <p>hello world</p>\n"
            + "  <form id='myForm' action='" + URL_SECOND
                    + "' method='" + HttpMethod.POST
                    + "' enctype='" + FormEncodingType.MULTIPART.getName()
                    + "'>\n"
            + "    <input type='file' value='file1'>\n"
            + "    <button id='myButton' type='submit'>Submit</button>\n"
            + "  </form>\n"
            + "</body></html>";
        final String secondContent
            = "<html><head><title>second</title></head><body>\n"
            + "  <p>hello world</p>\n"
            + "</body></html>";

        getMockWebConnection().setResponse(URL_SECOND, secondContent);

        final WebDriver driver = loadPage2(html, URL_FIRST);
        driver.findElement(By.id("myButton")).click();

        assertEquals(2, getMockWebConnection().getRequestCount());
        assertEquals(URL_SECOND.toString(), getMockWebConnection().getLastWebRequest().getUrl());
        assertEquals(FormEncodingType.MULTIPART, getMockWebConnection().getLastWebRequest().getEncodingType());
    }

    /**
     * @throws Exception if an error occurs
     */
    @Test
    public void formUrlEncodedEncodingTypeTest() throws Exception {
        final String html = "<!DOCTYPE html>\n"
            + "<html><head></head>\n"
            + "<body>\n"
            + "  <p>hello world</p>\n"
            + "  <form id='myForm' action='" + URL_SECOND
                        + "' method='" + HttpMethod.POST
                        + "' enctype='" + FormEncodingType.URL_ENCODED.getName()
                        + "'>\n"
            + "    <button id='myButton' type='submit'>Submit</button>\n"
            + "  </form>\n"
            + "</body></html>";

        final String secondContent
            = "<html><head><title>second</title></head><body>\n"
            + "  <p>hello world</p>\n"
            + "</body></html>";

        getMockWebConnection().setResponse(URL_SECOND, secondContent);

        final WebDriver driver = loadPage2(html, URL_FIRST);
        driver.findElement(By.id("myButton")).click();

        assertEquals(2, getMockWebConnection().getRequestCount());
        assertEquals(URL_SECOND.toString(), getMockWebConnection().getLastWebRequest().getUrl());
        assertEquals(FormEncodingType.URL_ENCODED, getMockWebConnection().getLastWebRequest().getEncodingType());
    }

    /**
     * @throws Exception if the test fails
     */
    @Test
    @Alerts({"2", "third"})
    public void buttonWithFormAction() throws Exception {
        final String html = "<!DOCTYPE html>\n"
            + "<html><head><title>first</title></head>\n"
            + "<body>\n"
            + "  <p>hello world</p>\n"
            + "  <form id='myForm' action='" + URL_SECOND + "'>\n"
            + "    <button id='myButton' type='submit' formaction='" + URL_THIRD
                        + "'>Submit with different form action</button>\n"
            + "  </form>\n"
            + "</body></html>";

        final String secondContent = "<html><head><title>second</title></head>\n"
                + "<body>\n"
                + "  <p>hello world</p>\n"
                + "</body></html>";

        final String thirdContent = "<html><head><title>third</title></head>\n"
            + "<body>\n"
            + "  <p>hello world</p>\n"
            + "</body></html>";

        getMockWebConnection().setResponse(URL_SECOND, secondContent);
        getMockWebConnection().setResponse(URL_THIRD, thirdContent);

        final WebDriver driver = loadPage2(html);
        driver.findElement(By.id("myButton")).click();

        assertEquals(Integer.parseInt(getExpectedAlerts()[0]), getMockWebConnection().getRequestCount());
        assertTrue(driver.getPageSource().contains(getExpectedAlerts()[1]));
    }

    /**
     * @throws Exception if the test fails
     */
    @Test
    public void buttonWithFormActionNegative() throws Exception {
        final String html = "<!DOCTYPE html>\n"
            + "<html><head></head>\n"
            + "<body>\n"
            + "  <p>hello world</p>\n"
            + "  <form id='myForm' action='" + URL_SECOND + "'>\n"
            + "    <button id='myButton' type='reset' formaction='" + URL_THIRD
            + "'>Submit with different form action</button>\n"
            + "  </form>\n"
            + "</body></html>";

        final WebDriver driver = loadPage2(html);
        driver.findElement(By.id("myButton")).click();

        //no additional actions
        assertEquals(1, getMockWebConnection().getRequestCount());
        assertEquals(URL_FIRST.toString(), getMockWebConnection().getLastWebRequest().getUrl());
    }

    /**
     * @throws Exception if the test fails
     */
    @Test
    @Alerts({"2", "third/"})
    public void inputTypeSubmitWithFormAction() throws Exception {
        final String html = "<!DOCTYPE html>\n"
            + "<html><head></head>\n"
            + "<body>\n"
            + "  <p>hello world</p>\n"
            + "  <form id='myForm' action='" + URL_SECOND + "'>\n"
            + "    <input id='myButton' type='submit' formaction='" + URL_THIRD + "' />\n"
            + "  </form>\n"
            + "</body></html>";
        final String secondContent = "second content";
        final String thirdContent = "third content";

        getMockWebConnection().setResponse(URL_SECOND, secondContent);
        getMockWebConnection().setResponse(URL_THIRD, thirdContent);

        final WebDriver driver = loadPage2(html);
        driver.findElement(By.id("myButton")).click();

        assertEquals(Integer.parseInt(getExpectedAlerts()[0]), getMockWebConnection().getRequestCount());
        assertTrue(getMockWebConnection().getLastWebRequest()
                    .getUrl().toExternalForm().endsWith(getExpectedAlerts()[1]));
    }

    /**
     * @throws Exception if the test fails
     */
    @Test
    @Alerts(DEFAULT = "third content",
            IE = "second content")
    public void inputTypeImageWithFormAction() throws Exception {
        final String html = "<!DOCTYPE html>\n"
            + "<html><head></head>\n"
            + "<body>\n"
            + "  <p>hello world</p>\n"
            + "  <form id='myForm' action='" + URL_SECOND + "'>\n"
            + "    <input id='myButton' type='image' alt='Submit' formaction='" + URL_THIRD + "' />\n"
            + "  </form>\n"
            + "</body></html>";
        final String secondContent = "second content";
        final String thirdContent = "third content";

        getMockWebConnection().setResponse(URL_SECOND, secondContent);
        getMockWebConnection().setResponse(URL_THIRD, thirdContent);

        final WebDriver driver = loadPage2(html);
        driver.findElement(By.id("myButton")).click();

        assertEquals(2, getMockWebConnection().getRequestCount());
        assertTrue("Incorrect conent of new window", driver.getPageSource().contains(getExpectedAlerts()[0]));
    }

    /**
     * @throws Exception if the test fails
     */
    @Test
    public void buttonSubmitWithFormMethod() throws Exception {
        final String html = "<!DOCTYPE html>\n"
            + "<html><head></head>\n"
            + "<body>\n"
            + "  <p>hello world</p>\n"
            + "  <form id='myForm' action='" + URL_SECOND
                                + "' method='" + HttpMethod.POST + "'>\n"
            + "    <button id='myButton' type='submit' formmethod='" + HttpMethod.GET
                        + "'>Submit with different form method</button>\n"
            + "  </form>\n"
            + "</body></html>";
        final String secondContent = "second content";

        getMockWebConnection().setResponse(URL_SECOND, secondContent);

        final WebDriver driver = loadPage2(html);
        driver.findElement(By.id("myButton")).click();

        assertEquals(2, getMockWebConnection().getRequestCount());
        assertEquals(URL_SECOND.toString(), getMockWebConnection().getLastWebRequest().getUrl());
        assertEquals(HttpMethod.GET, getMockWebConnection().getLastWebRequest().getHttpMethod());
    }

    /**
     * @throws Exception if the test fails
     */
    @Test
    public void inputTypeSubmitWithFormMethod() throws Exception {
        final String html = "<!DOCTYPE html>\n"
            + "<html><head></head>\n"
            + "<body>\n"
            + "  <p>hello world</p>\n"
            + "  <form id='myForm' action='" + URL_SECOND
                                + "' method='" + HttpMethod.POST + "'>\n"
            + "    <input id='myButton' type='submit' formmethod='" + HttpMethod.GET + "' />\n"
            + "  </form>\n"
            + "</body></html>";
        final String secondContent = "second content";

        getMockWebConnection().setResponse(URL_SECOND, secondContent);

        final WebDriver driver = loadPage2(html);
        driver.findElement(By.id("myButton")).click();

        assertEquals(2, getMockWebConnection().getRequestCount());
        assertEquals(URL_SECOND.toString(), getMockWebConnection().getLastWebRequest().getUrl());
        assertEquals(HttpMethod.GET, getMockWebConnection().getLastWebRequest().getHttpMethod());
    }

    /**
     * @throws Exception if the test fails
     */
    @Test
    @Alerts(DEFAULT = "GET",
            IE = "POST")
    public void inputTypeImageWithFormMethod() throws Exception {
        final String html = "<!DOCTYPE html>\n"
            + "<html><head></head>\n"
            + "<body>\n"
            + "  <p>hello world</p>\n"
            + "  <form id='myForm' action='" + URL_SECOND
                                + "' method='" + HttpMethod.POST + "'>\n"
            + "    <input id='myButton' type='image' alt='Submit' formmethod='" + HttpMethod.GET + "' />\n"
            + "  </form>\n"
            + "</body></html>";
        final String secondContent = "second content";

        getMockWebConnection().setResponse(URL_SECOND, secondContent);

        final WebDriver driver = loadPage2(html);
        driver.findElement(By.id("myButton")).click();

        assertEquals(2, getMockWebConnection().getRequestCount());
        assertEquals(URL_SECOND.toString(),
                UrlUtils.getUrlWithNewQuery(getMockWebConnection().getLastWebRequest().getUrl(), null));
        assertEquals(getExpectedAlerts()[0], getMockWebConnection().getLastWebRequest().getHttpMethod().name());
    }

    /**
     * @throws Exception if the test fails
     */
    @Test
    public void buttonWithFormEnctype() throws Exception {
        final String html = "<!DOCTYPE html>\n"
            + "<html><head></head>\n"
            + "<body>\n"
            + "  <p>hello world</p>\n"
            + "  <form id='myForm' action='" + URL_SECOND
                                + "' method='" + HttpMethod.POST
                                + "' enctype='" + FormEncodingType.URL_ENCODED.getName() + "'>\n"
            + "    <input type='file' value='file1'>\n"
            + "    <button id='myButton' type='submit' formenctype='" + FormEncodingType.MULTIPART.getName()
            + "'>Submit with different form encoding type</button>\n"
            + "  </form>\n"
            + "</body></html>";
        final String secondContent = "second content";

        getMockWebConnection().setResponse(URL_SECOND, secondContent);

        final WebDriver driver = loadPage2(html);
        driver.findElement(By.id("myButton")).click();

        assertEquals(2, getMockWebConnection().getRequestCount());
        assertEquals(URL_SECOND.toString(), getMockWebConnection().getLastWebRequest().getUrl());
        assertEquals(FormEncodingType.MULTIPART, getMockWebConnection().getLastWebRequest().getEncodingType());
    }

    /**
     * @throws Exception if the test fails
     */
    @Test
    public void inputTypeSubmitWithFormEnctype() throws Exception {
        final String html = "<!DOCTYPE html>\n"
            + "<html><head></head>\n"
            + "<body>\n"
            + "  <p>hello world</p>\n"
            + "  <form id='myForm' action='" + URL_SECOND
                                + "' method='" + HttpMethod.POST
                                + "' enctype='" + FormEncodingType.URL_ENCODED.getName()
                                + "'>\n"
            + "    <input type='file' value='file1'>\n"
            + "    <input id='myButton' type='submit' formenctype='" + FormEncodingType.MULTIPART.getName() + "' />\n"
            + "  </form>\n"
            + "</body></html>";
        final String secondContent = "second content";

        getMockWebConnection().setResponse(URL_SECOND, secondContent);

        final WebDriver driver = loadPage2(html);
        driver.findElement(By.id("myButton")).click();

        assertEquals(2, getMockWebConnection().getRequestCount());
        assertEquals(URL_SECOND.toString(), getMockWebConnection().getLastWebRequest().getUrl());
        assertEquals(FormEncodingType.MULTIPART, getMockWebConnection().getLastWebRequest().getEncodingType());
    }

    /**
     * @throws Exception if the test fails
     */
    @Test
    @Alerts(DEFAULT = "application/x-www-form-urlencoded",
            IE = "multipart/form-data")
    public void inputTypeImageWithFormEnctype() throws Exception {
        final String html = "<!DOCTYPE html>\n"
            + "<html><head></head>\n"
            + "<body>\n"
            + "  <p>hello world</p>\n"
            + "  <form id='myForm' action='" + URL_SECOND
                                + "' method='" + HttpMethod.POST
                                + "' enctype='" + FormEncodingType.MULTIPART.getName() + "'>\n"
            + "    <input id='myButton' type='image' formenctype='" + FormEncodingType.URL_ENCODED.getName() + "' />\n"
            + "  </form>\n"
            + "</body></html>";
        final String secondContent = "second content";

        getMockWebConnection().setResponse(URL_SECOND, secondContent);

        final WebDriver driver = loadPage2(html, URL_FIRST);
        driver.findElement(By.id("myButton")).click();

        assertEquals(URL_SECOND.toString(), getMockWebConnection().getLastWebRequest().getUrl());
        assertEquals(getExpectedAlerts()[0],
                    getMockWebConnection().getLastWebRequest().getEncodingType().getName());
    }

    /**
     * @throws Exception if the test fails
     */
    @Test
    public void buttonWithFormTarget() throws Exception {
        final String html = "<!DOCTYPE html>\n"
            + "<html><head></head>\n"
            + "<body>\n"
            + "  <p>hello world</p>\n"
            + "  <form id='myForm' action='" + URL_SECOND + "' target='_self'>\n"
            + "    <button id='myButton' type='submit' "
                                + "formtarget='_blank'>Submit with different form target</button>\n"
            + "  </form>\n"
            + "</body></html>";
        final String secondContent = "second content";

        getMockWebConnection().setResponse(URL_SECOND, secondContent);

        final WebDriver driver = loadPage2(html);
        // check that initially we have one window
        assertEquals("Incorrect number of openned window", 1, driver.getWindowHandles().size());
        final String firstWindowId = driver.getWindowHandle();

        driver.findElement(By.id("myButton")).click();

        // check that after submit we have a new window
        assertEquals("Incorrect number of openned window", 2, driver.getWindowHandles().size());

        String newWindowId = "";
        for (final String id : driver.getWindowHandles()) {
            if (!firstWindowId.equals(id)) {
                newWindowId = id;
                break;
            }
        }
        // switch to the new window and check its content
        driver.switchTo().window(newWindowId);
        assertTrue("Incorrect conent of new window", driver.getPageSource().contains(secondContent));
        driver.close();
    }

    /**
     * @throws Exception if the test fails
     */
    @Test
    @Alerts("second content")
    public void inputTypeSubmitWithFormTarget() throws Exception {
        final String html = "<!DOCTYPE html>\n"
            + "<html><head></head>\n"
            + "<body>\n"
            + "  <p>hello world</p>\n"
            + "  <form id='myForm' action='" + URL_SECOND + "' target='_self'>\n"
            + "    <input id='myButton' type='submit' formtarget='_blank' />\n"
            + "  </form>\n"
            + "</body></html>";
        final String secondContent = "second content";

        getMockWebConnection().setResponse(URL_SECOND, secondContent);

        final WebDriver driver = loadPage2(html);
        // check that initially we have one window
        assertEquals("Incorrect number of openned window", 1, driver.getWindowHandles().size());
        final String firstWindowId = driver.getWindowHandle();

        driver.findElement(By.id("myButton")).click();

        // check that after submit we have a new window
        assertEquals("Incorrect number of openned window", 2, driver.getWindowHandles().size());

        String newWindowId = "";
        for (final String id : driver.getWindowHandles()) {
            if (!firstWindowId.equals(id)) {
                newWindowId = id;
                break;
            }
        }
        // switch to the new window and check its content
        driver.switchTo().window(newWindowId);
        assertTrue("Incorrect conent of new window", driver.getPageSource().contains(getExpectedAlerts()[0]));
        driver.close();
    }

    /**
     * @throws Exception if the test fails
     */
    @Test
    @Alerts(DEFAULT = "2",
            IE = "1")
    @NotYetImplemented(IE)
    public void inputTypeImageWithFormTarget() throws Exception {
        final String html = "<!DOCTYPE html>\n"
            + "<html><head></head>\n"
            + "<body>\n"
            + "  <p>hello world</p>\n"
            + "  <form id='myForm' action='" + URL_SECOND + "' target='_self'>\n"
            + "    <input id='myButton' type='image' alt='Submit' formtarget='_blank' />\n"
            + "  </form>\n"
            + "</body></html>";
        final String secondContent = "second content";

        getMockWebConnection().setResponse(URL_SECOND, secondContent);

        final WebDriver driver = loadPage2(html);
        // check that initially we have one window
        assertEquals("Incorrect number of openned window", 1, driver.getWindowHandles().size());
        final String firstWindowId = driver.getWindowHandle();

        driver.findElement(By.id("myButton")).click();

        // check that after submit we have a new window
        assertEquals("Incorrect number of openned window",
                Integer.parseInt(getExpectedAlerts()[0]), driver.getWindowHandles().size());

        String newWindowId = "";
        for (final String id : driver.getWindowHandles()) {
            if (!firstWindowId.equals(id)) {
                newWindowId = id;
                break;
            }
        }
        // switch to the new window and check its content
        driver.switchTo().window(newWindowId);
        assertTrue("Incorrect conent of new window", driver.getPageSource().contains(secondContent));
        driver.close();
    }

    /**
     * Servlet for {@link #acceptEncodingHeader()}.
     */
    public static class AcceptEncodingHeaderServlet extends HttpServlet {

        /**
         * {@inheritDoc}
         */
        @Override
        protected void doGet(final HttpServletRequest request, final HttpServletResponse response)
            throws ServletException, IOException {
            request.setCharacterEncoding(UTF_8.name());
            response.setContentType(MimeType.TEXT_HTML);
            final Writer writer = response.getWriter();
            final String html = "<html><head><script>\n"
                    + "function test() {\n"
                    + "  alert('" + request.getHeader(HttpHeader.ACCEPT_ENCODING) + "');\n"
                    + "}\n"
                    + "</script></head><body onload='test()'></body></html>";

            writer.write(html);
        }
    }

    /**
     * @throws Exception if the test fails
     */
    @Test
    @Alerts("second")
    public void novalidate() throws Exception {
        final String html = "<html>\n"
            + "<head><title>first</title></head>\n"
            + "<body>\n"
            + "  <form name='testForm' action='\" + URL_SECOND + \"' novalidate>\n"
            + "    <input type='submit' id='submit'>\n"
            + "    <input name='test' value='' required='required' >"
            + "  </form>\n"
            + "</body></html>";

        final String html2 = "<?xml version='1.0'?>\n"
            + "<html>\n"
            + "<head><title>second</title></head>\n"
            + "<body>OK</body></html>";
        getMockWebConnection().setDefaultResponse(html2);

        final WebDriver driver = loadPage2(html);
        driver.findElement(By.id("submit")).click();

        assertEquals(getExpectedAlerts()[0], driver.getTitle());
    }

    /**
     * @throws Exception if the test fails
     */
    @Test
    @Alerts("second")
    public void submitFormnovalidate() throws Exception {
        final String html = "<html>\n"
            + "<head><title>first</title></head>\n"
            + "<body>\n"
            + "  <form name='testForm' action='\" + URL_SECOND + \"'>\n"
            + "    <input type='submit' id='submit' formnovalidate>\n"
            + "    <input name='test' value='' required='required' >"
            + "  </form>\n"
            + "</body></html>";

        final String html2 = "<?xml version='1.0'?>\n"
            + "<html>\n"
            + "<head><title>second</title></head>\n"
            + "<body>OK</body></html>";
        getMockWebConnection().setDefaultResponse(html2);

        final WebDriver driver = loadPage2(html);
        driver.findElement(By.id("submit")).click();

        assertEquals(getExpectedAlerts()[0], driver.getTitle());
    }

    /**
     * @throws Exception if the test fails
     */
    @Test
    @Alerts("second")
    public void submitButtonFormnovalidate() throws Exception {
        final String html = "<html>\n"
            + "<head><title>first</title></head>\n"
            + "<body>\n"
            + "  <form name='testForm' action='\" + URL_SECOND + \"'>\n"
            + "    <button type='submit' id='submit' formnovalidate>submit</button>\n"
            + "    <input name='test' value='' required='required' >"
            + "  </form>\n"
            + "</body></html>";

        final String html2 = "<?xml version='1.0'?>\n"
            + "<html>\n"
            + "<head><title>second</title></head>\n"
            + "<body>OK</body></html>";
        getMockWebConnection().setDefaultResponse(html2);

        final WebDriver driver = loadPage2(html);
        driver.findElement(By.id("submit")).click();

        assertEquals(getExpectedAlerts()[0], driver.getTitle());
    }

    /**
     * @throws Exception if the test fails
     */
    @Test
    @Alerts("second")
    public void defaultButtonFormnovalidate() throws Exception {
        final String html = "<html>\n"
            + "<head><title>first</title></head>\n"
            + "<body>\n"
            + "  <form name='testForm' action='\" + URL_SECOND + \"'>\n"
            + "    <button id='submit' formnovalidate>submit</button>\n"
            + "    <input name='test' value='' required='required' >"
            + "  </form>\n"
            + "</body></html>";

        final String html2 = "<?xml version='1.0'?>\n"
            + "<html>\n"
            + "<head><title>second</title></head>\n"
            + "<body>OK</body></html>";
        getMockWebConnection().setDefaultResponse(html2);

        final WebDriver driver = loadPage2(html);
        driver.findElement(By.id("submit")).click();

        assertEquals(getExpectedAlerts()[0], driver.getTitle());
    }

    /**
     * @throws Exception if the test fails
     */
    @Test
    @Alerts(DEFAULT = {"radioParam2#radioValue2", "selectParam#selectValue", "textParam#textValue",
        "textareaParam#textarea value"},
            IE = {})
    public void submitUsingFormAttribute() throws Exception {
        final String html =
            "<!DOCTYPE html>\n"
            + "<html>\n"
            + "<head>\n"
            + "</head>\n"
            + "<body>\n"
            + "  <form id='formId'>\n"
            + "  </form>\n"

            + "  <input form='formId' type='text' name='textParam' value='textValue'>\n"

            + "  <fieldset form='formId'>\n"
            + "    <input type='hidden' name='hiddenParam' value='hiddenValue'>\n"
            + "    <input type='text' name='fieldsetTextParam' value='fieldsetTextValue'>\n"
            + "  </fieldset>\n"

            + "  <label for='radioId' form='formId'>Male</label>\n"
            + "  <input id='radioId' type='radio' name='radioParam' value='radioValue'>\n"

            + "  <input form='formId' type='radio' name='radioParam2' value='radioValue2' checked='checked'>\n"

            + "  <select form='formId' name='selectParam'>\n"
            + "    <option value='selectValue' selected='selected'>selected</option>\n"
            + "  </select>\n"

            + "  <textarea form='formId' name='textareaParam'>textarea value</textarea>\n"

            + "  <input form='formId' id='mySubmit' type='submit' value='Submit'>\n"
            + "</body></html>";

        final WebDriver driver = loadPage2(html);
        driver.findElement(new ById("mySubmit")).click();

        final List<NameValuePair> requestedParams = getMockWebConnection().getLastWebRequest().getRequestParameters();
        Collections.sort(requestedParams, Comparator.comparing(NameValuePair::getName));

        assertEquals(getExpectedAlerts().length, requestedParams.size());

        for (int i = 0; i < requestedParams.size(); i++) {
            assertEquals(getExpectedAlerts()[i],
                    requestedParams.get(i).getName() + '#' + requestedParams.get(i).getValue());
        }
    }

    /**
     * @throws Exception if the test fails
     */
    @Test
    @Alerts(DEFAULT = {"radioParam2#radioValue2", "selectParam#selectValue", "textParam#textValue",
        "textareaParam#textarea value"},
            IE = {})
    public void submitUsingFormAttributeElementsDeclaredBeforeForm() throws Exception {
        final String html =
            "<!DOCTYPE html>\n"
            + "<html>\n"
            + "<head>\n"
            + "</head>\n"
            + "<body>\n"

            + "  <input form='formId' type='text' name='textParam' value='textValue'>\n"

            + "  <fieldset form='formId'>\n"
            + "    <input type='hidden' name='hiddenParam' value='hiddenValue'>\n"
            + "    <input type='text' name='fieldsetTextParam' value='fieldsetTextValue'>\n"
            + "  </fieldset>\n"

            + "  <label for='radioId' form='formId'>Male</label>\n"
            + "  <input id='radioId' type='radio' name='radioParam' value='radioValue'>\n"

            + "  <input form='formId' type='radio' name='radioParam2' value='radioValue2' checked='checked'>\n"

            + "  <select form='formId' name='selectParam'>\n"
            + "    <option value='selectValue' selected='selected'>selected</option>\n"
            + "  </select>\n"

            + "  <textarea form='formId' name='textareaParam'>textarea value</textarea>\n"

            + "  <input form='formId' id='mySubmit' type='submit' value='Submit'>\n"

            + "  <form id='formId'>\n"
            + "  </form>\n"

            + "</body></html>";

        final WebDriver driver = loadPage2(html);
        driver.findElement(new ById("mySubmit")).click();

        final List<NameValuePair> requestedParams = getMockWebConnection().getLastWebRequest().getRequestParameters();
        Collections.sort(requestedParams, Comparator.comparing(NameValuePair::getName));

        assertEquals(getExpectedAlerts().length, requestedParams.size());

        for (int i = 0; i < requestedParams.size(); i++) {
            assertEquals(getExpectedAlerts()[i],
                    requestedParams.get(i).getName() + '#' + requestedParams.get(i).getValue());
        }
    }

    /**
     * @throws Exception if the test fails
     */
    @Test
    @Alerts(DEFAULT = "textParam#textValue",
            IE = {})
    public void submitUsingFormAttributeElementsDeeplyNested() throws Exception {
        final String html =
            "<!DOCTYPE html>\n"
            + "<html>\n"
            + "<head>\n"
            + "</head>\n"
            + "<body>\n"

            + "  <form id='formId'>\n"
            + "  </form>\n"

            + "  <div><div><div><div>\n"
            + "    <input form='formId' type='text' name='textParam' value='textValue'>\n"
            + "  </div></div></div></div>\n"

            + "  <input form='formId' id='mySubmit' type='submit' value='Submit'>\n"

            + "</body></html>";

        final WebDriver driver = loadPage2(html);
        driver.findElement(new ById("mySubmit")).click();

        final List<NameValuePair> requestedParams = getMockWebConnection().getLastWebRequest().getRequestParameters();
        Collections.sort(requestedParams, Comparator.comparing(NameValuePair::getName));

        assertEquals(getExpectedAlerts().length, requestedParams.size());

        for (int i = 0; i < requestedParams.size(); i++) {
            assertEquals(getExpectedAlerts()[i],
                    requestedParams.get(i).getName() + '#' + requestedParams.get(i).getValue());
        }
    }

    /**
     * @throws Exception if the test fails
     */
    @Test
    @Alerts(DEFAULT = "hiddenParam#form1",
            IE = "hiddenParam#form2")
    public void submitFromInsideAnother() throws Exception {
        final String html =
            "<!DOCTYPE html>\n"
            + "<html>\n"
            + "<head>\n"
            + "</head>\n"
            + "<body>\n"
            + "  <form id='formId'>\n"
            + "    <input type='hidden' name='hiddenParam' value='form1'>\n"
            + "  </form>\n"

            + "  <form id='formId2'>\n"
            + "    <input type='hidden' name='hiddenParam' value='form2'>\n"
            + "    <input form='formId' id='mySubmit' type='submit' value='Submit'>\n"
            + "  </form>\n"

            + "</body></html>";

        final WebDriver driver = loadPage2(html);
        driver.findElement(new ById("mySubmit")).click();

        final List<NameValuePair> requestedParams = getMockWebConnection().getLastWebRequest().getRequestParameters();
        Collections.sort(requestedParams, Comparator.comparing(NameValuePair::getName));

        assertEquals(getExpectedAlerts().length, requestedParams.size());

        for (int i = 0; i < requestedParams.size(); i++) {
            assertEquals(getExpectedAlerts()[i],
                    requestedParams.get(i).getName() + '#' + requestedParams.get(i).getValue());
        }
    }

    /**
     * @throws Exception if the test fails
     */
    @Test
    @Alerts(DEFAULT = {},
            IE = "hiddenParam#form2")
    public void submitFromInsideAnotherInvalidFormRef() throws Exception {
        final String html =
            "<!DOCTYPE html>\n"
            + "<html>\n"
            + "<head>\n"
            + "</head>\n"
            + "<body>\n"
            + "  <form id='formId'>\n"
            + "    <input type='hidden' name='hiddenParam' value='form1'>\n"
            + "  </form>\n"

            + "  <form id='formId2'>\n"
            + "    <input type='hidden' name='hiddenParam' value='form2'>\n"
            + "    <input form='formIdInvalid' id='mySubmit' type='submit' value='Submit'>\n"
            + "  </form>\n"

            + "</body></html>";

        final WebDriver driver = loadPage2(html);
        driver.findElement(new ById("mySubmit")).click();

        final List<NameValuePair> requestedParams = getMockWebConnection().getLastWebRequest().getRequestParameters();
        Collections.sort(requestedParams, Comparator.comparing(NameValuePair::getName));

        assertEquals(getExpectedAlerts().length, requestedParams.size());

        for (int i = 0; i < requestedParams.size(); i++) {
            assertEquals(getExpectedAlerts()[i],
                    requestedParams.get(i).getName() + '#' + requestedParams.get(i).getValue());
        }
    }

    /**
     * @throws Exception if the test fails
     */
    @Test
    @Alerts({"button#foo", "textfield#"})
    public void submit_NoDefaultValue() throws Exception {
        final String controls =
                "  <input type='text' name='textfield'/>\n"
                + "  <input type='submit' id='mySubmit' name='button' value='foo'/>\n";

        submitParams(controls);
    }

    /**
     * @throws Exception if the test fails
     */
    @Test
    @Alerts("button#foo")
    public void submit_NoNameOnControl() throws Exception {
        final String controls =
                "  <input type='text' id='textfield' value='blah' />\n"
                + "  <input type='submit' id='mySubmit' name='button' value='foo'/>\n";

        submitParams(controls);
    }

    /**
     * @throws Exception if the test fails
     */
    @Test
    @Alerts("textfield#blah")
    public void submit_NoNameOnButton() throws Exception {
        final String controls =
                "  <input type='text' id='textfield' value='blah' name='textfield' />\n"
                + "  <button type='submit' id='mySubmit' value='Go'>Go</button>\n";

        submitParams(controls);
    }

    /**
     * @throws Exception if the test fails
     */
    @Test
    @Alerts({"submit#submit", "textfield#blah", "textfield2#blaha"})
    public void submit_NestedInput() throws Exception {
        final String controls =
                "  <table><tr><td>\n"
                + "    <input type='text' name='textfield' value='blah'/>\n"
                + "    </td><td>\n"
                + "    <input type='text' name='textfield2' value='blaha'/>\n"
                + "    </td></tr>\n"

                + "    <tr><td>\n"
                + "    <input type='submit' name='submit' id='mySubmit' value='submit'/>\n"
                + "    </td><td></td></tr>\n"
                + "  </table>\n";

        submitParams(controls);
    }

    /**
     * @throws Exception if the test fails
     */
    @Test
    @Alerts("submit#submit")
    public void submit_IgnoresDisabledControls() throws Exception {
        final String controls =
                "  <input type='text' name='textfield' value='blah' disabled />\n"
                + "  <input type='submit' name='submit' id='mySubmit' value='submit'/>\n";

        submitParams(controls);
    }

    /**
     * @throws Exception if the test fails
     */
    @Test
    @Alerts({"hidden#blah", "submit#submit"})
    public void submit_IgnoresDisabledHiddenControls() throws Exception {
        final String controls =
                "  <input type='text' name='textfield' value='blah' disabled />\n"
                + "  <input type='hidden' name='disabledHidden' value='blah' disabled />\n"
                + "  <input type='hidden' name='hidden' value='blah' />\n"
                + "  <input type='submit' name='submit' id='mySubmit' value='submit'/>\n";

        submitParams(controls);
    }

    /**
     * Reset buttons should not be submitted.
     * @see <a href="http://www.w3.org/TR/html4/interact/forms.html#h-17.13.2">Spec</a>
     * @throws Exception if the test fails
     */
    @Test
    @Alerts("submit#submit")
    public void submit_IgnoresResetControl() throws Exception {
        final String controls =
                "  <input type='reset' name='reset' value='reset'/>\n"
                + "  <input type='submit' name='submit' id='mySubmit' value='submit'/>\n";

        submitParams(controls);
    }

    /**
     * Reset buttons should not be submitted.
     * @see <a href="http://www.w3.org/TR/html4/interact/forms.html#h-17.13.2">Spec</a>
     * @throws Exception if the test fails
     */
    @Test
    @Alerts("submit#submit")
    public void submit_IgnoresResetButtonControl() throws Exception {
        final String controls =
                "  <button type='reset' name='buttonreset' value='buttonreset'>Reset</button>\n"
                + "  <input type='submit' name='submit' id='mySubmit' value='submit'/>\n";

        submitParams(controls);
    }

    private void submitParams(final String controls) throws Exception {
        final String html = "<html><head><title>foo</title></head><body>\n"
            + "<form id='form1' method='post'>\n"
            + controls
            + "</form></body></html>";

        final WebDriver driver = loadPage2(html);
        driver.findElement(new ById("mySubmit")).click();

        final List<NameValuePair> requestedParams = getMockWebConnection().getLastWebRequest().getRequestParameters();
        Collections.sort(requestedParams, Comparator.comparing(NameValuePair::getName));

        assertEquals(getExpectedAlerts().length, requestedParams.size());

        for (int i = 0; i < requestedParams.size(); i++) {
            assertEquals(getExpectedAlerts()[i],
                    requestedParams.get(i).getName() + '#' + requestedParams.get(i).getValue());
        }
    }
}<|MERGE_RESOLUTION|>--- conflicted
+++ resolved
@@ -349,10 +349,6 @@
      */
     @Test
     @Alerts(DEFAULT = {"§§URL§§", "§§URL§§/path?query"},
-<<<<<<< HEAD
-            FF68 = {"null", "§§URL§§/path?query"},
-=======
->>>>>>> 6cc30901
             IE = {"null", "§§URL§§/path?query"})
     public void originRefererHeaderPost() throws Exception {
         final String firstHtml
@@ -387,19 +383,12 @@
      */
     @Test
     @Alerts(DEFAULT = "text/html,application/xhtml+xml,application/xml;q=0.9,"
-<<<<<<< HEAD
-                    + "image/webp,image/apng,*/*;q=0.8,application/signed-exchange;v=b3;q=0.9",
-            FF = "text/html,application/xhtml+xml,application/xml;q=0.9,image/webp,*/*;q=0.8",
-            FF68 = "text/html,application/xhtml+xml,application/xml;q=0.9,*/*;q=0.8",
-            IE = "text/html, application/xhtml+xml, */*")
-=======
                     + "image/avif,image/webp,image/apng,*/*;q=0.8,application/signed-exchange;v=b3;q=0.9",
             EDGE = "text/html,application/xhtml+xml,application/xml;q=0.9,"
                     + "image/webp,image/apng,*/*;q=0.8,application/signed-exchange;v=b3;q=0.9",
             FF = "text/html,application/xhtml+xml,application/xml;q=0.9,image/webp,*/*;q=0.8",
             FF78 = "text/html,application/xhtml+xml,application/xml;q=0.9,image/webp,*/*;q=0.8",
             IE = "text/html, application/xhtml+xml, image/jxr, */*")
->>>>>>> 6cc30901
     public void acceptHeader() throws Exception {
         final String html
             = HtmlPageTest.STANDARDS_MODE_PREFIX_
