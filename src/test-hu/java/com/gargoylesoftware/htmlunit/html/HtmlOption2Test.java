/*
 * Copyright (c) 2002-2021 Gargoyle Software Inc.
 *
 * Licensed under the Apache License, Version 2.0 (the "License");
 * you may not use this file except in compliance with the License.
 * You may obtain a copy of the License at
 * http://www.apache.org/licenses/LICENSE-2.0
 *
 * Unless required by applicable law or agreed to in writing, software
 * distributed under the License is distributed on an "AS IS" BASIS,
 * WITHOUT WARRANTIES OR CONDITIONS OF ANY KIND, either express or implied.
 * See the License for the specific language governing permissions and
 * limitations under the License.
 */
package com.gargoylesoftware.htmlunit.html;

import static com.gargoylesoftware.htmlunit.BrowserRunner.TestedBrowser.CHROME;
import static com.gargoylesoftware.htmlunit.BrowserRunner.TestedBrowser.EDGE;
import static com.gargoylesoftware.htmlunit.BrowserRunner.TestedBrowser.IE;

import java.util.Arrays;
import java.util.List;

import org.junit.Test;
import org.junit.runner.RunWith;
import org.openqa.selenium.By;
import org.openqa.selenium.WebDriver;
import org.openqa.selenium.WebElement;
import org.openqa.selenium.htmlunit.HtmlUnitDriver;

import com.gargoylesoftware.htmlunit.BrowserRunner;
import com.gargoylesoftware.htmlunit.BrowserRunner.Alerts;
import com.gargoylesoftware.htmlunit.BrowserRunner.BuggyWebDriver;
import com.gargoylesoftware.htmlunit.BrowserRunner.NotYetImplemented;
import com.gargoylesoftware.htmlunit.WebDriverTestCase;

/**
 * Tests for {@link HtmlOption}.
 *
 * @author Ronald Brill
 * @author Frank Danek
 */
@RunWith(BrowserRunner.class)
public class HtmlOption2Test extends WebDriverTestCase {

    /**
     * Verifies getVisibleText().
     * @throws Exception if the test fails
     */
    @Test
    @Alerts(DEFAULT = {"option1", "", "Number Three", "Number 4",
                "option1\nNumber Three\nNumber 4"},
            CHROME = {"option1", "      ", "Number Three", "Number 4",
                "      option1\n      \n      Number Three\n      Number 4\n    "},
            EDGE = {"option1", "      ", "Number Three", "Number 4",
                "      option1\n      \n      Number Three\n      Number 4\n    "},
            IE = {"option1", "", "Number Three", "Number 4",
                "option1 Number Three Number 4"})
    @NotYetImplemented({CHROME, EDGE, IE})
    public void getVisibleText() throws Exception {
        final String htmlContent
            = "<html>\n"
            + "<head></head>\n"
            + "<body id='tester'>\n"
            + "  <form>\n"
            + "    <select>\n"
            + "      <option id='option1'>option1</option>\n"
            + "      <option id='option2' label='Number Two'/>\n"
            + "      <option id='option3' label='overridden'>Number Three</option>\n"
            + "      <option id='option4'>Number&nbsp;4</option>\n"
            + "    </select>\n"
            + "  </form>\n"
            + "</body></html>";

        final WebDriver driver = loadPage2(htmlContent);
        String text = driver.findElement(By.id("option1")).getText();
        assertEquals(getExpectedAlerts()[0], text);
        text = driver.findElement(By.id("option2")).getText();
        assertEquals(getExpectedAlerts()[1], text);
        text = driver.findElement(By.id("option3")).getText();
        assertEquals(getExpectedAlerts()[2], text);
        text = driver.findElement(By.id("option4")).getText();
        assertEquals(getExpectedAlerts()[3], text);
        text = driver.findElement(By.id("tester")).getText();
        assertEquals(getExpectedAlerts()[4], text);

        if (driver instanceof HtmlUnitDriver) {
            final HtmlPage page = (HtmlPage) getWebWindowOf((HtmlUnitDriver) driver).getEnclosedPage();
            assertEquals(getExpectedAlerts()[4], page.getElementById("tester").getVisibleText());
        }
    }

    /**
     * @throws Exception if the test fails
     */
    @Test
    @Alerts("[object HTMLOptionElement]")
    public void simpleScriptable() throws Exception {
        final String html = "<html><head>\n"
            + "<script>\n"
            + "  function test() {\n"
            + "    alert(document.getElementById('myId'));\n"
            + "  }\n"
            + "</script>\n"
            + "</head><body onload='test()'>\n"
            + "<select>\n"
            + "  <option id='myId'>test1</option>\n"
            + "  <option id='myId2'>test2</option>\n"
            + "</select>\n"
            + "</body></html>";

        final WebDriver driver = loadPageWithAlerts2(html);
        if (driver instanceof HtmlUnitDriver) {
            final HtmlPage page = (HtmlPage) getWebWindowOf((HtmlUnitDriver) driver).getEnclosedPage();
            assertTrue(HtmlOption.class.isInstance(page.getHtmlElementById("myId")));
        }
    }

    /**
     * @throws Exception if the test fails
     */
    @Test
    @Alerts(DEFAULT = "oDown,sDown,dDown,oUp,sUp,dUp,",
            IE = "sDown,dDown,sUp,dUp,")
    // there seems to be a bug in selenium; for FF >= 10 this triggers
    // "sDown,dDown,sUp,dUp,oDown,sDown,dDown,oUp,sUp,dUp," but a
    // manual test shows, that this is wrong.
    // for Chrome selenium shows only "sUp,dUp," but again
    // manual test are showing something different
    @BuggyWebDriver(CHROME = "sUp,dUp,",
                    EDGE = "sUp,dUp,",
                    FF = "sDown,dDown,sUp,dUp,",
<<<<<<< HEAD
                    FF68 = "sDown,dDown,sUp,dUp,")
=======
                    FF78 = "sDown,dDown,sUp,dUp,")
>>>>>>> 6cc30901
    public void onMouse() throws Exception {
        final String html = "<html><head><title>foo</title>\n"
            + "<script>\n"
            + "  function debug(string) {\n"
            + "    document.getElementById('myTextarea').value += string + ',';\n"
            + "  }\n"
            + "</script>\n"
            + "</head><body>\n"
            + "  <form>\n"
            + "    <div"
                    + " onMouseDown='debug(\"dDown\");'"
                    + " onMouseUp='debug(\"dUp\");'>\n"
            + "    <select name='select1' size='4'"
                        + " onMouseDown='debug(\"sDown\");'"
                        + " onMouseUp='debug(\"sUp\");'>\n"
            + "      <option id='opt1' value='option1'>Option1</option>\n"
            + "      <option id='opt2' value='option2' selected='selected'>Option2</option>\n"
            + "      <option id='opt3' value='option3'"
                        + " onMouseDown='debug(\"oDown\");'"
                        + " onMouseUp='debug(\"oUp\");'>Option3</option>\n"
            + "    </select>\n"
            + "    </div>\n"
            + "  </form>\n"
            + "  <textarea id='myTextarea'></textarea>\n"
            + "</body></html>";

        final WebDriver driver = loadPage2(html);
        driver.findElement(By.id("opt3")).click();

        assertEquals(Arrays.asList(getExpectedAlerts()).toString(),
                '[' + driver.findElement(By.id("myTextarea")).getAttribute("value") + ']');
    }

    /**
     * Test case for #1864.
     *
     * @throws Exception if an error occurs
     */
    @Test
    public void isSelected() throws Exception {
        final String html = "<html><body>"
                + "  <select multiple><option value='a'>a</option><option value='b'>b</option></select>\n"
                + "</body></html>";

        final WebDriver driver = loadPage2(html);

        final WebElement select = driver.findElement(By.tagName("select"));

        final List<WebElement> options = select.findElements(By.tagName("option"));
        for (final WebElement option : options) {
            option.click();
        }

        for (final WebElement option : options) {
            assertTrue(option.isSelected());
        }
    }

    /**
     * @throws Exception if an error occurs
     */
    @Test
    public void isSelectedJavaScript() throws Exception {
        final String html = "<html><head>\n"
                + "<script>\n"
                + "  function test() {\n"
                + "    var s = document.getElementsByTagName('select').item(0);\n"
                + "    var options = s.options;\n"
                + "    for (var i = 0; i < options.length; i++) {\n"
                + "      options[i].selected = true;\n"
                + "    }\n"
                + "  }\n"
                + "</script>\n"
                + "</head><body onload='test()'>\n"
                + "  <select multiple><option value='a'>a</option><option value='b'>b</option></select>\n"
                + "</body></html>";

        final WebDriver driver = loadPage2(html);

        final WebElement select = driver.findElement(By.tagName("select"));

        final List<WebElement> options = select.findElements(By.tagName("option"));

        for (final WebElement option : options) {
            assertTrue(option.isSelected());
        }
    }
}<|MERGE_RESOLUTION|>--- conflicted
+++ resolved
@@ -130,11 +130,7 @@
     @BuggyWebDriver(CHROME = "sUp,dUp,",
                     EDGE = "sUp,dUp,",
                     FF = "sDown,dDown,sUp,dUp,",
-<<<<<<< HEAD
-                    FF68 = "sDown,dDown,sUp,dUp,")
-=======
                     FF78 = "sDown,dDown,sUp,dUp,")
->>>>>>> 6cc30901
     public void onMouse() throws Exception {
         final String html = "<html><head><title>foo</title>\n"
             + "<script>\n"
