--- conflicted
+++ resolved
@@ -1,10 +1,6 @@
 /*
-<<<<<<< HEAD
- * Copyright (c) 2002-2020 Gargoyle Software Inc.
- * Copyright (c) 2005-2020 Xceptance Software Technologies GmbH
-=======
  * Copyright (c) 2002-2021 Gargoyle Software Inc.
->>>>>>> 6cc30901
+ * Copyright (c) 2005-2021 Xceptance Software Technologies GmbH
  *
  * Licensed under the Apache License, Version 2.0 (the "License");
  * you may not use this file except in compliance with the License.
@@ -84,11 +80,7 @@
         final String version = (String) MethodUtils.invokeExactMethod(testClass.newInstance(), "getVersion");
         final File baseDir = new File("src/test-hu/resources/libraries/jQuery/" + version + "/expectations");
 
-<<<<<<< HEAD
-        for (final String browser : new String[] {"CHROME", "FF", "FF68", "FF60", "IE"}) {
-=======
         for (final String browser : new String[] {"CHROME", "EDGE", "FF", "FF78", "IE"}) {
->>>>>>> 6cc30901
             final File out = new File(baseDir, browser + ".out");
             final File results = new File(baseDir, "results." + browser + ".txt");
             extractExpectations(out, results);
