/*
 * Copyright (c) 2002-2021 Gargoyle Software Inc.
 *
 * Licensed under the Apache License, Version 2.0 (the "License");
 * you may not use this file except in compliance with the License.
 * You may obtain a copy of the License at
 * http://www.apache.org/licenses/LICENSE-2.0
 *
 * Unless required by applicable law or agreed to in writing, software
 * distributed under the License is distributed on an "AS IS" BASIS,
 * WITHOUT WARRANTIES OR CONDITIONS OF ANY KIND, either express or implied.
 * See the License for the specific language governing permissions and
 * limitations under the License.
 */
package com.gargoylesoftware.htmlunit;

import static com.gargoylesoftware.htmlunit.BrowserRunner.TestedBrowser.IE;

import java.net.URL;
import java.nio.charset.Charset;

import org.junit.Test;
import org.junit.runner.RunWith;
import org.openqa.selenium.By;
import org.openqa.selenium.WebDriver;
import org.openqa.selenium.WebDriverException;

import com.gargoylesoftware.htmlunit.BrowserRunner.Alerts;
import com.gargoylesoftware.htmlunit.BrowserRunner.BuggyWebDriver;
import com.gargoylesoftware.htmlunit.BrowserRunner.NotYetImplemented;

/**
 * Tests using the {@link PrimitiveWebServer}.
 *
 * @author Ahmed Ashour
 * @author Ronald Brill
 */
@RunWith(BrowserRunner.class)
public class WebClient7Test extends WebDriverTestCase {

    /**
     * Test that the path and query string are encoded to be valid.
     * @throws Exception if something goes wrong
     */
    @Test
    @Alerts(DEFAULT = "/test.html?a=b%20c&d=%C3%A9%C3%A8",
            IE = "/test.html?a=b%20c&d=\u00E9\u00E8")
    @NotYetImplemented(IE)
    public void loadPage_EncodeRequest() throws Exception {
        // with query string not encoded
        testRequestUrlEncoding("test.html?a=b c&d=\u00E9\u00E8");
    }

    /**
     * Test that the path and query string are encoded to be valid.
     * @throws Exception if something goes wrong
     */
    @Test
    @Alerts("/test.html?a=b%20c&d=%C3%A9%C3%A8")
    public void loadPage_EncodeRequest2() throws Exception {
        // with query string already encoded
        testRequestUrlEncoding("test.html?a=b%20c&d=%C3%A9%C3%A8");
    }

    /**
     * Test that the path and query string are encoded to be valid.
     * @throws Exception if something goes wrong
     */
    @Test
    @Alerts("/test.html?a=b%20c&d=e%20f")
    public void loadPage_EncodeRequest3() throws Exception {
        // with query string partially encoded
        testRequestUrlEncoding("test.html?a=b%20c&d=e f");
    }

    /**
     * Test that the path and query string are encoded to be valid.
     * @throws Exception if something goes wrong
     */
    @Test
    @Alerts("/test.html?a=b%20c")
    public void loadPage_EncodeRequest4() throws Exception {
        // with anchor
        testRequestUrlEncoding("test.html?a=b c#myAnchor");
    }

    /**
     * Test that the path and query string are encoded to be valid.
     * @throws Exception if something goes wrong
     */
    @Test
    @Alerts("/test.html?a=%26%3D%20%2C%24")
    public void loadPage_EncodeRequest5() throws Exception {
        // with query string containing encoded "&", "=", "+", ",", and "$"
        testRequestUrlEncoding("test.html?a=%26%3D%20%2C%24");
    }

    /**
     * Test that the path and query string are encoded to be valid.
     * @throws Exception if something goes wrong
     */
    @Test
    @Alerts("/page%201.html")
    public void loadPage_EncodeRequest6() throws Exception {
        // with character to encode in path
        testRequestUrlEncoding("page 1.html");
    }

    /**
     * Test that the path and query string are encoded to be valid.
     * @throws Exception if something goes wrong
     */
    @Test
    @Alerts(DEFAULT = "/test.html?param=%C2%A9%C2%A3",
            IE = "/test.html?param=\u00A9\u00A3")
    @NotYetImplemented(IE)
    public void loadPage_EncodeRequest7() throws Exception {
        // unicode
        testRequestUrlEncoding("test.html?param=\u00A9\u00A3");
    }

    private void testRequestUrlEncoding(final String url) throws Exception {
        final String html = "<html>"
                + "<head><title>foo</title></head>"
                + "<body></body></html>";

        final String response = "HTTP/1.1 200 OK\r\n"
                + "Content-Length: " + html.length() + "\r\n"
                + "Content-Type: text/html\r\n"
                + "Connection: close\r\n"
                + "\r\n"
                + html;

        shutDownAll();
        try (PrimitiveWebServer primitiveWebServer = new PrimitiveWebServer(null, response, null)) {
            final URL baseUrl = new URL("http://localhost:" + primitiveWebServer.getPort() + "/");
            final WebDriver driver = getWebDriver();

            driver.get(new URL(baseUrl, url).toString());
            String reqUrl = primitiveWebServer.getRequests().get(0);
            reqUrl = reqUrl.substring(4, reqUrl.indexOf("HTTP/1.1") - 1);

            assertEquals(getExpectedAlerts()[0], reqUrl);
        }
    }

    /**
     * @throws Exception if the test fails
     */
    @Test
    @Alerts(DEFAULT = "/test.html?k%C3%B6nig",
            IE = "/test.html?k\u00c3\u00b6nig")
    @NotYetImplemented(IE)
    public void anchorUrlEncodingUTF8Header() throws Exception {
        anchorUrlEncoding(true, "UTF-8");
    }

    /**
     * @throws Exception if the test fails
     */
    @Test
    @Alerts(DEFAULT = "/test.html?k%C3%B6nig",
            IE = "/test.html?k\u00c3\u00b6nig")
    @NotYetImplemented(IE)
    public void anchorUrlEncodingUTF8Meta() throws Exception {
        anchorUrlEncoding(false, "UTF-8");
    }

    /**
     * @throws Exception if the test fails
     */
    @Test
    @Alerts(DEFAULT = "/test.html?k%F6nig",
            IE = "/test.html?k\u00f6nig")
    @NotYetImplemented(IE)
    public void anchorUrlEncodingISO8859_1Header() throws Exception {
        anchorUrlEncoding(true, "ISO-8859-1");
    }

    /**
     * @throws Exception if the test fails
     */
    @Test
    @Alerts(DEFAULT = "/test.html?k%F6nig",
            IE = "/test.html?k\u00f6nig")
    @NotYetImplemented(IE)
    public void anchorUrlEncodingISO8859_1Meta() throws Exception {
        anchorUrlEncoding(false, "ISO-8859-1");
    }

    /**
     * @throws Exception if the test fails
     */
    @Test
    @Alerts("/test.html?k?nig")
    public void anchorUrlEncodingWindows_1251Header() throws Exception {
        anchorUrlEncoding(true, "Windows-1251");
    }

    /**
     * @throws Exception if the test fails
     */
    @Test
    @Alerts("/test.html?k?nig")
    public void anchorUrlEncodingWindows_1251Meta() throws Exception {
        anchorUrlEncoding(false, "Windows-1251");
    }

    /**
     * @throws Exception if the test fails
     */
    @Test
    @Alerts(DEFAULT = "/area.html?k%C3%B6nig",
            IE = "/area.html?k\u00c3\u00b6nig")
    @BuggyWebDriver(FF = "WebDriverException",
<<<<<<< HEAD
            FF68 = "WebDriverException")
=======
            FF78 = "WebDriverException")
>>>>>>> 6cc30901
    @NotYetImplemented(IE)
    public void areaUrlEncodingUTF8Header() throws Exception {
        areaUrlEncoding(true, "UTF-8");
    }

    /**
     * @throws Exception if the test fails
     */
    @Test
    @Alerts(DEFAULT = "/area.html?k%C3%B6nig",
            IE = "/area.html?k\u00c3\u00b6nig")
    @BuggyWebDriver(FF = "WebDriverException",
<<<<<<< HEAD
            FF68 = "WebDriverException")
=======
            FF78 = "WebDriverException")
>>>>>>> 6cc30901
    @NotYetImplemented(IE)
    public void areaUrlEncodingUTF8Meta() throws Exception {
        areaUrlEncoding(false, "UTF-8");
    }

    /**
     * @throws Exception if the test fails
     */
    @Test
    @Alerts(DEFAULT = "/area.html?k%F6nig",
            IE = "/area.html?k\u00f6nig")
    @BuggyWebDriver(FF = "WebDriverException",
<<<<<<< HEAD
            FF68 = "WebDriverException")
=======
            FF78 = "WebDriverException")
>>>>>>> 6cc30901
    @NotYetImplemented(IE)
    public void areaUrlEncodingISO8859_1Header() throws Exception {
        areaUrlEncoding(true, "ISO-8859-1");
    }

    /**
     * @throws Exception if the test fails
     */
    @Test
    @Alerts(DEFAULT = "/area.html?k%F6nig",
            IE = "/area.html?k\u00f6nig")
    @BuggyWebDriver(FF = "WebDriverException",
<<<<<<< HEAD
            FF68 = "WebDriverException")
=======
            FF78 = "WebDriverException")
>>>>>>> 6cc30901
    @NotYetImplemented(IE)
    public void areaUrlEncodingISO8859_1Meta() throws Exception {
        areaUrlEncoding(false, "ISO-8859-1");
    }

    /**
     * @throws Exception if the test fails
     */
    @Test
    @Alerts(DEFAULT = "/test.gif?k%C3%B6nig",
            IE = "/test.gif?k\u00c3\u00b6nig")
    @NotYetImplemented(IE)
    public void imageUrlEncodingUTF8Header() throws Exception {
        imageUrlEncoding(true, "UTF-8");
    }

    /**
     * @throws Exception if the test fails
     */
    @Test
    @Alerts(DEFAULT = "/test.gif?k%C3%B6nig",
            IE = "/test.gif?k\u00c3\u00b6nig")
    @NotYetImplemented(IE)
    public void imageUrlEncodingUTF8Meta() throws Exception {
        imageUrlEncoding(false, "UTF-8");
    }

    /**
     * @throws Exception if the test fails
     */
    @Test
    @Alerts(DEFAULT = "/test.gif?k%F6nig",
            IE = "/test.gif?k\u00f6nig")
    @NotYetImplemented(IE)
    public void imageUrlEncodingISO8859_1Header() throws Exception {
        imageUrlEncoding(true, "ISO_8859_1");
    }

    /**
     * @throws Exception if the test fails
     */
    @Test
    @Alerts(DEFAULT = "/test.gif?k%F6nig",
            IE = "/test.gif?k\u00f6nig")
    @NotYetImplemented(IE)
    public void imageUrlEncodingISO8859_1Meta() throws Exception {
        imageUrlEncoding(false, "ISO_8859_1");
    }

    /**
     * @throws Exception if the test fails
     */
    @Test
    @Alerts(DEFAULT = "/test.css?k%C3%B6nig",
            IE = "/test.css?k\u00c3\u00b6nig")
    @NotYetImplemented(IE)
    public void linkUrlEncodingUTF8Header() throws Exception {
        linkUrlEncoding(true, "UTF-8");
    }

    /**
     * @throws Exception if the test fails
     */
    @Test
    @Alerts(DEFAULT = "/test.css?k%C3%B6nig",
            IE = "/test.css?k\u00c3\u00b6nig")
    @NotYetImplemented(IE)
    public void linkUrlEncodingUTF8Meta() throws Exception {
        linkUrlEncoding(false, "UTF-8");
    }

    /**
     * @throws Exception if the test fails
     */
    @Test
    @Alerts(DEFAULT = "/test.css?k%F6nig",
            IE = "/test.css?k\u00f6nig")
    @NotYetImplemented(IE)
    public void linkUrlEncodingISO8859_1Header() throws Exception {
        linkUrlEncoding(true, "ISO_8859_1");
    }

    /**
     * @throws Exception if the test fails
     */
    @Test
    @Alerts(DEFAULT = "/test.css?k%F6nig",
            IE = "/test.css?k\u00f6nig")
    @NotYetImplemented(IE)
    public void linkUrlEncodingISO8859_1Meta() throws Exception {
        linkUrlEncoding(false, "ISO_8859_1");
    }

    /**
     * @throws Exception if the test fails
     */
    @Test
    @Alerts(DEFAULT = "/test.html?k%C3%B6nig",
            IE = "/test.html?k\u00c3\u00b6nig")
    @NotYetImplemented(IE)
    public void iframeUrlEncodingUTF8Header() throws Exception {
        iframeUrlEncoding(true, "UTF-8");
    }

    /**
     * @throws Exception if the test fails
     */
    @Test
    @Alerts(DEFAULT = "/test.html?k%C3%B6nig",
            IE = "/test.html?k\u00c3\u00b6nig")
    @NotYetImplemented(IE)
    public void iframeUrlEncodingUTF8Meta() throws Exception {
        iframeUrlEncoding(false, "UTF-8");
    }

    /**
     * @throws Exception if the test fails
     */
    @Test
    @Alerts(DEFAULT = "/test.html?k%F6nig",
            IE = "/test.html?k\u00f6nig")
    @NotYetImplemented(IE)
    public void iframeUrlEncodingISO8859_1Header() throws Exception {
        framesetUrlEncoding("ISO_8859_1");
    }

    private void anchorUrlEncoding(final boolean header, final String charset) throws Exception {
        urlEncoding(header, charset,
                null,
                "  <a id='myLink' href='test.html?k\u00F6nig'>Click me</a>",
                true);
    }

    private void areaUrlEncoding(final boolean header, final String charset) throws Exception {
        urlEncoding(header, charset,
                null,
                "  <img id='myImg' usemap='#dot' width='100' height='100'"
                        + " src='data:image/png;base64,iVBORw0KGgoAAAANSUhEUgAAAAUAAAAFCAYAAACNbyblAAAA"
                        + "HElEQVQI12P4//8/w38GIAXDIBKE0DHxgljNBAAO9TXL0Y4OHwAAAABJRU5ErkJggg=='>\n"
                + "  <map name='dot'>\n"
                + "    <area id='myLink' shape='rect' coords='0,0,42,42' href='area.html?k\u00F6nig'/>\n"
                + "  <map>\n",
                true);
    }

    private void imageUrlEncoding(final boolean header, final String charset) throws Exception {
        urlEncoding(header, charset,
                null,
                "  <img id='myImg' src='test.gif?k\u00F6nig'>"
                + "  <button id='myLink' onClick='document.getElementById(\"myImg\").width'></button>",
                true);
    }

    private void linkUrlEncoding(final boolean header, final String charset) throws Exception {
        urlEncoding(header, charset,
                "  <link rel='stylesheet' type='text/css' href='test.css?k\u00F6nig'>",
                "",
                false);
    }

    private void iframeUrlEncoding(final boolean header, final String charset) throws Exception {
        urlEncoding(header, charset,
                "  <iframe src='test.html?k\u00F6nig'></iframe> ",
                "",
                false);
    }

    private void urlEncoding(final boolean header, final String charset,
            final String addHeader,
            final String addHtml,
            final boolean click) throws Exception {
        String html = "<html>\n"
                + "<head><title>foo</title>\n";
        if (!header) {
            html += "  <meta http-equiv='Content-Type' content='text/html; charset=" + charset + "'>\n";
        }
        if (addHeader != null) {
            html += addHeader + "\n";
        }

        html += "</head>\n"
                + "<body>\n"
                + addHtml + "\n"
                + "</body></html>";

        String firstResponse = "HTTP/1.1 200 OK\r\n"
                + "Content-Length: " + html.length() + "\r\n"
                + "Content-Type: text/html";
        if (header) {
            firstResponse += "; charset=" + charset;
        }
        firstResponse += "\r\n"
                + "Connection: close\r\n"
                + "\r\n" + html;

        final String secondResponse = "HTTP/1.1 404 Not Found\r\n"
                + "Content-Length: 0\r\n"
                + "Connection: close\r\n"
                + "\r\n";

        shutDownAll();
        try (PrimitiveWebServer primitiveWebServer =
                new PrimitiveWebServer(Charset.forName(charset), firstResponse, secondResponse)) {
            final String url = "http://localhost:" + primitiveWebServer.getPort() + "/";
            final WebDriver driver = getWebDriver();

            driver.get(url);
            try {
                if (click) {
                    driver.findElement(By.id("myLink")).click();
                }

                String reqUrl = primitiveWebServer.getRequests().get(1);
                reqUrl = reqUrl.substring(4, reqUrl.indexOf("HTTP/1.1") - 1);

                assertEquals(getExpectedAlerts()[0], reqUrl);
            }
            catch (final WebDriverException e) {
                assertEquals(getExpectedAlerts()[0], "WebDriverException");
            }
        }
    }

    /**
     * @throws Exception if the test fails
     */
    @Test
    @Alerts(DEFAULT = "/test.html?k%C3%B6nig",
            IE = "/test.html?k\u00c3\u00b6nig")
    @NotYetImplemented(IE)
    public void framesetUrlEncodingUTF8() throws Exception {
        framesetUrlEncoding("UTF-8");
    }

    /**
     * @throws Exception if the test fails
     */
    @Test
    @Alerts(DEFAULT = "/test.html?k%F6nig",
            IE = "/test.html?k\u00f6nig")
    @NotYetImplemented(IE)
    public void framesetUrlEncodingISO8859_1() throws Exception {
        framesetUrlEncoding("ISO_8859_1");
    }

    private void framesetUrlEncoding(final String charset) throws Exception {
        final String html = "<html>\n"
                + "<frameset><frame src='test.html?k\u00F6nig'></frameset>\n"
                + "</html>";

        final String firstResponse = "HTTP/1.1 200 OK\r\n"
                + "Content-Length: " + html.length() + "\r\n"
                + "Content-Type: text/html; charset=" + charset + "\r\n"
                + "Connection: close\r\n"
                + "\r\n" + html;

        final String secondResponse = "HTTP/1.1 404 Not Found\r\n"
                + "Content-Length: 0\r\n"
                + "Connection: close\r\n"
                + "\r\n";

        shutDownAll();
        try (PrimitiveWebServer primitiveWebServer =
                new PrimitiveWebServer(Charset.forName(charset), firstResponse, secondResponse)) {
            final String url = "http://localhost:" + primitiveWebServer.getPort() + "/";
            final WebDriver driver = getWebDriver();

            driver.get(url);

            String reqUrl = primitiveWebServer.getRequests().get(1);
            reqUrl = reqUrl.substring(4, reqUrl.indexOf("HTTP/1.1") - 1);

            assertEquals(getExpectedAlerts()[0], reqUrl);
        }
    }

//    HtmlApplet.java
//    HtmlEmbed.java
//    HtmlForm.java
//    HtmlImageInput.java
//    HtmlObject.java
}<|MERGE_RESOLUTION|>--- conflicted
+++ resolved
@@ -213,11 +213,7 @@
     @Alerts(DEFAULT = "/area.html?k%C3%B6nig",
             IE = "/area.html?k\u00c3\u00b6nig")
     @BuggyWebDriver(FF = "WebDriverException",
-<<<<<<< HEAD
-            FF68 = "WebDriverException")
-=======
             FF78 = "WebDriverException")
->>>>>>> 6cc30901
     @NotYetImplemented(IE)
     public void areaUrlEncodingUTF8Header() throws Exception {
         areaUrlEncoding(true, "UTF-8");
@@ -230,11 +226,7 @@
     @Alerts(DEFAULT = "/area.html?k%C3%B6nig",
             IE = "/area.html?k\u00c3\u00b6nig")
     @BuggyWebDriver(FF = "WebDriverException",
-<<<<<<< HEAD
-            FF68 = "WebDriverException")
-=======
             FF78 = "WebDriverException")
->>>>>>> 6cc30901
     @NotYetImplemented(IE)
     public void areaUrlEncodingUTF8Meta() throws Exception {
         areaUrlEncoding(false, "UTF-8");
@@ -247,11 +239,7 @@
     @Alerts(DEFAULT = "/area.html?k%F6nig",
             IE = "/area.html?k\u00f6nig")
     @BuggyWebDriver(FF = "WebDriverException",
-<<<<<<< HEAD
-            FF68 = "WebDriverException")
-=======
             FF78 = "WebDriverException")
->>>>>>> 6cc30901
     @NotYetImplemented(IE)
     public void areaUrlEncodingISO8859_1Header() throws Exception {
         areaUrlEncoding(true, "ISO-8859-1");
@@ -264,11 +252,7 @@
     @Alerts(DEFAULT = "/area.html?k%F6nig",
             IE = "/area.html?k\u00f6nig")
     @BuggyWebDriver(FF = "WebDriverException",
-<<<<<<< HEAD
-            FF68 = "WebDriverException")
-=======
             FF78 = "WebDriverException")
->>>>>>> 6cc30901
     @NotYetImplemented(IE)
     public void areaUrlEncodingISO8859_1Meta() throws Exception {
         areaUrlEncoding(false, "ISO-8859-1");
