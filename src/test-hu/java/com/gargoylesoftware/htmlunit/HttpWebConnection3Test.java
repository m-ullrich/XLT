--- conflicted
+++ resolved
@@ -46,21 +46,13 @@
      * @throws Exception if the test fails
      */
     @Test
-<<<<<<< HEAD
-    @Alerts(CHROME = {HttpHeader.HOST, HttpHeader.CONNECTION, HttpHeader.UPGRADE_INSECURE_REQUESTS,
-=======
     @Alerts(DEFAULT = {HttpHeader.HOST, HttpHeader.CONNECTION, HttpHeader.UPGRADE_INSECURE_REQUESTS,
->>>>>>> 6cc30901
                         HttpHeader.USER_AGENT, HttpHeader.ACCEPT,
                         HttpHeader.SEC_FETCH_SITE, HttpHeader.SEC_FETCH_MODE, HttpHeader.SEC_FETCH_USER,
                         HttpHeader.SEC_FETCH_DEST, HttpHeader.ACCEPT_ENCODING, HttpHeader.ACCEPT_LANGUAGE},
             FF = {HttpHeader.HOST, HttpHeader.USER_AGENT, HttpHeader.ACCEPT, HttpHeader.ACCEPT_LANGUAGE,
                         HttpHeader.ACCEPT_ENCODING, HttpHeader.CONNECTION, HttpHeader.UPGRADE_INSECURE_REQUESTS},
-<<<<<<< HEAD
-            FF68 = {HttpHeader.HOST, HttpHeader.USER_AGENT, HttpHeader.ACCEPT, HttpHeader.ACCEPT_LANGUAGE,
-=======
             FF78 = {HttpHeader.HOST, HttpHeader.USER_AGENT, HttpHeader.ACCEPT, HttpHeader.ACCEPT_LANGUAGE,
->>>>>>> 6cc30901
                     HttpHeader.ACCEPT_ENCODING, HttpHeader.CONNECTION, HttpHeader.UPGRADE_INSECURE_REQUESTS},
             IE = {HttpHeader.ACCEPT, HttpHeader.ACCEPT_LANGUAGE, HttpHeader.USER_AGENT,
                         HttpHeader.ACCEPT_ENCODING, HttpHeader.HOST, HttpHeader.CONNECTION})
@@ -90,11 +82,7 @@
      * @throws Exception if the test fails
      */
     @Test
-<<<<<<< HEAD
-    @Alerts(CHROME = {HttpHeader.HOST, HttpHeader.CONNECTION, HttpHeader.UPGRADE_INSECURE_REQUESTS,
-=======
     @Alerts(DEFAULT = {HttpHeader.HOST, HttpHeader.CONNECTION, HttpHeader.UPGRADE_INSECURE_REQUESTS,
->>>>>>> 6cc30901
                     HttpHeader.USER_AGENT, HttpHeader.ACCEPT, HttpHeader.SEC_FETCH_SITE,
                     HttpHeader.SEC_FETCH_MODE, HttpHeader.SEC_FETCH_USER, HttpHeader.SEC_FETCH_DEST,
                     HttpHeader.REFERER, HttpHeader.ACCEPT_ENCODING, HttpHeader.ACCEPT_LANGUAGE,
@@ -102,13 +90,8 @@
             FF = {HttpHeader.HOST, HttpHeader.USER_AGENT, HttpHeader.ACCEPT, HttpHeader.ACCEPT_LANGUAGE,
                     HttpHeader.ACCEPT_ENCODING, HttpHeader.CONNECTION, HttpHeader.REFERER, HttpHeader.COOKIE,
                     HttpHeader.UPGRADE_INSECURE_REQUESTS},
-<<<<<<< HEAD
-            FF68 = {HttpHeader.HOST, HttpHeader.USER_AGENT, HttpHeader.ACCEPT, HttpHeader.ACCEPT_LANGUAGE,
-                    HttpHeader.ACCEPT_ENCODING, HttpHeader.REFERER, HttpHeader.CONNECTION, HttpHeader.COOKIE,
-=======
             FF78 = {HttpHeader.HOST, HttpHeader.USER_AGENT, HttpHeader.ACCEPT, HttpHeader.ACCEPT_LANGUAGE,
                     HttpHeader.ACCEPT_ENCODING, HttpHeader.CONNECTION, HttpHeader.REFERER, HttpHeader.COOKIE,
->>>>>>> 6cc30901
                     HttpHeader.UPGRADE_INSECURE_REQUESTS},
             IE = {HttpHeader.ACCEPT, HttpHeader.REFERER, HttpHeader.ACCEPT_LANGUAGE, HttpHeader.USER_AGENT,
                         HttpHeader.ACCEPT_ENCODING, HttpHeader.HOST, HttpHeader.CONNECTION,
