/*
 * Copyright (c) 2002-2021 Gargoyle Software Inc.
 *
 * Licensed under the Apache License, Version 2.0 (the "License");
 * you may not use this file except in compliance with the License.
 * You may obtain a copy of the License at
 * http://www.apache.org/licenses/LICENSE-2.0
 *
 * Unless required by applicable law or agreed to in writing, software
 * distributed under the License is distributed on an "AS IS" BASIS,
 * WITHOUT WARRANTIES OR CONDITIONS OF ANY KIND, either express or implied.
 * See the License for the specific language governing permissions and
 * limitations under the License.
 */
package com.gargoylesoftware.htmlunit.javascript;

import org.junit.Test;
import org.junit.runner.RunWith;

import com.gargoylesoftware.htmlunit.BrowserRunner;
import com.gargoylesoftware.htmlunit.BrowserRunner.Alerts;
import com.gargoylesoftware.htmlunit.WebDriverTestCase;

/**
 * String is a native JavaScript object and therefore provided by Rhino but some tests are needed here.
 *
 * @author Marc Guillemot
 * @author Ahmed Ashour
 * @author Frank Danek
 * @author Ronald Brill
 */
@RunWith(BrowserRunner.class)
public class NativeStringTest extends WebDriverTestCase {

    /**
     * Test for bug <a href="http://sourceforge.net/support/tracker.php?aid=2783950">2783950</a>.
     * @throws Exception if the test fails
     */
    @Test
    @Alerts("key\\:b_M")
    public void replace() throws Exception {
        final String html
            = "<html><head><title>foo</title><script>\n"
            + "function doTest() {\n"
            + "  alert('key:b_M'.replace(':', '\\\\:'));\n"
            + "}\n"
            + "</script></head><body onload='doTest()'>\n"
            + "</body></html>";

        loadPageWithAlerts2(html);
    }

    /**
     * Test for the methods with the same expectations for all browsers.
     * @throws Exception if the test fails
     */
    @Test
    @Alerts({"anchor: function", "big: function", "blink: function", "bold: function", "charAt: function",
            "charCodeAt: function", "concat: function", "constructor: function", "equals: undefined",
            "equalsIgnoreCase: undefined", "fixed: function", "fontcolor: function", "fontsize: function",
            "fromCharCode: undefined", "indexOf: function", "italics: function", "lastIndexOf: function",
            "link: function", "localeCompare: function", "match: function", "replace: function", "search: function",
            "slice: function", "small: function", "split: function", "strike: function", "sub: function",
            "substr: function", "substring: function", "sup: function", "toLocaleLowerCase: function",
            "toLocaleUpperCase: function", "toLowerCase: function", "toString: function", "toUpperCase: function",
            "valueOf: function"})
    public void methods_common() throws Exception {
        final String[] methods = {"anchor", "big", "blink", "bold", "charAt", "charCodeAt", "concat", "constructor",
            "equals", "equalsIgnoreCase", "fixed", "fontcolor", "fontsize", "fromCharCode", "indexOf", "italics",
            "lastIndexOf", "link", "localeCompare", "match", "replace", "search", "slice", "small", "split",
            "strike", "sub", "substr", "substring", "sup", "toLocaleLowerCase", "toLocaleUpperCase", "toLowerCase",
            "toString", "toUpperCase", "valueOf"};
        final String html = NativeDateTest.createHTMLTestMethods("'hello'", methods);
        loadPageWithAlerts2(html, 2 * DEFAULT_WAIT_TIME);
    }

    /**
     * Test for the methods with different expectations depending on the browsers.
     * Function contains is introduced in FF18.
     * @throws Exception if the test fails
     */
    @Test
<<<<<<< HEAD
    @Alerts(DEFAULT = {"contains: undefined", "toSource: undefined", "trim: function"},
            FF68 = {"contains: undefined", "toSource: function", "trim: function"})
=======
    @Alerts({"contains: undefined", "toSource: undefined", "trim: function"})
>>>>>>> 6cc30901
    public void methods_differences() throws Exception {
        final String[] methods = {"contains", "toSource", "trim" };
        final String html = NativeDateTest.createHTMLTestMethods("'hello'", methods);
        loadPageWithAlerts2(html);
    }

    /**
     * @throws Exception if the test fails
     */
    @Test
    @Alerts("2")
    public void trim() throws Exception {
        final String html
            = "<!DOCTYPE html>\n"
            + "<html><head><title>foo</title><script>\n"
            + "function doTest() {\n"
            + "  var string = ' hi  ';\n"
            + "  if (''.trim) {\n"
            + "    alert(string.trim().length);\n"
            + "  }\n"
            + "}\n"
            + "</script></head><body onload='doTest()'>\n"
            + "</body></html>";

        loadPageWithAlerts2(html);
    }

    /**
     * @throws Exception if the test fails
     */
    @Test
    @Alerts(DEFAULT = "3",
            IE = {})
    public void trimRight() throws Exception {
        final String html
            = "<!DOCTYPE html>\n"
            + "<html><head><title>foo</title><script>\n"
            + "function doTest() {\n"
            + "  var string = ' hi  ';\n"
            + "  if (''.trimRight) {\n"
            + "    alert(string.trimRight().length);\n"
            + "  }\n"
            + "}\n"
            + "</script></head><body onload='doTest()'>\n"
            + "</body></html>";

        loadPageWithAlerts2(html);
    }

    /**
     * @throws Exception if the test fails
     */
    @Test
    @Alerts(DEFAULT = "4",
            IE = {})
    public void trimLeft() throws Exception {
        final String html
            = "<!DOCTYPE html>\n"
            + "<html><head><title>foo</title><script>\n"
            + "function doTest() {\n"
            + "  var string = ' hi  ';\n"
            + "  if (''.trimLeft) {\n"
            + "    alert(string.trimLeft().length);\n"
            + "  }\n"
            + "}\n"
            + "</script></head><body onload='doTest()'>\n"
            + "</body></html>";

        loadPageWithAlerts2(html);
    }

    /**
     * @throws Exception if the test fails
     */
    @Test
    @Alerts("contains not supported")
    public void contains() throws Exception {
        final String html
            = "<!DOCTYPE html>\n"
            + "<html><head><title>foo</title><script>\n"
            + "function doTest() {\n"
            + "  if ('contains' in String.prototype) {\n"
            + "    var str = 'To be, or not to be, that is the question.';\n"
            + "    alert(str.contains('To be'));\n"
            + "    alert(str.contains('TO'));\n"
            + "    alert(str.contains(''));\n"
            + "    alert(str.contains(' '));\n"
            + "    alert(str.contains('To be', 0));\n"
            + "    alert(str.contains('TO', 0));\n"
            + "    alert(str.contains(' ', 0));\n"
            + "    alert(str.contains('', 0));\n"
            + "    alert(str.contains('or', 7));\n"
            + "    alert(str.contains('or', 8));\n"

            + "    alert(str.contains('or', -3));\n"
            + "    alert(str.contains('or', 7.9));\n"
            + "    alert(str.contains('or', 8.1));\n"
            + "    alert(str.contains());\n"
            + "  } else {\n"
            + "    alert('contains not supported');\n"
            + "  }\n"
            + "}\n"
            + "</script></head><body onload='doTest()'>\n"
            + "</body></html>";

        loadPageWithAlerts2(html);
    }

    /**
     * @throws Exception if the test fails
     */
    @Test
    @Alerts(DEFAULT = {"true", "true", "true", "false"},
            IE = "startsWith not supported")
    public void startsWith() throws Exception {
        final String html
            = "<!DOCTYPE html>\n"
            + "<html><head><title>foo</title><script>\n"
            + "function doTest() {\n"
            + "  if ('startsWith' in String.prototype) {\n"
            + "    var str = 'To be, or not to be, that is the question.';\n"
            + "    alert(str.startsWith('To be'));\n"
            + "    alert(str.startsWith('T'));\n"
            + "    alert(str.startsWith(str));\n"

            + "    alert(str.startsWith('question.'));\n"
            + "  } else {\n"
            + "    alert('startsWith not supported');\n"
            + "  }\n"
            + "}\n"
            + "</script></head><body onload='doTest()'>\n"
            + "</body></html>";

        loadPageWithAlerts2(html);
    }

    /**
     * @throws Exception if the test fails
     */
    @Test
    @Alerts(DEFAULT = {"true", "true", "true", "false"},
            IE = "endsWith not supported")
    public void endsWith() throws Exception {
        final String html
            = "<!DOCTYPE html>\n"
            + "<html><head><title>foo</title><script>\n"
            + "function doTest() {\n"
            + "  if ('endsWith' in String.prototype) {\n"
            + "    var str = 'To be, or not to be, that is the question.';\n"
            + "    alert(str.endsWith('question.'));\n"
            + "    alert(str.endsWith('.'));\n"
            + "    alert(str.endsWith(str));\n"

            + "    alert(str.endsWith('the'));\n"
            + "  } else {\n"
            + "    alert('endsWith not supported');\n"
            + "  }\n"
            + "}\n"
            + "</script></head><body onload='doTest()'>\n"
            + "</body></html>";

        loadPageWithAlerts2(html);
    }

    /**
     * @throws Exception if the test fails
     */
    @Test
    @Alerts(DEFAULT = {"true", "true", "true", "true", "false"},
            IE = "includes not supported")
    public void includes() throws Exception {
        final String html
            = "<!DOCTYPE html>\n"
            + "<html><head><title>foo</title><script>\n"
            + "function doTest() {\n"
            + "  if ('includes' in String.prototype) {\n"
            + "    var str = 'To be, or not to be, that is the question.';\n"
            + "    alert(str.includes('to be'));\n"
            + "    alert(str.includes('question.'));\n"
            + "    alert(str.includes('To be'));\n"
            + "    alert(str.includes(str));\n"

            + "    alert(str.includes('test'));\n"
            + "  } else {\n"
            + "    alert('includes not supported');\n"
            + "  }\n"
            + "}\n"
            + "</script></head><body onload='doTest()'>\n"
            + "</body></html>";

        loadPageWithAlerts2(html);
    }

    /**
     * @throws Exception if the test fails
     */
    @Test
    @Alerts(DEFAULT = {"", "abc", "abcabc"},
            IE = "repeat not supported")
    public void repeat() throws Exception {
        final String html
            = "<!DOCTYPE html>\n"
            + "<html><head><title>foo</title><script>\n"
            + "function doTest() {\n"
            + "  if ('repeat' in String.prototype) {\n"
            + "    var str = 'abc';\n"
            + "    alert(str.repeat(0));\n"
            + "    alert(str.repeat(1));\n"
            + "    alert(str.repeat(2));\n"
            + "  } else {\n"
            + "    alert('repeat not supported');\n"
            + "  }\n"
            + "}\n"
            + "</script></head><body onload='doTest()'>\n"
            + "</body></html>";

        loadPageWithAlerts2(html);
    }
}<|MERGE_RESOLUTION|>--- conflicted
+++ resolved
@@ -80,12 +80,7 @@
      * @throws Exception if the test fails
      */
     @Test
-<<<<<<< HEAD
-    @Alerts(DEFAULT = {"contains: undefined", "toSource: undefined", "trim: function"},
-            FF68 = {"contains: undefined", "toSource: function", "trim: function"})
-=======
     @Alerts({"contains: undefined", "toSource: undefined", "trim: function"})
->>>>>>> 6cc30901
     public void methods_differences() throws Exception {
         final String[] methods = {"contains", "toSource", "trim" };
         final String html = NativeDateTest.createHTMLTestMethods("'hello'", methods);
