--- conflicted
+++ resolved
@@ -98,12 +98,7 @@
      * @throws Exception if the test fails
      */
     @Test
-<<<<<<< HEAD
-    @Alerts(DEFAULT = "toSource: undefined",
-            FF68 = "toSource: function")
-=======
     @Alerts("toSource: undefined")
->>>>>>> 6cc30901
     public void methods_toSource() throws Exception {
         final String[] methods = {"toSource"};
         final String html = NativeDateTest.createHTMLTestMethods("[]", methods);
@@ -139,11 +134,7 @@
     @Test
     @Alerts(DEFAULT = "function Array() { [native code] }",
             FF = "function Array() {\n    [native code]\n}",
-<<<<<<< HEAD
-            FF68 = "function Array() {\n    [native code]\n}",
-=======
             FF78 = "function Array() {\n    [native code]\n}",
->>>>>>> 6cc30901
             IE = "\nfunction Array() {\n    [native code]\n}\n")
     public void constructorToString() throws Exception {
         final String html
@@ -748,12 +739,7 @@
      * @throws Exception if the test fails
      */
     @Test
-<<<<<<< HEAD
-    @Alerts(DEFAULT = {"undefined", "TypeError"},
-            FF68 = {"function", "20,17"})
-=======
     @Alerts({"undefined", "TypeError"})
->>>>>>> 6cc30901
     public void filterStatic() throws Exception {
         final String html
             = "<html>\n"
@@ -821,12 +807,7 @@
      * @throws Exception if the test fails
      */
     @Test
-<<<<<<< HEAD
-    @Alerts(DEFAULT = {"undefined", "TypeError"},
-            FF68 = {"function", "1,2,3,4"})
-=======
     @Alerts({"undefined", "TypeError"})
->>>>>>> 6cc30901
     public void mapStatic() throws Exception {
         final String html
             = "<html>\n"
@@ -896,12 +877,7 @@
      * @throws Exception if the test fails
      */
     @Test
-<<<<<<< HEAD
-    @Alerts(DEFAULT = {"undefined", "TypeError"},
-            FF68 = {"function", "false"})
-=======
     @Alerts({"undefined", "TypeError"})
->>>>>>> 6cc30901
     public void everyStatic() throws Exception {
         final String html
             = "<html>\n"
@@ -973,12 +949,7 @@
      * @throws Exception if the test fails
      */
     @Test
-<<<<<<< HEAD
-    @Alerts(DEFAULT = {"undefined", "TypeError"},
-            FF68 = {"function", "true"})
-=======
     @Alerts({"undefined", "TypeError"})
->>>>>>> 6cc30901
     public void someStatic() throws Exception {
         final String html
             = "<html>\n"
@@ -1046,12 +1017,7 @@
      * @throws Exception if the test fails
      */
     @Test
-<<<<<<< HEAD
-    @Alerts(DEFAULT = {"undefined", "TypeError"},
-            FF68 = {"function", "4", "7"})
-=======
     @Alerts({"undefined", "TypeError"})
->>>>>>> 6cc30901
     public void forEachStatic() throws Exception {
         final String html
             = "<html>\n"
@@ -1121,12 +1087,7 @@
      * @throws Exception if the test fails
      */
     @Test
-<<<<<<< HEAD
-    @Alerts(DEFAULT = {"undefined", "TypeError"},
-            FF68 = {"function", "30"})
-=======
     @Alerts({"undefined", "TypeError"})
->>>>>>> 6cc30901
     public void reduceStatic() throws Exception {
         final String html
             = "<html>\n"
@@ -1198,12 +1159,7 @@
      * @throws Exception if the test fails
      */
     @Test
-<<<<<<< HEAD
-    @Alerts(DEFAULT = {"undefined", "TypeError"},
-            FF68 = {"function", "2"})
-=======
     @Alerts({"undefined", "TypeError"})
->>>>>>> 6cc30901
     public void reduceRightStatic() throws Exception {
         final String html
             = "<html>\n"
@@ -1271,12 +1227,7 @@
      * @throws Exception if the test fails
      */
     @Test
-<<<<<<< HEAD
-    @Alerts(DEFAULT = {"undefined", "TypeError"},
-            FF68 = {"function", "1,4,9,16"})
-=======
     @Alerts({"undefined", "TypeError"})
->>>>>>> 6cc30901
     public void joinStatic() throws Exception {
         final String html
             = "<html>\n"
@@ -1342,12 +1293,7 @@
      * @throws Exception if the test fails
      */
     @Test
-<<<<<<< HEAD
-    @Alerts(DEFAULT = {"undefined", "TypeError"},
-            FF68 = {"function", "16,9,4,1"})
-=======
     @Alerts({"undefined", "TypeError"})
->>>>>>> 6cc30901
     public void reverseStatic() throws Exception {
         final String html
             = "<html>\n"
@@ -1413,12 +1359,7 @@
      * @throws Exception if the test fails
      */
     @Test
-<<<<<<< HEAD
-    @Alerts(DEFAULT = {"undefined", "TypeError"},
-            FF68 = {"function", "1,16,4,9"})
-=======
     @Alerts({"undefined", "TypeError"})
->>>>>>> 6cc30901
     public void sortStatic() throws Exception {
         final String html
             = "<html>\n"
@@ -1486,12 +1427,7 @@
      * @throws Exception if the test fails
      */
     @Test
-<<<<<<< HEAD
-    @Alerts(DEFAULT = {"undefined", "TypeError"},
-            FF68 = {"function", "6", "1,4,9,16,3,7"})
-=======
     @Alerts({"undefined", "TypeError"})
->>>>>>> 6cc30901
     public void pushStatic() throws Exception {
         final String html
             = "<html>\n"
@@ -1560,12 +1496,7 @@
      * @throws Exception if the test fails
      */
     @Test
-<<<<<<< HEAD
-    @Alerts(DEFAULT = {"undefined", "TypeError"},
-            FF68 = {"function", "16", "1,4,9"})
-=======
     @Alerts({"undefined", "TypeError"})
->>>>>>> 6cc30901
     public void popStatic() throws Exception {
         final String html
             = "<html>\n"
@@ -1634,12 +1565,7 @@
      * @throws Exception if the test fails
      */
     @Test
-<<<<<<< HEAD
-    @Alerts(DEFAULT = {"undefined", "TypeError"},
-            FF68 = {"function", "1", "4,9,16"})
-=======
     @Alerts({"undefined", "TypeError"})
->>>>>>> 6cc30901
     public void shiftStatic() throws Exception {
         final String html
             = "<html>\n"
@@ -1708,12 +1634,7 @@
      * @throws Exception if the test fails
      */
     @Test
-<<<<<<< HEAD
-    @Alerts(DEFAULT = {"undefined", "TypeError"},
-            FF68 = {"function", "6", "3,7,1,4,9,16"})
-=======
     @Alerts({"undefined", "TypeError"})
->>>>>>> 6cc30901
     public void unshiftStatic() throws Exception {
         final String html
             = "<html>\n"
@@ -1782,12 +1703,7 @@
      * @throws Exception if the test fails
      */
     @Test
-<<<<<<< HEAD
-    @Alerts(DEFAULT = {"undefined", "TypeError"},
-            FF68 = {"function", "4,9", "1,16"})
-=======
     @Alerts({"undefined", "TypeError"})
->>>>>>> 6cc30901
     public void spliceStatic() throws Exception {
         final String html
             = "<html>\n"
@@ -1856,12 +1772,7 @@
      * @throws Exception if the test fails
      */
     @Test
-<<<<<<< HEAD
-    @Alerts(DEFAULT = {"undefined", "TypeError"},
-            FF68 = {"function", "1,4,9,16,1,2", "1,4,9,16"})
-=======
     @Alerts({"undefined", "TypeError"})
->>>>>>> 6cc30901
     public void concatStatic() throws Exception {
         final String html
             = "<html>\n"
@@ -1930,12 +1841,7 @@
      * @throws Exception if the test fails
      */
     @Test
-<<<<<<< HEAD
-    @Alerts(DEFAULT = {"undefined", "TypeError"},
-            FF68 = {"function", "4", "1,4,9,16"})
-=======
     @Alerts({"undefined", "TypeError"})
->>>>>>> 6cc30901
     public void sliceStatic() throws Exception {
         final String html
             = "<html>\n"
@@ -2004,12 +1910,7 @@
      * @throws Exception if the test fails
      */
     @Test
-<<<<<<< HEAD
-    @Alerts(DEFAULT = {"undefined", "TypeError"},
-            FF68 = {"function", "2", "1,4,9,16"})
-=======
     @Alerts({"undefined", "TypeError"})
->>>>>>> 6cc30901
     public void indexOfStatic() throws Exception {
         final String html
             = "<html>\n"
@@ -2078,12 +1979,7 @@
      * @throws Exception if the test fails
      */
     @Test
-<<<<<<< HEAD
-    @Alerts(DEFAULT = {"undefined", "TypeError"},
-            FF68 = {"function", "2", "1,4,9,16"})
-=======
     @Alerts({"undefined", "TypeError"})
->>>>>>> 6cc30901
     public void lastIndexOfStatic() throws Exception {
         final String html
             = "<html>\n"
