/*
 * Copyright (c) 2002-2021 Gargoyle Software Inc.
 *
 * Licensed under the Apache License, Version 2.0 (the "License");
 * you may not use this file except in compliance with the License.
 * You may obtain a copy of the License at
 * http://www.apache.org/licenses/LICENSE-2.0
 *
 * Unless required by applicable law or agreed to in writing, software
 * distributed under the License is distributed on an "AS IS" BASIS,
 * WITHOUT WARRANTIES OR CONDITIONS OF ANY KIND, either express or implied.
 * See the License for the specific language governing permissions and
 * limitations under the License.
 */
package com.gargoylesoftware.htmlunit.javascript;

import org.junit.Test;
import org.junit.runner.RunWith;

import com.gargoylesoftware.htmlunit.BrowserRunner;
import com.gargoylesoftware.htmlunit.BrowserRunner.Alerts;
import com.gargoylesoftware.htmlunit.BrowserRunner.BuggyWebDriver;
import com.gargoylesoftware.htmlunit.WebDriverTestCase;

/**
 * Date is a native JavaScript object and therefore provided by Rhino but behavior should be
 * different depending on the simulated browser.
 *
 * @author Marc Guillemot
 * @author Ahmed Ashour
 * @author Frank Danek
 */
@RunWith(BrowserRunner.class)
public class NativeDateTest extends WebDriverTestCase {

    /**
     * Test for bug <a href="http://sourceforge.net/support/tracker.php?aid=2615817">2615817</a>.
     * @see <a href="http://www.w3schools.com/jsref/jsref_getYear.asp">this doc</a>
     * @throws Exception if the test fails
     */
    @Test
    @Alerts({"-13", "84", "109"})
    public void getYear() throws Exception {
        final String html
            = "<html><head><title>foo</title><script>\n"
            + "function doTest() {\n"
            + "  alert(new Date(1887, 2, 1).getYear());\n"
            + "  alert(new Date(1984, 2, 1).getYear());\n"
            + "  alert(new Date(2009, 2, 1).getYear());\n"
            + "}\n"
            + "</script></head><body onload='doTest()'>\n"
            + "</body></html>";

        loadPageWithAlerts2(html);
    }

    /**
     * Test for the methods with the same expectations for all browsers.
     * @throws Exception if the test fails
     */
    @Test
    @Alerts({"constructor: function", "getDate: function", "getDay: function", "getFullYear: function",
            "getHours: function", "getMilliseconds: function", "getMinutes: function", "getMonth: function",
            "getSeconds: function", "getTime: function", "getTimezoneOffset: function", "getUTCDate: function",
            "getUTCDay: function", "getUTCFullYear: function", "getUTCHours: function", "getUTCMilliseconds: function",
            "getUTCMinutes: function", "getUTCMonth: function", "getUTCSeconds: function", "getYear: function",
            "now: undefined", "parse: undefined", "setDate: function", "setFullYear: function", "setHours: function",
            "setMilliseconds: function", "setMinutes: function", "setMonth: function", "setSeconds: function",
            "setTime: function", "setUTCDate: function", "setUTCFullYear: function", "setUTCHours: function",
            "setUTCMilliseconds: function", "setUTCMinutes: function", "setUTCMonth: function",
            "setUTCSeconds: function", "setYear: function", "toDateString: function",
            "toLocaleDateString: function", "toLocaleString: function",
            "toLocaleTimeString: function", "toString: function", "toTimeString: function",
            "toUTCString: function", "valueOf: function", "UTC: undefined"})
    public void methods_common() throws Exception {
        final String[] methods = {"constructor", "getDate", "getDay", "getFullYear", "getHours", "getMilliseconds",
            "getMinutes", "getMonth", "getSeconds", "getTime", "getTimezoneOffset", "getUTCDate", "getUTCDay",
            "getUTCFullYear", "getUTCHours", "getUTCMilliseconds", "getUTCMinutes", "getUTCMonth", "getUTCSeconds",
            "getYear", "now", "parse", "setDate", "setFullYear", "setHours", "setMilliseconds", "setMinutes",
            "setMonth", "setSeconds", "setTime", "setUTCDate", "setUTCFullYear", "setUTCHours",
            "setUTCMilliseconds", "setUTCMinutes", "setUTCMonth", "setUTCSeconds", "setYear", "toDateString",
            "toLocaleDateString", "toLocaleString", "toLocaleTimeString", "toString",
            "toTimeString", "toUTCString", "valueOf", "UTC"};
        final String html = createHTMLTestMethods("new Date()", methods);
        loadPageWithAlerts2(html, 3 * DEFAULT_WAIT_TIME);
    }

    /**
     * Test for the methods with different expectations depending on the browsers.
     * @throws Exception if the test fails
     */
    @Test
<<<<<<< HEAD
    @Alerts(DEFAULT = "toSource: undefined",
            FF68 = "toSource: function")
=======
    @Alerts("toSource: undefined")
>>>>>>> 6cc30901
    public void methods_toSource() throws Exception {
        final String[] methods = {"toSource"};
        final String html = createHTMLTestMethods("new Date()", methods);
        loadPageWithAlerts2(html);
    }

    /**
     * Test for the methods with different expectations depending on the browsers.
     * @throws Exception if the test fails
     */
    @Test
    @Alerts({"toISOString: function", "toJSON: function"})
    public void methods_differences() throws Exception {
        final String[] methods = {"toISOString", "toJSON"};
        final String html = createHTMLTestMethods("new Date()", methods);
        loadPageWithAlerts2(html);
    }

    static String createHTMLTestMethods(final String object, final String... methodNames) throws Exception {
        final StringBuilder methodList = new StringBuilder();
        for (final String methodName : methodNames) {
            methodList.append(", '").append(methodName).append("'");
        }
        final String html = "<html><head><title>foo</title><script>\n"
            + "function doTest() {\n"
            + "  var o = " + object + ";\n"
            + "  var props = [" + methodList.substring(2) + "];\n"
            + "  for (var i = 0; i < props.length; i++) {\n"
            + "    var p = props[i];\n"
            + "    alert(p + ': ' + typeof(o[p]));\n"
            + "  }\n"
            + "}\n"
            + "</script></head><body onload='doTest()'>\n"
            + "</body></html>";

        return html;
    }

    /**
     * Test for bug <a href="https://sourceforge.net/p/htmlunit/bugs/1467/">1467</a>.
     * @throws Exception if the test fails
     */
    @Test
    @Alerts(DEFAULT = "1/1/2000",
            IE = "\u200E1\u200E/\u200E1\u200E/\u200E2000")
    @BuggyWebDriver(FF = "1.1.2000",
            FF78 = "1.1.2000")
    public void toLocaleDateString() throws Exception {
        final String html
            = "<html><head><title>foo</title><script>\n"
            + "function test() {\n"
            + "  alert(new Date(2000, 0, 1).toLocaleDateString());\n"
            + "}\n"
            + "</script></head><body onload='test()'>\n"
            + "</body></html>";

        loadPageWithAlerts2(html);
    }

    /**
     * @throws Exception if the test fails
     */
    @Test
    @Alerts({"2005-12-03T07:14:15.000Z", "2005-07-12T11:04:15.000Z",
                        "2005-07-03T15:14:05.000Z"})
    public void toISOString() throws Exception {
        final String html
            = "<html><head><title>foo</title><script>\n"
            + "function test() {\n"
            + "  if (new Date().toISOString) {\n"
            + "    alert(new Date(Date.UTC(2005, 11, 3, 7, 14, 15)).toISOString());\n"
            + "    alert(new Date(Date.UTC(2005, 6, 12, 11, 4, 15)).toISOString());\n"
            + "    alert(new Date(Date.UTC(2005, 6, 3, 15, 14, 5)).toISOString());\n"
            + "  }\n"
            + "}\n"
            + "</script></head><body onload='test()'>\n"
            + "</body></html>";

        loadPageWithAlerts2(html);
    }

    /**
     * @throws Exception if the test fails
     */
    @Test
    @Alerts({"Sat, 03 Dec 2005 07:14:15 GMT", "Tue, 12 Jul 2005 11:04:15 GMT",
                        "Sun, 03 Jul 2005 15:14:05 GMT"})
    public void toUTCString() throws Exception {
        final String html
            = "<html><head><title>foo</title><script>\n"
            + "function test() {\n"
            + "  alert(new Date(Date.UTC(2005, 11, 3, 7, 14, 15)).toUTCString());\n"
            + "  alert(new Date(Date.UTC(2005, 6, 12, 11, 4, 15)).toUTCString());\n"
            + "  alert(new Date(Date.UTC(2005, 6, 3, 15, 14, 5)).toUTCString());\n"
            + "}\n"
            + "</script></head><body onload='test()'>\n"
            + "</body></html>";

        loadPageWithAlerts2(html);
    }

    /**
     * @throws Exception if the test fails
     */
    @Test
    @Alerts({"Sat, 03 Dec 2005 07:14:15 GMT", "Tue, 12 Jul 2005 11:04:15 GMT",
                    "Sun, 03 Jul 2005 15:14:05 GMT"})
    public void toGMTString() throws Exception {
        final String html
            = "<html><head><title>foo</title><script>\n"
            + "function test() {\n"
            + "  alert(new Date(Date.UTC(2005, 11, 3, 7, 14, 15)).toGMTString());\n"
            + "  alert(new Date(Date.UTC(2005, 6, 12, 11, 4, 15)).toGMTString());\n"
            + "  alert(new Date(Date.UTC(2005, 6, 3, 15, 14, 5)).toGMTString());\n"
            + "}\n"
            + "</script></head><body onload='test()'>\n"
            + "</body></html>";

        loadPageWithAlerts2(html);
    }

    /**
     * @throws Exception if the test fails
     */
    @Test
    public void enumerable() throws Exception {
        final String html
            = "<html><head><title>foo</title><script>\n"
            + "function test() {\n"
            + "  var date = new Date(2000, 0, 1);\n"
            + "  for (var x in date) {\n"
            + "    alert(x);\n"
            + "  }\n"
            + "}\n"
            + "</script></head><body onload='test()'>\n"
            + "</body></html>";

        loadPageWithAlerts2(html);
    }

    /**
     * @throws Exception if the test fails
     */
    @Test
    @Alerts(DEFAULT = {"12:00:00 AM", "7:08:09 AM"},
            IE = {"\u200E12\u200E:\u200E00\u200E:\u200E00\u200E \u200EAM",
                    "\u200E7\u200E:\u200E08\u200E:\u200E09\u200E \u200EAM"})
    @BuggyWebDriver(FF = "00:00:00, 07:08:09",
            FF78 = "00:00:00, 07:08:09")
    public void toLocaleTimeString() throws Exception {
        final String html
            = "<html><head><title>foo</title><script>\n"
            + "function test() {\n"
            + "  alert(new Date(2000, 0, 1).toLocaleTimeString());\n"
            + "  var date = new Date(2013, 0, 1);\n"
            + "  date.setHours(7);\n"
            + "  date.setMinutes(8);\n"
            + "  date.setSeconds(9);\n"
            + "  alert(date.toLocaleTimeString());\n"
            + "}\n"
            + "</script></head><body onload='test()'>\n"
            + "</body></html>";

        loadPageWithAlerts2(html);
    }

}<|MERGE_RESOLUTION|>--- conflicted
+++ resolved
@@ -90,12 +90,7 @@
      * @throws Exception if the test fails
      */
     @Test
-<<<<<<< HEAD
-    @Alerts(DEFAULT = "toSource: undefined",
-            FF68 = "toSource: function")
-=======
     @Alerts("toSource: undefined")
->>>>>>> 6cc30901
     public void methods_toSource() throws Exception {
         final String[] methods = {"toSource"};
         final String html = createHTMLTestMethods("new Date()", methods);
