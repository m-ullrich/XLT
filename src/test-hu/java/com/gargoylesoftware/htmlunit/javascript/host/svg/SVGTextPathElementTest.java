--- conflicted
+++ resolved
@@ -38,13 +38,8 @@
     @Alerts(CHROME = "function SVGTextPathElement() { [native code] }",
             EDGE = "function SVGTextPathElement() { [native code] }",
             FF = "function SVGTextPathElement() {\n    [native code]\n}",
-<<<<<<< HEAD
-            FF68 = "function SVGTextPathElement() {\n    [native code]\n}",
-            CHROME = "function SVGTextPathElement() { [native code] }")
-=======
             FF78 = "function SVGTextPathElement() {\n    [native code]\n}",
             IE = "[object SVGTextPathElement]")
->>>>>>> 6cc30901
     public void simpleScriptable() throws Exception {
         final String html = HtmlPageTest.STANDARDS_MODE_PREFIX_
             + "<html><head>\n"
