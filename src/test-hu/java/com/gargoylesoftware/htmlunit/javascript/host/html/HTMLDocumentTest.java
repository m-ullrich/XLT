/*
 * Copyright (c) 2002-2021 Gargoyle Software Inc.
 *
 * Licensed under the Apache License, Version 2.0 (the "License");
 * you may not use this file except in compliance with the License.
 * You may obtain a copy of the License at
 * http://www.apache.org/licenses/LICENSE-2.0
 *
 * Unless required by applicable law or agreed to in writing, software
 * distributed under the License is distributed on an "AS IS" BASIS,
 * WITHOUT WARRANTIES OR CONDITIONS OF ANY KIND, either express or implied.
 * See the License for the specific language governing permissions and
 * limitations under the License.
 */
package com.gargoylesoftware.htmlunit.javascript.host.html;

import static java.nio.charset.StandardCharsets.ISO_8859_1;
import static java.nio.charset.StandardCharsets.UTF_8;
import static org.junit.Assert.fail;

import java.net.URL;
import java.text.ParseException;
import java.text.SimpleDateFormat;
import java.util.ArrayList;
import java.util.Date;
import java.util.LinkedList;
import java.util.List;
import java.util.Locale;

import org.apache.http.client.utils.DateUtils;
import org.junit.Test;
import org.junit.runner.RunWith;
import org.openqa.selenium.By;
import org.openqa.selenium.WebDriver;
import org.openqa.selenium.htmlunit.HtmlUnitDriver;

import com.gargoylesoftware.htmlunit.BrowserRunner;
import com.gargoylesoftware.htmlunit.BrowserRunner.Alerts;
import com.gargoylesoftware.htmlunit.BrowserRunner.BuggyWebDriver;
import com.gargoylesoftware.htmlunit.BrowserRunner.HtmlUnitNYI;
import com.gargoylesoftware.htmlunit.WebDriverTestCase;
import com.gargoylesoftware.htmlunit.WebWindow;
import com.gargoylesoftware.htmlunit.html.HtmlPage;
import com.gargoylesoftware.htmlunit.html.HtmlPageTest;
import com.gargoylesoftware.htmlunit.util.MimeType;
import com.gargoylesoftware.htmlunit.util.NameValuePair;

/**
 * Tests for {@link HTMLDocument}.
 *
 * @author Ahmed Ashour
 * @author Marc Guillemot
 * @author Ronald Brill
 * @author Frank Danek
 */
@RunWith(BrowserRunner.class)
public class HTMLDocumentTest extends WebDriverTestCase {
    /** jQuery selectors that aren't CSS selectors. */
    static final String[] JQUERY_CUSTOM_SELECTORS = {"div.submenu-last:last",
        "*#__sizzle__ div.submenu-last:last", "div:animated", "div:animated", "*:button", "*:checkbox", "div:even",
        "*:file", "div:first", "td:gt(4)", "div:has(p)", ":header", ":hidden", ":image", ":input", "td:lt(4)",
        ":odd", ":password", ":radio", ":reset", ":selected", ":submit", ":text", ":visible"
    };

    /**
     * @throws Exception if the test fails
     */
    @Test
    @Alerts("[object HTMLDocument]")
    public void scriptableToString() throws Exception {
        final String html = HtmlPageTest.STANDARDS_MODE_PREFIX_
            + "<html><head><title>foo</title><script>\n"
            + "  function test() {\n"
            + "    alert(document);\n"
            + "  }\n"
            + "</script></head><body onload='test()'>\n"
            + "</body></html>";

        loadPageWithAlerts2(html);
    }

    /**
     * @throws Exception if the test fails
     */
    @Test
    @Alerts({"2", "DIV", "2"})
    public void getElementsByTagName() throws Exception {
        final String html = "<html>\n"
            + "<head>\n"
            + "  <title>Test</title>\n"
            + "  <script>\n"
            + "  function test() {\n"
            + "    alert(document.getElementsByTagName('div').length);\n"
            + "    document.getElementById('myDiv').innerHTML = \"<P><DIV id='secondDiv'></DIV></P>\";\n"
            + "    alert(document.getElementById('secondDiv').nodeName);\n"
            + "    alert(document.getElementsByTagName('div').length);\n"
            + "  }\n"
            + "  </script>\n"
            + "</head>\n"
            + "<body onload='test()'>\n"
            + "<div id='myDiv'>\n"
            + "  <div></div>\n"
            + "</div>\n"
            + "</body>\n"
            + "</html>";

        loadPageWithAlerts2(html);
    }

    /**
     * @throws Exception if the test fails
     */
    @Test
    @Alerts({"function", "div1", "span2", "span3", "2", "1", "1", "0", "0", "0"})
    public void getElementsByClassName() throws Exception {
        final String html
            = "<html><head><title>First</title><script>\n"
            + "function doTest() {\n"
            + "  alert(typeof document.getElementsByClassName);\n"
            + "  try {\n"
            + "    var elements = document.getElementsByClassName('foo');\n"
            + "    for (var i = 0; i < elements.length; i++) {\n"
            + "      alert(elements[i].id);\n"
            + "    }\n"
            + "    alert(document.getElementsByClassName('red').length);\n"
            + "    alert(document.getElementsByClassName('foo red').length);\n"
            + "    alert(document.getElementsByClassName('red foo').length);\n"
            + "    alert(document.getElementsByClassName('blue foo').length);\n"
            + "    alert(document.getElementsByClassName('*').length);\n"
//            + "    alert(document.getElementsByClassName().length);\n" // exception in FF3
            + "    alert(document.getElementsByClassName(null).length);\n"
            + "  }\n"
            + "  catch (e) { alert('exception') }\n"
            + "}\n"
            + "</script></head><body onload='doTest()'>\n"
            + "<div class='foo' id='div1'><span class='c2'>hello</span>\n"
            + "  <span class='foo' id='span2'>World!</span></div>\n"
            + "<span class='foo red' id='span3'>again</span>\n"
            + "<span class='red' id='span4'>bye</span>\n"
            + "</body></html>";

        loadPageWithAlerts2(html);
    }

    /**
     * @throws Exception if the test fails
     */
    @Test
    @Alerts("BackCompat")
    public void compatMode() throws Exception {
        compatMode("");
    }

    /**
     * @throws Exception if the test fails
     */
    @Test
    @Alerts("BackCompat")
    public void compatMode_doctype() throws Exception {
        compatMode("<!DOCTYPE>");
    }

    /**
     * @throws Exception if the test fails
     */
    @Test
    @Alerts("CSS1Compat")
    public void compatMode_html() throws Exception {
        compatMode("<!DOCTYPE html>");
    }

    /**
     * @throws Exception if the test fails
     */
    @Test
    @Alerts("BackCompat")
    public void compatMode_question() throws Exception {
        compatMode("<?DOCTYPE html>");
    }

    /**
     * @throws Exception if the test fails
     */
    @Test
    @Alerts("BackCompat")
    public void compatMode_html_transitional_40_noUrl() throws Exception {
        compatMode("<!DOCTYPE HTML PUBLIC \"-//W3C//DTD HTML 4.0 Transitional//EN\">");
    }

    /**
     * @throws Exception if the test fails
     */
    @Test
    @Alerts("BackCompat")
    public void compatMode_html_transitional_noUrl() throws Exception {
        compatMode("<!DOCTYPE HTML PUBLIC \"-//W3C//DTD HTML 4.01 Transitional//EN\">");
    }

    /**
     * @throws Exception if the test fails
     */
    @Test
    @Alerts("BackCompat")
    public void compatMode_html_transitional_40() throws Exception {
        compatMode("<!DOCTYPE HTML PUBLIC \"-//W3C//DTD HTML 4.0 Transitional//EN\" "
            + "\"http://www.w3.org/TR/html4/loose.dtd\">");
    }

    /**
     * @throws Exception if the test fails
     */
    @Test
    @Alerts("CSS1Compat")
    public void compatMode_html_transitional() throws Exception {
        compatMode("<!DOCTYPE HTML PUBLIC \"-//W3C//DTD HTML 4.01 Transitional//EN\" "
            + "\"http://www.w3.org/TR/html4/loose.dtd\">");
    }

    /**
     * @throws Exception if the test fails
     */
    @Test
    @Alerts("CSS1Compat")
    public void compatMode_html_strict_40() throws Exception {
        compatMode("<!DOCTYPE HTML PUBLIC \"-//W3C//DTD HTML 4.0//EN\" \"http://www.w3.org/TR/html4/strict.dtd\">");
    }

    /**
     * @throws Exception if the test fails
     */
    @Test
    @Alerts("CSS1Compat")
    public void compatMode_html_strict() throws Exception {
        compatMode("<!DOCTYPE HTML PUBLIC \"-//W3C//DTD HTML 4.01//EN\" \"http://www.w3.org/TR/html4/strict.dtd\">");
    }

    /**
     * @throws Exception if the test fails
     */
    @Test
    @Alerts("CSS1Compat")
    public void compatMode_xhtml_transitional() throws Exception {
        compatMode("<!DOCTYPE html PUBLIC \"-//W3C//DTD XHTML 1.0 Transitional//EN\" "
            + "\"http://www.w3.org/TR/xhtml1/DTD/xhtml1-transitional.dtd\">");
    }

    /**
     * @throws Exception if the test fails
     */
    @Test
    @Alerts("CSS1Compat")
    public void compatMode_xhtml_strict() throws Exception {
        compatMode("<!DOCTYPE html PUBLIC \"-//W3C//DTD XHTML 1.0 Strict//EN\" "
            + "\"http://www.w3.org/TR/xhtml1/DTD/xhtml1-strict.dtd\">");
    }

    private void compatMode(final String doctype) throws Exception {
        final String html = doctype + "<html>\n"
            + "<head>\n"
            + "  <title>Test</title>\n"
            + "  <script>\n"
            + "  function test() {\n"
            + "    alert(document.compatMode);\n"
            + "  }\n"
            + "  </script>\n"
            + "</head>\n"
            + "<body onload='test()'>\n"
            + "</body>\n"
            + "</html>";

        final WebDriver driver = loadPageWithAlerts2(html);
        if (driver instanceof HtmlUnitDriver) {
            final WebWindow webWindow = getWebWindowOf((HtmlUnitDriver) driver);
            final HtmlPage page = (HtmlPage) webWindow.getEnclosedPage();
            assertEquals("BackCompat".equals(getExpectedAlerts()[0]), page.isQuirksMode());
        }
    }

    /**
     * @throws Exception if the test fails
     */
    @Test
    @Alerts(DEFAULT = "false",
            IE = "true")
    public void uniqueID() throws Exception {
        final String html = "<html>\n"
            + "<head>\n"
            + "  <title>Test</title>\n"
            + "  <script>\n"
            + "  function test() {\n"
            + "    alert(document.uniqueID != undefined);\n"
            + "  }\n"
            + "  </script>\n"
            + "</head>\n"
            + "<body onload='test()'>\n"
            + "</body>\n"
            + "</html>";

        loadPageWithAlerts2(html);
    }

    /**
     * @throws Exception if the test fails
     */
    @Test
    @Alerts({"[object HTMLDivElement]", "[object HTMLUnknownElement]", "[object Element]"})
    public void createDocumentNS() throws Exception {
        final String html = "<html>\n"
            + "<head>\n"
            + "<title>Test</title>\n"
            + "<script>\n"
            + "function test() {\n"
            + "  var elt = document.createElementNS('http://www.w3.org/1999/xhtml', 'div');\n"
            + "  alert(elt);\n"
            + "  var elt = document.createElementNS('http://www.w3.org/1999/xhtml', 'foo');\n"
            + "  alert(elt);\n"
            + "  elt = document.createElementNS('blabla', 'div');\n"
            + "  alert(elt);\n"
            + "}\n"
            + "</script>\n"
            + "</head>\n"
            + "<body onload='test()'>\n"
            + "</body>\n"
            + "</html>";

        loadPageWithAlerts2(html);
    }

    /**
     * @throws Exception if the test fails
     */
    @Test
    @Alerts("[object SVGSVGElement]")
    public void createDocumentNS_svg() throws Exception {
        final String html = "<html><body>\n"
            + "<script>\n"
            + "try {\n"
            + "  var elt = document.createElementNS('http://www.w3.org/2000/svg', 'svg');\n"
            + "  alert(elt);\n"
            + "} catch (e) { alert('exception'); }\n"
            + "</script></body></html>";

        loadPageWithAlerts2(html);
    }

    /**
     * @throws Exception if the test fails
     */
    @Test
    @Alerts("[object SVGRectElement]")
    public void createElementNS() throws Exception {
        final String html = HtmlPageTest.STANDARDS_MODE_PREFIX_
            + "<html><head>\n"
            + "<script>\n"
            + "  function test() {\n"
            + "    alert(document.createElementNS('http://www.w3.org/2000/svg', 'rect'));\n"
            + "  }\n"
            + "</script>\n"
            + "</head><body onload='test()'>\n"
            + "</body></html>";

        loadPageWithAlerts2(html);
    }

    /**
     * @throws Exception if the test fails
     */
    @Test
    @Alerts("exception")
    public void createDocumentNS_xul() throws Exception {
        final String html = "<html><body>\n"
            + "<script>\n"
            + "try {\n"
            + "  var inner = document.createElementNS('http://www.mozilla.org/keymaster/gatekeeper/there.is.only.xul',"
            + "'label');\n"
            + "  inner.setAttribute('value', 'Hello');\n"
            + "  inner.style['fontFamily'] = 'inherit';\n"
            + "  document.body.appendChild(inner);\n"
            + "  alert(document.body.lastChild.value);\n"
            + "}\n"
            + "catch (e) { alert('exception'); }\n"
            + "</script>\n"
            + "</body>\n"
            + "</html>";

        loadPageWithAlerts2(html);
    }

    /**
     * @throws Exception if the test fails
     */
    @Test
    @Alerts({"[object HTMLCollection]", "0"})
    public void applets() throws Exception {
        final String html = "<html>\n"
            + "<head>\n"
            + "<title>Test</title>\n"
            + "<script>\n"
            + "function test() {\n"
            + "  alert(document.applets);\n"
            + "  alert(document.applets.length);\n"
            + "}\n"
            + "</script>\n"
            + "</head>\n"
            + "<body onload='test()'>\n"
            + "</body>\n"
            + "</html>";

        loadPageWithAlerts2(html);
    }

    /**
     * @throws Exception if the test fails
     */
    @Test
    @Alerts(DEFAULT = {"imported: [object HTMLScriptElement]", "replaced"},
            CHROME = {"imported: [object HTMLScriptElement]", "o", "replaced"},
            EDGE = {"imported: [object HTMLScriptElement]", "o", "replaced"})
<<<<<<< HEAD
    @HtmlUnitNYI(CHROME = {"imported: [object HTMLScriptElement]", "replaced"})
=======
    @HtmlUnitNYI(CHROME = {"imported: [object HTMLScriptElement]", "replaced"},
            EDGE = {"imported: [object HTMLScriptElement]", "replaced"})
>>>>>>> 6cc30901
    public void importNode_script() throws Exception {
        final String html = "<html><head><title>foo</title><script>\n"
            + "function test() {\n"
            + "  try {\n"
            + "    var d = document.implementation.createDocument(null, null, null);\n"
            + "    var xhtml = \"<html xmlns='http://www.w3.org/1999/xhtml'><sc\" "
            + "     + \"ript>alert('o'); _scriptEvaluated=true;</scr\" + \"ipt></html>\";\n"
            + "    var newDoc = (new DOMParser()).parseFromString(xhtml, 'text/xml');\n"
            + "    var theScript = newDoc.getElementsByTagName('script')[0];\n"
            + "    var importedScript = window.document.importNode(theScript, true);\n"
            + "    alert('imported: ' + importedScript);\n"
            + "    var theSpan = document.getElementById('s1');\n"
            + "    document.body.replaceChild(importedScript, theSpan);\n"
            + "    alert('replaced');\n"
            + "  } catch (e) { alert('exception') }\n"
            + "}\n"
            + "</script></head><body onload='test()'>\n"
            + "  <span id='s1'></span>\n"
            + "</body></html>";

        loadPageWithAlerts2(html);
    }

    /**
     * This one is like {@link #importNode_script()}, but the script is
     * a child of the imported node.
     * @throws Exception if the test fails
     */
    @Test
    @Alerts(DEFAULT = {"imported: [object HTMLDivElement]", "replaced"},
            CHROME = {"imported: [object HTMLDivElement]", "o", "replaced"},
            EDGE = {"imported: [object HTMLDivElement]", "o", "replaced"})
<<<<<<< HEAD
    @HtmlUnitNYI(CHROME = {"imported: [object HTMLDivElement]", "replaced"})
=======
    @HtmlUnitNYI(CHROME = {"imported: [object HTMLDivElement]", "replaced"},
            EDGE = {"imported: [object HTMLDivElement]", "replaced"})
>>>>>>> 6cc30901
    public void importNode_scriptChild() throws Exception {
        final String html = "<html><head><title>foo</title><script>\n"
            + "function test() {\n"
            + "  try {\n"
            + "    var d = document.implementation.createDocument(null, null, null);\n"
            + "    var xhtml = \"<html xmlns='http://www.w3.org/1999/xhtml'><div id='myDiv'><sc\" "
            + "     + \"ript>alert('o'); _scriptEvaluated=true;</scr\" + \"ipt></div></html>\";\n"
            + "    var newDoc = (new DOMParser()).parseFromString(xhtml, 'text/xml');\n"
            + "    var theDiv = newDoc.getElementById('myDiv');\n"
            + "    var importedDiv = window.document.importNode(theDiv, true);\n"
            + "    alert('imported: ' + importedDiv);\n"
            + "    var theSpan = document.getElementById('s1');\n"
            + "    document.body.replaceChild(importedDiv, theSpan);\n"
            + "    alert('replaced');\n"
            + "  } catch (e) { alert('exception') }\n"
            + "}\n"
            + "</script></head><body onload='test()'>\n"
            + "  <span id='s1'></span>\n"
            + "</body></html>";

        loadPageWithAlerts2(html);
    }

    /**
     * @throws Exception if an error occurs
     */
    @Test
    @Alerts("clicked")
    public void dispatchEvent() throws Exception {
        final String html =
            "<html>\n"
            + "<script>\n"
            + "  function doTest() {\n"
            + "    var e = document.createEvent('MouseEvents');\n"
            + "    e.initMouseEvent('click', true, true, window, 0, 0, 0, 0, 0, false, false, false, false, 0, null);\n"
            + "    document.dispatchEvent(e);\n"
            + "  }\n"
            + "  function clickListener() {\n"
            + "    alert('clicked');\n"
            + "  }\n"

            + "  document.addEventListener('click', clickListener, true);\n"
            + "</script>\n"
            + "<body onload='doTest()'>foo</body>\n"
            + "</html>";
        loadPageWithAlerts2(html);
    }

    /**
     * @throws Exception if an error occurs
     */
    @Test
    @Alerts({"undefined", "exception"})
    public void namespaces() throws Exception {
        final String html =
              "<body><script>\n"
            + "var ns = document.namespaces;\n"
            + "alert(ns);\n"
            + "try {\n"
            + "  alert(ns.length);\n"
            + "  ns.add('f', 'urn:f');\n"
            + "  alert(ns.length);\n"
            + "  alert(ns.item(0).name);\n"
            + "  alert(ns[0].name);\n"
            + "  alert(ns(0).name);\n"
            + "  alert(ns('f').name);\n"
            + "  alert(ns.item('f').urn);\n"
            + "  alert(ns['f'].urn);\n"
            + "  alert(ns == document.namespaces);\n"
            + "}\n"
            + "catch(e) { alert('exception') }\n"
            + "</script></body>";
        loadPageWithAlerts2(html);
    }

    /**
     * Verifies that we can store document methods and use them from a variable (IE only).
     * @throws Exception if the test fails
     */
    @Test
    @Alerts("exception")
    public void documentMethodsWithoutDocument() throws Exception {
        final String html
            = "<div id='d' name='d'>d</div>\n"
            + "<script>\n"
            + "try {\n"
            + "  var i = document.getElementById; alert(i('d').id);\n"
            + "  var n = document.getElementsByName; alert(n('d').length);\n"
            + "} catch(e) { alert('exception') }\n"
            + "</script>";
        loadPageWithAlerts2(html);
    }

    /**
     * @throws Exception if an error occurs
     */
    @Test
    @Alerts(DEFAULT = {"", "", "#0000aa", "#0000aa", "x", "x"},
            IE = {"#ffffff", "", "#0000aa", "#0000aa", "#000000", "#0"})
    public void bgColor() throws Exception {
        final String html =
            "<html>\n"
            + "  <head>\n"
            + "    <script>\n"
            + "      function test() {\n"
            + "        var b = document.getElementById('body');\n"
            + "        alert(document.bgColor);\n"
            + "        alert(b.bgColor);\n"
            + "        document.bgColor = '#0000aa';\n"
            + "        alert(document.bgColor);\n"
            + "        alert(b.bgColor);\n"
            + "        document.bgColor = 'x';\n"
            + "        alert(document.bgColor);\n"
            + "        alert(b.bgColor);\n"
            + "      }\n"
            + "    </script>\n"
            + "  </head>\n"
            + "  <body id='body' onload='test()'>blah</body>\n"
            + "</html>";
        loadPageWithAlerts2(html);
    }

    /**
     * @throws Exception if an error occurs
     */
    @Test
    @Alerts({"[object HTMLCollection]", "4", "red"})
    public void identicalIDs() throws Exception {
        final String html =
            "<html>\n"
            + "  <head>\n"
            + "    <script>\n"
            + "      function test() {\n"
            + "        alert(document.all['Item']);\n"
            + "        alert(document.all.Item.length);\n"
            + "        if (document.all.Item.length) {\n"
            + "          alert(document.all.Item[1].style.color);\n"
            + "        }\n"
            + "      }\n"
            + "    </script>\n"
            + "  </head>\n"
            + "  <body id='body' onload='test()'>\n"
            + "    <span id='Item' style='color:black'></span>\n"
            + "    <span id='Item' style='color:red'></span>\n"
            + "    <span id='Item' style='color:green'></span>\n"
            + "    <span id='Item' style='color:blue'></span>\n"
            + "  </body>\n"
            + "</html>";
        loadPageWithAlerts2(html);
    }

    /**
     * Test that {@code document.forms.form_name} should be evaluated to {@code undefined} if the form has a prefix.
     * @throws Exception if the test fails
     */
    @Test
    @Alerts("undefined")
    public void prefix() throws Exception {
        final String html = "<html><head><title>foo</title><script>\n"
            + "function doTest() {\n"
            + "  alert(document.forms.fmLogin);\n"
            + "}\n"
            + "</script></head>\n"
            + "<body onload='doTest()'>\n"
            + "  <s:form name='fmLogin' action='doLogin' method='POST'>\n"
            + "    <s:hidden name='hdUserID'/>\n"
            + "    <s:hidden name='hdPassword'/>\n"
            + "  </s:form>\n"
            + "</body></html>";

        loadPageWithAlerts2(html);
    }

    /**
     * Property lastModified returns the last modification date of the document.
     * @throws Exception if the test fails
     */
    @Test
    @Alerts(DEFAULT = {"string", "Fri, 16 Oct 2009 13:59:47 GMT"},
            IE = {"string", "Fri, 16 Oct 2009 12:59:47 GMT"})
    @HtmlUnitNYI(IE = {"string", "Fri, 16 Oct 2009 13:59:47 GMT"})
    public void lastModified() throws Exception {
        final List<NameValuePair> responseHeaders = new ArrayList<>();
        responseHeaders.add(new NameValuePair("Last-Modified", "Fri, 16 Oct 2009 13:59:47 GMT"));
        testLastModified(responseHeaders);

        // for some strange reasons, the selenium driven browser is in an invalid
        // state after this test
        releaseResources();
        shutDownAll();
    }

    /**
     * Property lastModified returns the last modification date of the document.
     * @throws Exception if the test fails
     */
    @Test
    @Alerts(DEFAULT = {"string", "Fri, 16 Oct 2009 13:59:47 GMT"},
            IE = {"string", "Fri, 16 Oct 2009 12:59:47 GMT"})
    @HtmlUnitNYI(IE = {"string", "Fri, 16 Oct 2009 13:59:47 GMT"})
    public void lastModifiedAndDate() throws Exception {
        final List<NameValuePair> responseHeaders = new ArrayList<>();
        responseHeaders.add(new NameValuePair("Last-Modified", "Fri, 16 Oct 2009 13:59:47 GMT"));
        testLastModified(responseHeaders);

        // Last-Modified header has priority compared to Date header
        responseHeaders.add(new NameValuePair("Date", "Fri, 17 Oct 2009 13:59:47 GMT"));
        testLastModified(responseHeaders);

        // for some strange reasons, the selenium driven browser is in an invalid
        // state after this test
        releaseResources();
        shutDownAll();
    }

    /**
     * Property lastModified returns the last modification date of the document.
     * @throws Exception if the test fails
     */
    @Test
    @Alerts({"string", "§§URL§§"})
    public void lastModifiedOnlyDate() throws Exception {
        final List<NameValuePair> responseHeaders = new ArrayList<>();
        responseHeaders.clear();
        responseHeaders.add(new NameValuePair("Date", "Fri, 16 Oct 2009 13:59:47 GMT"));

        expandExpectedAlertsVariables(DateUtils.formatDate(new Date()).substring(0, 17));
        final String html = "<html><head><title>foo</title><script>\n"
                + "function doTest() {\n"
                + "  alert(typeof document.lastModified);\n"
                + "  var d = new Date(document.lastModified);\n"
                + "  alert(d.toGMTString().substr(0, 17));\n" // to have results not depending on the user's time zone
                + "}\n"
                + "</script></head>\n"
                + "<body onload='doTest()'>\n"
                + "</body></html>";

        getMockWebConnection().setResponse(URL_FIRST, html, 200, "OK", MimeType.TEXT_HTML, responseHeaders);
        loadPageWithAlerts2(URL_FIRST);

        // for some strange reasons, the selenium driven browser is in an invalid
        // state after this test
        releaseResources();
        shutDownAll();
    }

    private void testLastModified(final List<NameValuePair> responseHeaders) throws Exception {
        final String html = "<html><head><title>foo</title><script>\n"
            + "function doTest() {\n"
            + "  alert(typeof document.lastModified);\n"
            + "  var d = new Date(document.lastModified);\n"
            + "  alert(d.toGMTString());\n" // to have results not depending on the user's time zone
            + "}\n"
            + "</script></head>\n"
            + "<body onload='doTest()'>\n"
            + "</body></html>";

        getMockWebConnection().setResponse(URL_FIRST, html, 200, "OK", MimeType.TEXT_HTML, responseHeaders);

        loadPageWithAlerts2(URL_FIRST);
    }

    /**
     * If neither Date header nor Last-Modified header is present, current time is taken.
     * @throws Exception if the test fails
     */
    @Test
    @Alerts({"true", "true"})
    public void lastModified_noDateHeader() throws Exception {
        final String html = "<html><head><title>foo</title><script>\n"
            + "function doTest() {\n"
            + "  var justBeforeLoading = " + System.currentTimeMillis() + ";\n"
            + "  var d = new Date(document.lastModified);\n"
            + "  alert(d.valueOf() >= justBeforeLoading - 1000);\n" // date string format has no ms, take 1s marge
            + "  alert(d.valueOf() <= new Date().valueOf());\n"
            + "}\n"
            + "</script></head>\n"
            + "<body onload='doTest()'>\n"
            + "</body></html>";

        loadPageWithAlerts2(html);
    }

    /**
     * Regression test for bug 2919853 (format of <tt>document.lastModified</tt> was incorrect).
     * @throws Exception if an error occurs
     */
    @Test
    public void lastModified_format() throws Exception {
        final String html
            = "<html><body onload='document.getElementById(\"i\").value = document.lastModified'>\n"
            + "<input id='i'></input></body></html>";

        final WebDriver driver = loadPageWithAlerts2(html);
        final String lastModified = driver.findElement(By.id("i")).getAttribute("value");

        try {
            new SimpleDateFormat("MM/dd/yyyy HH:mm:ss", Locale.ROOT).parse(lastModified);
        }
        catch (final ParseException e) {
            fail(e.getMessage());
        }
    }

    /**
     * Warning: this test works fine in real FF8 when started manually but fails through WebDriver.
     * Warning: opens a modal panel when run through IEDriver which needs to be closed MANUALLY.
     * If not all following test will fail.
     * @throws Exception if an error occurs
     */
    @Test
    @Alerts(DEFAULT = {"0", "exception"},
            FF = {"1", "[object HTMLBodyElement]"},
<<<<<<< HEAD
            FF68 = {"1", "[object HTMLBodyElement]"})
=======
            FF78 = {"1", "[object HTMLBodyElement]"})
>>>>>>> 6cc30901
    // TODO [IE]MODALPANEL real IE opens a modal panel which webdriver cannot handle
    public void designMode_selectionRange_empty() throws Exception {
        designMode_selectionRange("");
    }

    /**
     * Warning: opens a modal panel when run through IEDriver which needs to be closed MANUALLY.
     * If not all following test will fail.
     * @throws Exception if an error occurs
     */
    @Test
    @Alerts(DEFAULT = {"0", "exception"},
            FF = {"1", "[object Text]"},
<<<<<<< HEAD
            FF68 = {"1", "[object Text]"})
=======
            FF78 = {"1", "[object Text]"})
>>>>>>> 6cc30901
    // TODO [IE]MODALPANEL real IE opens a modal panel which webdriver cannot handle
    public void designMode_selectionRange_text() throws Exception {
        designMode_selectionRange("hello");
    }

    private void designMode_selectionRange(final String bodyContent) throws Exception {
        final String html = "<html>\n"
            + "<head><title>foo</title>\n"
            + "<script>\n"
            + "function doTest() {\n"
            + "  try {\n"
            + "    document.designMode = 'on';\n"
            + "    var s = window.getSelection();\n"
            + "    alert(s.rangeCount);\n"
            + "    alert(s.getRangeAt(0).startContainer);\n"
            + "  } catch(e) {alert('exception'); }\n"
            + "}\n"
            + "</script></head>\n"
            + "<body onload='doTest()'>" // no \n here!
            + bodyContent
            + "</body></html>";

        loadPageWithAlerts2(html);
    }

    /**
     * @throws Exception if the test fails
     */
    @Test
    @Alerts("false")
    public void all_detection() throws Exception {
        final String html = HtmlPageTest.STANDARDS_MODE_PREFIX_
            + "<html><head><title>foo</title><script>\n"
            + "  function test() {\n"
            + "    alert(!(!document.all));\n"
            + "  }\n"
            + "</script></head><body onload='test()'>\n"
            + "</body></html>";
        loadPageWithAlerts2(html);
    }

    /**
     * @throws Exception if the test fails
     */
    @Test
    @Alerts("[object HTMLAllCollection]")
    public void all_scriptableToString() throws Exception {
        final String html = HtmlPageTest.STANDARDS_MODE_PREFIX_
            + "<html><head><title>foo</title><script>\n"
            + "  function test() {\n"
            + "    alert(document.all);\n"
            + "  }\n"
            + "</script></head><body onload='test()'>\n"
            + "</body></html>";
        loadPageWithAlerts2(html);
    }

    /**
     * @throws Exception if the test fails
     */
    @Test
    @Alerts(DEFAULT = "not defined",
            IE = {"true", "1"})
    public void frames() throws Exception {
        final String html = "<html><head><script>\n"
            + "function test() {\n"
            + "  if (document.frames)\n"
            + "  {\n"
            + "    alert(document.frames == window.frames);\n"
            + "    alert(document.frames.length);\n"
            + "    alert(document.frames(0).location);\n"
            + "    alert(document.frames('foo').location);\n"
            + "  }\n"
            + "  else\n"
            + "    alert('not defined');\n"
            + "}\n"
            + "</script></head><body onload='test();'>\n"
            + "<iframe src='about:blank' name='foo'></iframe>\n"
            + "</body></html>";

        loadPageWithAlerts2(html);
    }

    /**
     * IE allows document.frameName to access a frame window.
     * @throws Exception if the test fails
     */
    @Test
    @Alerts(DEFAULT = {"[object Window]", "true"},
            FF = {"undefined", "false"},
<<<<<<< HEAD
            FF68 = {"undefined", "false"})
=======
            FF78 = {"undefined", "false"})
>>>>>>> 6cc30901
    public void frameAccessByName() throws Exception {
        final String html = "<html><head><script>\n"
            + "function test() {\n"
            + "  alert(document.foo);\n"
            + "  alert(window.frames[0] == document.foo);\n"
            + "}\n"
            + "</script></head>\n"
            + "<body onload='test()'>\n"
            + "  <iframe src='about:blank' name='foo'></iframe>\n"
            + "</body></html>";

        loadPageWithAlerts2(html);
    }

    /**
     * @throws Exception if the test fails
     */
    @Test
    @Alerts({"0", "0"})
    public void getElementsByName_notFound() throws Exception {
        final String html
            = "<html><head><title>Test</title><script>\n"
            + "function doTest() {\n"
            + "  alert(document.getElementsByName(null).length);\n"
            + "  alert(document.getElementsByName('foo').length);\n"
            + "}\n"
            + "</script></head><body onload='doTest()'>\n"
            + "  <div name='test'></div>\n"
            + "</body></html>";

        loadPageWithAlerts2(html);
    }

    /**
     * @throws Exception if the test fails
     */
    @Test
    @Alerts(DEFAULT = {"2", "0", "0"},
            FF = {"0", "0", "0"},
<<<<<<< HEAD
            FF68 = {"0", "0", "0"})
=======
            FF78 = {"0", "0", "0"})
>>>>>>> 6cc30901
    public void getElementsByName_emptyName() throws Exception {
        final String html = HtmlPageTest.STANDARDS_MODE_PREFIX_
            + "<html><head><title>foo</title><script>\n"
            + "  function test() {\n"
            + "    alert(document.getElementsByName('').length);\n"
            + "    alert(document.getElementsByName(' ').length);\n"
            + "    alert(document.getElementsByName(null).length);\n"
            + "  }\n"
            + "</script></head><body onload='test()'>\n"
            + "  <div name=''></div>\n"
            + "  <div name=''></div>\n"
            + "  <div></div>\n"
            + "  <div></div>\n"
            + "</body></html>";

        loadPageWithAlerts2(html);
    }

    /**
     * @throws Exception if the test fails
     */
    @Test
    @Alerts({"1", "2", "1", "2", "1", "2", "1", "2", "1", "2", "1", "2"})
    public void getElementsByName_elements() throws Exception {
        final String html = HtmlPageTest.STANDARDS_MODE_PREFIX_
            + "<html><head><title>foo</title><script>\n"
            + "  function test() {\n"
            + "    try {\n"
            + "      alert(document.getElementsByName('form1').length);\n"
            + "    } catch (e) { alert('exception:f1') }\n"
            + "    try {\n"
            + "      alert(document.getElementsByName('form2').length);\n"
            + "    } catch (e) { alert('exception:f2') }\n"
            + "    try {\n"
            + "      alert(document.getElementsByName('frame1').length);\n"
            + "    } catch (e) { alert('exception:f1') }\n"
            + "    try {\n"
            + "      alert(document.getElementsByName('frame2').length);\n"
            + "    } catch (e) { alert('exception:f2') }\n"
            + "    try {\n"
            + "      alert(document.getElementsByName('input1').length);\n"
            + "    } catch (e) { alert('exception:i1') }\n"
            + "    try {\n"
            + "      alert(document.getElementsByName('input2').length);\n"
            + "    } catch (e) { alert('exception:i2') }\n"
            + "    try {\n"
            + "      alert(document.getElementsByName('anchor1').length);\n"
            + "    } catch (e) { alert('exception:a1') }\n"
            + "    try {\n"
            + "      alert(document.getElementsByName('anchor2').length);\n"
            + "    } catch (e) { alert('exception:a2') }\n"
            + "    try {\n"
            + "      alert(document.getElementsByName('image1').length);\n"
            + "    } catch (e) { alert('exception:i1') }\n"
            + "    try {\n"
            + "      alert(document.getElementsByName('image2').length);\n"
            + "    } catch (e) { alert('exception:i2') }\n"
            + "    try {\n"
            + "      alert(document.getElementsByName('element1').length);\n"
            + "    } catch (e) { alert('exception:e1') }\n"
            + "    try {\n"
            + "      alert(document.getElementsByName('element2').length);\n"
            + "    } catch (e) { alert('exception:e2') }\n"
            + "  }\n"
            + "</script></head><body onload='test()'>\n"
            + "  <form name='form1'></form>\n"
            + "  <form name='form2'></form>\n"
            + "  <form name='form2'></form>\n"
            + "  <iframe name='frame1'></iframe>\n"
            + "  <iframe name='frame2'></iframe>\n"
            + "  <iframe name='frame2'></iframe>\n"
            + "  <input type='text' name='input1' value='1'/>\n"
            + "  <input type='text' name='input2' value='2'/>\n"
            + "  <input type='text' name='input2' value='3'/>\n"
            + "  <a name='anchor1'></a>\n"
            + "  <a name='anchor2'></a>\n"
            + "  <a name='anchor2'></a>\n"
            + "  <img name='image1'>\n"
            + "  <img name='image2'>\n"
            + "  <img name='image2'>\n"
            + "  <div name='element1'></table>\n"
            + "  <div name='element2'></div>\n"
            + "  <div name='element2'></div>\n"
            + "</body></html>";

        loadPageWithAlerts2(html);
    }

    /**
     * @throws Exception if the test fails
     */
    @Test
    @Alerts({"1", "2"})
    public void getElementsByName_frame() throws Exception {
        final String html = "<!DOCTYPE HTML PUBLIC \"-//W3C//DTD HTML 4.01 Frameset//EN\""
            + "\"http://www.w3.org/TR/html4/frameset.dtd\">\n"
            + "<html><head><title>foo</title><script>\n"
            + "  function test() {\n"
            + "    try {\n"
            + "      alert(document.getElementsByName('frame1').length);\n"
            + "    } catch (e) { alert('exception:f1') }\n"
            + "    try {\n"
            + "      alert(document.getElementsByName('frame2').length);\n"
            + "    } catch (e) { alert('exception:f2') }\n"
            + "  }\n"
            + "</script></head>\n"
            + "<frameset onload='test()'>\n"
            + "  <frame src='" + URL_SECOND + "' name='frame1'>\n"
            + "  <frame src='" + URL_SECOND + "' name='frame2'>\n"
            + "  <frame src='" + URL_SECOND + "' name='frame2'>\n"
            + "</frameset>\n"
            + "</html>";

        final String frame = HtmlPageTest.STANDARDS_MODE_PREFIX_
                + "<html><head><title>frame</title></head><body></body></html>";
        getMockWebConnection().setDefaultResponse(frame);

        loadPageWithAlerts2(html);
    }

    /**
     * @throws Exception if the test fails
     */
    @Test
    @Alerts({"1", "2", "3", "4", "5", "6", "7", "8", "9", "10", "9"})
    public void getElementsByName_changedAfterGet() throws Exception {
        final String html = HtmlPageTest.STANDARDS_MODE_PREFIX_
            + "<html><head><title>foo</title><script>\n"
            + "  function test() {\n"
            // 1
            + "    var collection = document.getElementsByName('image1');\n"
            + "    alert(collection.length);\n"

            // 2
            + "    var newImage1 = document.createElement('img');\n"
            + "    newImage1.name = 'image1';\n"
            + "    document.getElementById('outer1').appendChild(newImage1);\n"
            + "    alert(collection.length);\n"

            // 3
            + "    var newImage2 = document.createElement('img');\n"
            + "    newImage2.name = 'image1';\n"
            + "    document.getElementById('outer2').insertBefore(newImage2, null);\n"
            + "    alert(collection.length);\n"

            // 4
            + "    var newImage3 = document.createElement('img');\n"
            + "    newImage3.name = 'image1';\n"
            + "    document.getElementById('outer3').replaceChild(newImage3, document.getElementById('inner3'));\n"
            + "    alert(collection.length);\n"

            // 5
            + "    document.getElementById('outer4').outerHTML = '<img name=\"image1\">';\n"
            + "    alert(collection.length);\n"

            // 6
            + "    document.getElementById('outer5').innerHTML = '<img name=\"image1\">';\n"
            + "    alert(collection.length);\n"

            // 7
            + "    document.getElementById('outer6').insertAdjacentHTML('beforeend', '<img name=\"image1\">');\n"
            + "    alert(collection.length);\n"

            // 8
            + "    document.getElementById('image3').setAttribute('name', 'image1');\n"
            + "    alert(collection.length);\n"

            // 9
            + "    var newAttr = document.createAttribute('name');\n"
            + "    newAttr.nodeValue = 'image1';\n"
            + "    document.getElementById('image4').setAttributeNode(newAttr);\n"
            + "    alert(collection.length);\n"

            // 10
            + "    try {\n"
            + "      document.getElementById('image5').setAttributeNS(null, 'name', 'image1');\n"
            + "      alert(collection.length);\n"
            + "    } catch (e) { alert('exception:setAttributeNS') }\n"

            // 9
            + "    document.getElementById('outer1').removeChild(newImage1);\n"
            + "    alert(collection.length);\n"
            + "  }\n"
            + "</script></head><body onload='test()'>\n"
            + "  <img name='image1'>\n"
            + "  <div id='outer1'></div>\n"
            + "  <div id='outer2'></div>\n"
            + "  <div id='outer3'><div id='inner3'></div></div>\n"
            + "  <div id='outer4'></div>\n"
            + "  <div id='outer5'></div>\n"
            + "  <div id='outer6'></div>\n"
            + "  <img id='image2'>\n"
            + "  <img id='image3'>\n"
            + "  <img id='image4'>\n"
            + "  <img id='image5'>\n"
            + "</body></html>";

        loadPageWithAlerts2(html);
    }

    /**
     * Contains the cases of test {@link #getElementsByName_changedAfterGet()} that are not yet implemented.<br>
     * If a case gets implemented, move it to {@link #getElementsByName_changedAfterGet()}.
     * @throws Exception if the test fails
     */
    @Test
    @Alerts({"1", "2"})
    public void getElementsByName_changedAfterGet2() throws Exception {
        final String html = HtmlPageTest.STANDARDS_MODE_PREFIX_
            + "<html><head><title>foo</title><script>\n"
            + "  function test() {\n"
            + "    var collection = document.getElementsByName('image1');\n"
            + "    alert(collection.length);\n"
            + "    document.getElementById('image2').name = 'image1';\n"
            + "    alert(collection.length);\n"
            + "  }\n"
            + "</script></head><body onload='test()'>\n"
            + "  <img name='image1'>\n"
            + "  <img id='image2'>\n"
            + "</body></html>";

        loadPageWithAlerts2(html);
    }

    /**
     * @throws Exception if the test fails
     */
    @Test
    @Alerts({"1", "2", "3", "4", "5", "6", "7", "8", "9", "10", "9"})
    public void getElementsByName_changedAfterGet_nested() throws Exception {
        final String html = HtmlPageTest.STANDARDS_MODE_PREFIX_
            + "<html><head><title>foo</title><script>\n"
            + "  function test() {\n"
            // 1
            + "    var collection = document.getElementsByName('image1');\n"
            + "    alert(collection.length);\n"

            // 2
            + "    var newImage1 = document.createElement('img');\n"
            + "    newImage1.name = 'image1';\n"
            + "    document.getElementById('outer1').appendChild(newImage1);\n"
            + "    alert(collection.length);\n"

            // 3
            + "    var newImage2 = document.createElement('img');\n"
            + "    newImage2.name = 'image1';\n"
            + "    document.getElementById('outer2').insertBefore(newImage2, null);\n"
            + "    alert(collection.length);\n"

            // 4
            + "    var newImage3 = document.createElement('img');\n"
            + "    newImage3.name = 'image1';\n"
            + "    document.getElementById('outer3').replaceChild(newImage3, document.getElementById('inner3'));\n"
            + "    alert(collection.length);\n"

            // 5
            + "    document.getElementById('outer4').outerHTML = '<img name=\"image1\">';\n"
            + "    alert(collection.length);\n"

            // 6
            + "    document.getElementById('outer5').innerHTML = '<img name=\"image1\">';\n"
            + "    alert(collection.length);\n"

            // 7
            + "    document.getElementById('outer6').insertAdjacentHTML('beforeend', '<img name=\"image1\">');\n"
            + "    alert(collection.length);\n"

            // 8
            + "    document.getElementById('image3').setAttribute('name', 'image1');\n"
            + "    alert(collection.length);\n"

            // 9
            + "    var newAttr = document.createAttribute('name');\n"
            + "    newAttr.nodeValue = 'image1';\n"
            + "    document.getElementById('image4').setAttributeNode(newAttr);\n"
            + "    alert(collection.length);\n"

            // 10
            + "    try {\n"
            + "      document.getElementById('image5').setAttributeNS(null, 'name', 'image1');\n"
            + "      alert(collection.length);\n"
            + "    } catch (e) { alert('exception:setAttributeNS') }\n"

            // 9
            + "    document.getElementById('outer1').removeChild(newImage1);\n"
            + "    alert(collection.length);\n"
            + "  }\n"
            + "</script></head><body onload='test()'>\n"
            + "  <div>\n"
            + "    <img name='image1'>\n"
            + "    <div id='outer1'></div>\n"
            + "    <div id='outer2'></div>\n"
            + "    <div id='outer3'><div id='inner3'></div></div>\n"
            + "    <div id='outer4'></div>\n"
            + "    <div id='outer5'></div>\n"
            + "    <div id='outer6'></div>\n"
            + "    <img id='image2'>\n"
            + "    <img id='image3'>\n"
            + "    <img id='image4'>\n"
            + "    <img id='image5'>\n"
            + "  </div>\n"
            + "</body></html>";

        loadPageWithAlerts2(html);
    }

    /**
     * Contains the cases of test {@link #getElementsByName_changedAfterGet_nested()} that are not yet implemented.<br>
     * If a case gets implemented, move it to {@link #getElementsByName_changedAfterGet_nested()}.
     * @throws Exception if the test fails
     */
    @Test
    @Alerts({"1", "2"})
    public void getElementsByName_changedAfterGet_nested2() throws Exception {
        final String html = HtmlPageTest.STANDARDS_MODE_PREFIX_
            + "<html><head><title>foo</title><script>\n"
            + "  function test() {\n"
            + "    var collection = document.getElementsByName('image1');\n"
            + "    alert(collection.length);\n"
            + "    document.getElementById('image2').name = 'image1';\n"
            + "    alert(collection.length);\n"
            + "  }\n"
            + "</script></head><body onload='test()'>\n"
            + "  <div>\n"
            + "    <img name='image1'>\n"
            + "    <img id='image2'>\n"
            + "  </div>\n"
            + "</body></html>";

        loadPageWithAlerts2(html);
    }

    /**
     * Regression test for a bug introduced by the document proxy and detected by the Dojo JavaScript library tests.
     * @throws Exception if an error occurs
     */
    @Test
    @Alerts("true")
    public void equalityViaDifferentPaths() throws Exception {
        final String html
            = "<html><body>\n"
            + "<script>alert(document.body.parentNode.parentNode === document)</script>\n"
            + "</body></html>";
        loadPageWithAlerts2(html);
    }

    /**
     * @throws Exception if the test fails
     */
    @Test
    @Alerts("exception")
    public void getBoxObjectFor() throws Exception {
        final String html = "<html><head><title>Test</title><script>\n"
            + "function doTest() {\n"
            + "  var e = document.getElementById('log');\n"
            + "  try {\n"
            + "    var a = document.getBoxObjectFor(e);\n"
            + "    alert(a);\n"
            + "    alert(a === document.getBoxObjectFor(e));\n"
            + "    alert(a.screenX > 0);\n"
            + "    alert(a.screenY > 0);\n"
            + "  } catch (e) { alert('exception') }\n"
            + "}\n"
            + "</script></head><body onload='doTest()'>\n"
            + "<div id='log'></div>\n"
            + "</body></html>";

        loadPageWithAlerts2(html);
    }

    /**
     * @throws Exception if the test fails
     */
    @Test
    @Alerts({"32 commands supported", "not supported: foo, 123"})
    @BuggyWebDriver({"31 commands supported", "not supported: Paste, foo, 123"})
    public void queryCommandSupported_common() throws Exception {
        final String[] commands = {"BackColor", "Bold",
            "Copy", "CreateLink", "Cut", "Delete",
            "FontName", "FontSize", "ForeColor", "FormatBlock",
            "Indent", "InsertHorizontalRule", "InsertImage", "InsertOrderedList",
            "InsertParagraph", "InsertUnorderedList", "Italic",
            "JustifyCenter", "JustifyFull", "JustifyLeft", "JustifyRight",
            "Outdent", "Paste", "Redo", "RemoveFormat",
            "SelectAll", "StrikeThrough", "Subscript", "Superscript",
            "Underline", "Undo", "Unlink",
            "foo", "123" };
        queryCommandSupported(commands);
    }

    /**
     * @throws Exception if the test fails
     */
    @Test
    @Alerts(DEFAULT = {"3 commands supported", "not supported: 2D-Position, AbsolutePosition, "
                    + "BlockDirLTR, BlockDirRTL, BrowseMode, ClearAuthenticationCache, CreateBookmark, "
                    + "DirLTR, DirRTL, EditMode, InlineDirLTR, InlineDirRTL, InsertButton, InsertFieldset, "
                    + "InsertIFrame, InsertInputButton, InsertInputCheckbox, InsertInputFileUpload, "
                    + "InsertInputHidden, InsertInputImage, InsertInputPassword, InsertInputRadio, "
                    + "InsertInputReset, InsertInputSubmit, InsertInputText, InsertMarquee, InsertSelectDropdown, "
                    + "InsertSelectListbox, InsertTextArea, LiveResize, MultipleSelection, "
                    + "Open, OverWrite, PlayImage, Refresh, RemoveParaFormat, SaveAs, SizeToControl, "
                    + "SizeToControlHeight, SizeToControlWidth, Stop, StopImage, UnBookmark"},
            FF = "0 commands supported",
<<<<<<< HEAD
            FF68 = "0 commands supported",
=======
            FF78 = "0 commands supported",
>>>>>>> 6cc30901
            IE = "46 commands supported")
    public void queryCommandSupported_disctinct() throws Exception {
        final String[] commands = {"2D-Position", "AbsolutePosition",
            "BlockDirLTR", "BlockDirRTL", "BrowseMode",
            "ClearAuthenticationCache", "CreateBookmark",
            "DirLTR", "DirRTL", "EditMode",
            "InlineDirLTR", "InlineDirRTL", "InsertButton", "InsertFieldset",
            "InsertIFrame", "InsertInputButton", "InsertInputCheckbox", "InsertInputFileUpload",
            "InsertInputHidden", "InsertInputImage", "InsertInputPassword", "InsertInputRadio",
            "InsertInputReset", "InsertInputSubmit", "InsertInputText", "InsertMarquee",
            "InsertSelectDropdown", "InsertSelectListbox", "InsertTextArea",
            "JustifyNone",
            "LiveResize", "MultipleSelection", "Open", "OverWrite",
            "PlayImage", "Print", "Refresh", "RemoveParaFormat",
            "SaveAs", "SizeToControl", "SizeToControlHeight", "SizeToControlWidth", "Stop", "StopImage",
            "UnBookmark", "Unselect"};

        queryCommandSupported(commands);
    }

    private void queryCommandSupported(final String... commands) throws Exception {
        final String jsCommandArray = "['" + String.join("', '", commands) + "']";
        final String html = "<html><head><title>Test</title><script>\n"
            + "function doTest() {\n"
            + "  var cmds = " + jsCommandArray + ";\n"
            + "  var nbSupported = 0;\n"
            + "  var cmdsNotSupported = [];\n"
            + "  try {\n"
            + "    for (var i = 0; i < cmds.length; i++) {\n"
            + "      var cmd = cmds[i];\n"
            + "      var b = document.queryCommandSupported(cmd);\n"
            + "      if (b)\n"
            + "        nbSupported++;\n"
            + "      else\n"
            + "        cmdsNotSupported[cmdsNotSupported.length] = cmd;\n"
            + "    }\n"
            + "  } catch (e) { alert('exception'); }\n"
            + "  alert(nbSupported + ' commands supported');\n"
            + "  if (nbSupported != 0 && cmdsNotSupported.length > 0)\n"
            + "    alert('not supported: ' + cmdsNotSupported.join(', '));\n"
            + "}\n"
            + "</script></head><body onload='doTest()'>\n"
            + "<div id='log'></div>\n"
            + "</body></html>";

        loadPageWithAlerts2(html);
    }

    /**
     * @throws Exception if the test fails
     */
    @Test
    @Alerts({"3", "div1"})
    public void querySelectorAll() throws Exception {
        final String html = HtmlPageTest.STANDARDS_MODE_PREFIX_ + "<html><head><title>Test</title>\n"
            + "<style>\n"
            + "  .red   {color:#FF0000;}\n"
            + "  .green {color:#00FF00;}\n"
            + "  .blue  {color:#0000FF;}\n"
            + "</style>\n"
            + "<script>\n"
            + "function test() {\n"
            + "  var redTags = document.querySelectorAll('.green,.red');\n"
            + "  alert(redTags.length);\n"
            + "  alert(redTags.item(0).id);\n"
            + "}\n"
            + "</script></head><body onload='test()'>\n"
            + "  <div id='div1' class='red'>First</div>\n"
            + "  <div id='div2' class='red'>Second</div>\n"
            + "  <div id='div3' class='green'>Third</div>\n"
            + "  <div id='div4' class='blue'>Fourth</div>\n"
            + "</body></html>";

        loadPageWithAlerts2(html);
    }

    /**
     * @throws Exception if the test fails
     */
    @Test
    @Alerts("[object NodeList]")
    public void querySelectorAllType() throws Exception {
        final String html = HtmlPageTest.STANDARDS_MODE_PREFIX_ + "<html><head><title>Test</title>\n"
            + "<script>\n"
            + "function test() {\n"
            + "  alert(document.querySelectorAll('html'));\n"
            + "}\n"
            + "</script></head><body onload='test()'>\n"
            + "</body></html>";

        loadPageWithAlerts2(html);
    }

    /**
     * @throws Exception if the test fails
     */
    @Test
    @Alerts("exception")
    public void querySelectorAll_badSelector() throws Exception {
        for (final String selector : JQUERY_CUSTOM_SELECTORS) {
            doTestQuerySelectorAll_badSelector(selector);
        }
    }

    private void doTestQuerySelectorAll_badSelector(final String selector) throws Exception {
        final String html = "<html><body><script>\n"
            + "try {\n"
            + "  document.querySelectorAll('" + selector + "');\n"
            + "  alert('working');\n"
            + "} catch(e) { alert('exception'); }\n"
            + "</script></body></html>";

        loadPageWithAlerts2(html);
    }

    /**
     * @throws Exception if the test fails
     */
    @Test
    @Alerts("exception")
    public void querySelector_badSelector() throws Exception {
        for (final String selector : JQUERY_CUSTOM_SELECTORS) {
            doTestQuerySelector_badSelector(selector);
        }
    }

    private void doTestQuerySelector_badSelector(final String selector) throws Exception {
        final String html = "<html><body><script>\n"
            + "try {\n"
            + "  document.querySelector('" + selector + "');\n"
            + "  alert('working: " + selector + "');\n"
            + "} catch(e) { alert('exception'); }\n"
            + "</script></body></html>";

        loadPageWithAlerts2(html);
    }

    /**
     * @throws Exception if the test fails
     */
    @Test
    @Alerts(DEFAULT = {"3", "div1"},
            IE = "undefined")
    public void querySelectorAll_quirks() throws Exception {
        final String html = "<html>\n"
            + "<head>\n"
            + "<title>Test</title>\n"
            + "<meta http-equiv='X-UA-Compatible' content='IE=7' />\n"
            + "<style>\n"
            + "  .red   {color:#FF0000;}\n"
            + "  .green {color:#00FF00;}\n"
            + "  .blue  {color:#0000FF;}\n"
            + "</style>\n"
            + "<script>\n"
            + "function test() {\n"
            + "  if(document.querySelectorAll) {\n"
            + "    var redTags = document.querySelectorAll('.green,.red');\n"
            + "    alert(redTags.length);\n"
            + "    alert(redTags.item(0).id);\n"
            + "  }\n"
            + "  else\n"
            + "    alert('undefined');\n"
            + "}\n"
            + "</script></head>\n"
            + "<body onload='test()'>\n"
            + "  <div id='div1' class='red'>First</div>\n"
            + "  <div id='div2' class='red'>Second</div>\n"
            + "  <div id='div3' class='green'>Third</div>\n"
            + "  <div id='div4' class='blue'>Fourth</div>\n"
            + "</body></html>";

        loadPageWithAlerts2(html);
    }

    /**
     * @throws Exception if the test fails
     */
    @Test
    @Alerts("3")
    public void querySelectorAll_implicitAttribute() throws Exception {
        final String html = "<html><head><title>Test</title>\n"
            + "<script>\n"
            + "function test() {\n"
            + "  var result = document.querySelectorAll('[disabled]');\n"
            + "  alert(result.length);\n"
            + "}\n"
            + "</script></head><body onload='test()'>\n"
            + "  <select name='select4' id='select4' multiple='multiple'>\n"
            + "    <optgroup disabled='disabled'>\n"
            + "      <option id='option4a' class='emptyopt' value=''>Nothing</option>\n"
            + "      <option id='option4b' disabled='disabled' selected='selected' value='1'>1</option>\n"
            + "      <option id='option4c' selected='selected' value='2'>2</option>\n"
            + "    </optgroup>\n"
            + "    <option selected='selected' disabled='disabled' id='option4d' value='3'>3</option>\n"
            + "    <option id='option4e'>no value</option>\n"
            + "    </select>\n"
            + "</body></html>";

        loadPageWithAlerts2(html);
    }

    /**
     * @throws Exception if the test fails
     */
    @Test
    @Alerts({"div1", "null"})
    public void querySelector() throws Exception {
        final String html = HtmlPageTest.STANDARDS_MODE_PREFIX_ + "<html><head><title>Test</title>\n"
            + "<style>\n"
            + "  .red   {color:#FF0000;}\n"
            + "  .green {color:#00FF00;}\n"
            + "  .blue  {color:#0000FF;}\n"
            + "</style>\n"
            + "<script>\n"
            + "function test() {\n"
            + "  alert(document.querySelector('.green,.red').id);\n"
            + "  alert(document.querySelector('.orange'));\n"
            + "}\n"
            + "</script></head><body onload='test()'>\n"
            + "  <div id='div1' class='red'>First</div>\n"
            + "  <div id='div2' class='red'>Second</div>\n"
            + "  <div id='div3' class='green'>Third</div>\n"
            + "  <div id='div4' class='blue'>Fourth</div>\n"
            + "</body></html>";

        loadPageWithAlerts2(html);
    }

    /**
     * @throws Exception if the test fails
     */
    @Test
    @Alerts({"1", "0"})
    public void getElementsByTagName2() throws Exception {
        final String html = "<html xmlns:ns1='http://example.com'>\n"
            + "<head>\n"
            + "  <script>\n"
            + "    function test() {\n"
            + "      alert(document.getElementsByTagName('ns1:ele').length);\n"
            + "      alert(document.getElementsByTagName('ele').length);\n"
            + "    }\n"
            + "  </script>\n"
            + "</head>\n"
            + "<body onload='test()'>\n"
            + "  <ns1:ele>&nbsp;</ns1:ele>\n"
            + "</body>\n"
            + "</html>";

        loadPageWithAlerts2(html);
    }

    /**
     * @throws Exception if the test fails
     */
    @Test
    @Alerts({"1", "0"})
    public void getElementsByTagName3() throws Exception {
        final String html = "<html>\n"
            + "<head>\n"
            + "  <script>\n"
            + "    function test() {\n"
            + "      alert(document.getElementsByTagName('ns1:ele').length);\n"
            + "      alert(document.getElementsByTagName('ele').length);\n"
            + "    }\n"
            + "  </script>\n"
            + "</head>\n"
            + "<body onload='test()'>\n"
            + "  <ns1:ele>&nbsp;</ns1:ele>\n"
            + "</body>\n"
            + "</html>";

        loadPageWithAlerts2(html);
    }

    /**
     * Even if clear() does nothing, it was missing until HtmlUnit-2.8 and this test was failing.
     * @throws Exception if the test fails
     */
    @Test
    public void clear() throws Exception {
        final String html = "<html><head>\n"
            + "<script>\n"
            + "document.clear();\n"
            + "</script>\n"
            + "</head><body>\n"
            + "</body></html>";

        loadPageWithAlerts2(html);
    }

    /**
     * @throws Exception if an error occurs
     */
    @Test
    @Alerts({"true", "", "foo=bar", "foo=hello world"})
    public void cookie_write_cookiesEnabled() throws Exception {
        // TODO [IE]SINGLE-VS-BULK test runs when executed as single but breaks as bulk
        shutDownRealIE();

        loadPageWithAlerts2(getCookieWriteHtmlCode());
    }

    static String getCookieWriteHtmlCode() {
        final String html =
              "<html><head><script>\n"
            + "  alert(navigator.cookieEnabled);\n"
            + "  alert(document.cookie);\n"
            + "  document.cookie = 'foo=bar';\n"
            + "  alert(document.cookie);\n"
            + "  document.cookie = 'foo=hello world';\n"
            + "  alert(document.cookie);\n"
            + "</script>\n"
            + "</head>\n"
            + "<body>abc</body>\n"
            + "</html>";
        return html;
    }

    /**
     * @throws Exception if an error occurs
     */
    @Test
    @Alerts(DEFAULT = {"", "a", "", "b", ""},
            CHROME = {"", "a", "a", "b", "b"},
            EDGE = {"", "a", "a", "b", "b"})
    public void cookie_write2() throws Exception {
        final String html =
              "<html>\n"
            + "  <head>\n"
            + "    <script>\n"
            + "      alert(document.cookie);\n"
            + "      document.cookie = 'a';\n"
            + "      alert(document.cookie);\n"
            + "      document.cookie = '';\n"
            + "      alert(document.cookie);\n"
            + "      document.cookie = 'b';\n"
            + "      alert(document.cookie);\n"
            + "      document.cookie = ' ';\n"
            + "      alert(document.cookie);\n"
            + "    </script>\n"
            + "  </head>\n"
            + "  <body>abc</body>\n"
            + "</html>";

        loadPageWithAlerts2(html);
    }

    /**
     * @throws Exception if an error occurs
     */
    @Test
    @Alerts({"", "a", "b"})
    public void cookie_write_valueOnly() throws Exception {
        final String html =
              "<html>\n"
            + "  <head>\n"
            + "    <script>\n"
            + "      alert(document.cookie);\n"
            + "      document.cookie = 'a';\n"
            + "      alert(document.cookie);\n"
            + "      document.cookie = '=b';\n"
            + "      alert(document.cookie);\n"
            + "    </script>\n"
            + "  </head>\n"
            + "  <body>abc</body>\n"
            + "</html>";

        loadPageWithAlerts2(html);
    }

    /**
     * Regression test for bug 3030247: expired cookie was saved.
     * @see <a href="http://sourceforge.net/tracker/?func=detail&aid=3030247&group_id=47038&atid=448266">1139</a>
     * @throws Exception if the test fails
     */
    @Test
    @Alerts({"", "test2=1", ""})
    public void writeCookieExpired() throws Exception {
        final String html = "<html><body>\n"
            + "<script>\n"
            + "alert(document.cookie);\n"
            + "document.cookie = 'test2=1';\n"
            + "alert(document.cookie);\n"
            + "document.cookie = 'test2=;expires=Fri, 02-Jan-1970 00:00:00 GMT';\n"
            + "alert(document.cookie);\n"
            + "</script></body></html>";

        loadPageWithAlerts2(html);
    }

    /**
     * Only IE accepts more than the tag name.
     * @throws Exception if the test fails
     */
    @Test
    @Alerts("exception")
    public void createElement_notOnlyTagName() throws Exception {
        final String html = "<html><body>\n"
            + "<script>\n"
            + "try {\n"
            + "  var t = document.createElement('<input name=x>');\n"
            + "  alert(t.tagName);\n"
            + "} catch(e) {\n"
            + "  alert('exception');\n"
            + "}\n"
            + "</script>\n"
            + "</body></html>";

        loadPageWithAlerts2(html);
    }

    /**
     * @throws Exception if the test fails
     */
    @Test
    @Alerts(DEFAULT = {"myattr", ""},
            IE = {"myAttr", ""})
    public void createAttributeNameValue() throws Exception {
        final String html = "<html>\n"
            + "<head>\n"
            + "<script>\n"
            + "  function test() {\n"
            + "    var node = document.createAttribute('myAttr');\n"
            + "    alert(node.name);\n"
            + "    alert(node.value);\n"
            + "  }\n"
            + "</script></head><body onload='test()'>\n"
            + "  <div id='tester'></div>\n"
            + "</body></html>";

        loadPageWithAlerts2(html);
    }

    /**
     * @throws Exception if the test fails
     */
    @Test
    @Alerts("null")
    public void getElementById_strict() throws Exception {
        getElementById_strict(true);
    }

    /**
     * @throws Exception if the test fails
     */
    @Test
    @Alerts("null")
    public void getElementById_quirks() throws Exception {
        getElementById_strict(false);
    }

    private void getElementById_strict(final boolean xhtml) throws Exception {
        final String header = xhtml ? "<!DOCTYPE html PUBLIC \"-//W3C//DTD XHTML 1.0 Transitional//EN\" "
                + "\"http://www.w3.org/TR/xhtml1/DTD/xhtml1-transitional.dtd\">\n" : "";
        final String html = header + "<html><head>\n"
            + "<script>\n"
            + "  function test() {\n"
            + "    alert(document.getElementById('myId'));\n"
            + "  }\n"
            + "</script>\n"
            + "</head><body onload=test()>\n"
            + "  <a name='myId'/>\n"
            + "</body></html>";
        loadPageWithAlerts2(html);
    }

    /**
     * @throws Exception if the test fails
     */
    @Test
    @Alerts("null")
    public void getElementById_caseSensitivity() throws Exception {
        final String html = "<html>\n"
            + "<head>\n"
            + "  <script>\n"
            + "  function test() {\n"
            + "    alert(document.getElementById('MYDIV'));\n"
            + "  }\n"
            + "  </script>\n"
            + "</head>\n"
            + "<body onload='test()'>\n"
            + "<div id='myDiv'>\n"
            + "  <div></div>\n"
            + "</div>\n"
            + "</body>\n"
            + "</html>";

        loadPageWithAlerts2(html);
    }

    /**
     * @throws Exception if the test fails
     */
    @Test
    @Alerts({"null", "null", "null"})
    public void getElementById_emptyParams() throws Exception {
        final String html = "<html>\n"
            + "<head>\n"
            + "  <script>\n"
            + "  function test() {\n"
            + "    alert(document.getElementById(''));\n"
            + "    alert(document.getElementById(undefined));\n"
            + "    alert(document.getElementById(null));\n"
            + "  }\n"
            + "  </script>\n"
            + "</head>\n"
            + "<body onload='test()'>\n"
            + "<div id='myDiv'>\n"
            + "  <div></div>\n"
            + "</div>\n"
            + "</body>\n"
            + "</html>";

        loadPageWithAlerts2(html);
    }

    /**
     * @throws Exception if the test fails
     */
    @Test
    @Alerts("[object HTMLHeadElement]")
    public void head() throws Exception {
        final String html = "<html><body>\n"
            + "<script>\n"
            + "  alert(document.head);\n"
            + "</script>\n"
            + "</body></html>";
        loadPageWithAlerts2(html);
    }

    /**
     * @throws Exception if an error occurs
     */
    @Test
    @Alerts(DEFAULT = {"", "", "#0000aa", "#0000aa", "x", "x"},
            IE = {"#0000ff", "", "#0000aa", "#0000aa", "#000000", "#0"})
    public void alinkColor() throws Exception {
        final String html =
            "<html>\n"
            + "  <head>\n"
            + "    <script>\n"
            + "      function test() {\n"
            + "        var b = document.getElementById('body');\n"
            + "        alert(document.alinkColor);\n"
            + "        alert(b.aLink);\n"
            + "        document.alinkColor = '#0000aa';\n"
            + "        alert(document.alinkColor);\n"
            + "        alert(b.aLink);\n"
            + "        document.alinkColor = 'x';\n"
            + "        alert(document.alinkColor);\n"
            + "        alert(b.aLink);\n"
            + "      }\n"
            + "    </script>\n"
            + "  </head>\n"
            + "  <body id='body' onload='test()'>blah</body>\n"
            + "</html>";
        loadPageWithAlerts2(html);
    }

    /**
     * @throws Exception if an error occurs
     */
    @Test
    @Alerts(DEFAULT = {"", "", "#0000aa", "#0000aa", "x", "x"},
            IE = {"#0000ff", "", "#0000aa", "#0000aa", "#000000", "#0"})
    public void linkColor() throws Exception {
        final String html =
            "<html>\n"
            + "  <head>\n"
            + "    <script>\n"
            + "      function test() {\n"
            + "        var b = document.getElementById('body');\n"
            + "        alert(document.linkColor);\n"
            + "        alert(b.link);\n"
            + "        document.linkColor = '#0000aa';\n"
            + "        alert(document.linkColor);\n"
            + "        alert(b.link);\n"
            + "        document.linkColor = 'x';\n"
            + "        alert(document.linkColor);\n"
            + "        alert(b.link);\n"
            + "      }\n"
            + "    </script>\n"
            + "  </head>\n"
            + "  <body id='body' onload='test()'>blah</body>\n"
            + "</html>";
        loadPageWithAlerts2(html);
    }

    /**
     * @throws Exception if an error occurs
     */
    @Test
    @Alerts(DEFAULT = {"", "", "#0000aa", "#0000aa", "x", "x"},
            IE = {"#800080", "", "#0000aa", "#0000aa", "#000000", "#0"})
    public void vlinkColor() throws Exception {
        final String html =
            "<html>\n"
            + "  <head>\n"
            + "    <script>\n"
            + "      function test() {\n"
            + "        var b = document.getElementById('body');\n"
            + "        alert(document.vlinkColor);\n"
            + "        alert(b.vLink);\n"
            + "        document.vlinkColor = '#0000aa';\n"
            + "        alert(document.vlinkColor);\n"
            + "        alert(b.vLink);\n"
            + "        document.vlinkColor = 'x';\n"
            + "        alert(document.vlinkColor);\n"
            + "        alert(b.vLink);\n"
            + "      }\n"
            + "    </script>\n"
            + "  </head>\n"
            + "  <body id='body' onload='test()'>blah</body>\n"
            + "</html>";
        loadPageWithAlerts2(html);
    }

    /**
     * @throws Exception if an error occurs
     */
    @Test
    @Alerts(DEFAULT = {"", "", "#0000aa", "#0000aa", "x", "x"},
            IE = {"#000000", "", "#0000aa", "#0000aa", "#000000", "#0"})
    public void fgColor() throws Exception {
        final String html =
            "<html>\n"
            + "  <head>\n"
            + "    <script>\n"
            + "      function test() {\n"
            + "        var b = document.getElementById('body');\n"
            + "        alert(document.fgColor);\n"
            + "        alert(b.text);\n"
            + "        document.fgColor = '#0000aa';\n"
            + "        alert(document.fgColor);\n"
            + "        alert(b.text);\n"
            + "        document.fgColor = 'x';\n"
            + "        alert(document.fgColor);\n"
            + "        alert(b.text);\n"
            + "      }\n"
            + "    </script>\n"
            + "  </head>\n"
            + "  <body id='body' onload='test()'>blah</body>\n"
            + "</html>";
        loadPageWithAlerts2(html);
    }

    /**
     * @throws Exception if an error occurs
     */
    @Test
    @Alerts({"", "true"})
    public void getSelection() throws Exception {
        final String html =
            "<html>\n"
            + "  <head>\n"
            + "    <script>\n"
            + "      function test() {\n"
            + "        if (document.getSelection) {\n"
            + "          alert(document.getSelection());\n"
            + "          alert(document.getSelection() === window.getSelection());\n"
            + "        }\n"
            + "      }\n"
            + "    </script>\n"
            + "  </head>\n"
            + "  <body id='body' onload='test()'>blah</body>\n"
            + "</html>";
        loadPageWithAlerts2(html);
    }

    /**
     * @throws Exception if the test fails
     */
    @Test
    @Alerts(DEFAULT = {"true", "undefined", "false"},
            IE = {"true", "[object HTMLFormElement]", "true"})
    public void document_xxx_formAccess() throws Exception {
        final String html = "<html>\n"
            + "<head>\n"
            + "  <script>\n"
            + "    function test() {\n"
            + "      alert(document.foo == document.forms.foo);\n"
            + "      alert(document.blah);\n"
            + "      alert(document.blah == document.forms.foo);\n"
            + "    }\n"
            + "  </script>\n"
            + "</head><body onload='test()'>\n"
            + "  <div id='foo'>the div 1</div>\n"
            + "  <form name='foo' id='blah'>\n"
            + "    <input name='foo'>\n"
            + "  </form>\n"
            + "</body></html>";

        loadPageWithAlerts2(html);
    }

    /**
     * @throws Exception if the test fails
     */
    @Test
    @Alerts(DEFAULT = {"windows-1252", "windows-1252", "windows-1252", "undefined"},
            IE = {"ISO-8859-1", "iso-8859-1", "iso-8859-1", "windows-1252"})
    public void encoding() throws Exception {
        final String html = "<html>\n"
            + "<head>\n"
            + "  <script>\n"
            + "    function test() {\n"
            + "      alert(document.inputEncoding);\n"
            + "      alert(document.characterSet);\n"
            + "      alert(document.charset);\n"
            + "      alert(document.defaultCharset);\n"
            + "    }\n"
            + "  </script>\n"
            + "</head><body onload='test()'>\n"
            + "</body></html>";

        loadPageWithAlerts2(html);
    }

    /**
     * @throws Exception if the test fails
     */
    @Test
    @Alerts(DEFAULT = {"windows-1252", "windows-1252", "windows-1252", "undefined"},
            IE = {"ISO-8859-1", "iso-8859-1", "iso-8859-1", "windows-1252"})
    public void encoding2() throws Exception {
        final String html = "<html>\n"
            + "<head>\n"
            + "  <meta http-equiv='Content-Type' content='text/html; charset=ISO-8859-1'>\n"
            + "  <script>\n"
            + "    function test() {\n"
            + "      alert(document.inputEncoding);\n"
            + "      alert(document.characterSet);\n"
            + "      alert(document.charset);\n"
            + "      alert(document.defaultCharset);\n"
            + "    }\n"
            + "  </script>\n"
            + "</head><body onload='test()'>\n"
            + "</body></html>";

        loadPageWithAlerts2(html);
    }

    /**
     * @throws Exception if the test fails
     */
    @Test
    @Alerts(DEFAULT = {"windows-1252", "windows-1252", "windows-1252", "undefined"},
            IE = {"ISO-8859-1", "iso-8859-1", "iso-8859-1", "windows-1252"})
    public void encoding3() throws Exception {
        final String html = "<html>\n"
            + "<head>\n"
            + "  <meta http-equiv='Content-Type' content='text/html; charset=iso-8859-1'>\n"
            + "  <script>\n"
            + "    function test() {\n"
            + "      alert(document.inputEncoding);\n"
            + "      alert(document.characterSet);\n"
            + "      alert(document.charset);\n"
            + "      alert(document.defaultCharset);\n"
            + "    }\n"
            + "  </script>\n"
            + "</head><body onload='test()'>\n"
            + "</body></html>";

        final String[] expectedAlerts = getExpectedAlerts();
        final WebDriver driver = loadPage2(html, URL_FIRST, MimeType.TEXT_HTML, ISO_8859_1);
        verifyAlerts(driver, expectedAlerts);
    }

    /**
     * @throws Exception if the test fails
     */
    @Test
    @Alerts(DEFAULT = {"UTF-8", "UTF-8", "UTF-8", "undefined"},
            IE = {"UTF-8", "utf-8", "utf-8", "windows-1252"})
    public void encoding4() throws Exception {
        final String html = "<html>\n"
            + "<head>\n"
            + "  <meta http-equiv='Content-Type' content='text/html; charset=iso-8859-1'>\n"
            + "  <script>\n"
            + "    function test() {\n"
            + "      alert(document.inputEncoding);\n"
            + "      alert(document.characterSet);\n"
            + "      alert(document.charset);\n"
            + "      alert(document.defaultCharset);\n"
            + "    }\n"
            + "  </script>\n"
            + "</head><body onload='test()'>\n"
            + "</body></html>";

        final String[] expectedAlerts = getExpectedAlerts();
        final WebDriver driver = loadPage2(html, URL_FIRST, "text/html;charset=UTF-8", ISO_8859_1);
        verifyAlerts(driver, expectedAlerts);
    }

    /**
     * @throws Exception if the test fails
     */
    @Test
    @Alerts(DEFAULT = {"UTF-8", "UTF-8", "UTF-8", "undefined"},
            IE = {"UTF-8", "utf-8", "utf-8", "windows-1252"})
    public void encoding5() throws Exception {
        final String html = "<html>\n"
            + "<head>\n"
            + "  <meta http-equiv='Content-Type' content='text/html; charset=iso-8859-1'>\n"
            + "  <script>\n"
            + "    function test() {\n"
            + "      alert(document.inputEncoding);\n"
            + "      alert(document.characterSet);\n"
            + "      alert(document.charset);\n"
            + "      alert(document.defaultCharset);\n"
            + "    }\n"
            + "  </script>\n"
            + "</head><body onload='test()'>\n"
            + "</body></html>";

        final String[] expectedAlerts = getExpectedAlerts();
        final WebDriver driver = loadPage2(html, URL_FIRST, "text/html;charset=utf-8", ISO_8859_1);
        verifyAlerts(driver, expectedAlerts);
    }

    /**
     * @throws Exception if the test fails
     */
    @Test
    @Alerts(DEFAULT = {"UTF-8", "UTF-8", "UTF-8", "undefined"},
            IE = {"UTF-8", "utf-8", "utf-8", "windows-1252"})
    public void encoding6() throws Exception {
        final String html = "<html>\n"
            + "<head>\n"
            + "  <meta charset='UTF-8'>\n"
            + "  <script>\n"
            + "    function test() {\n"
            + "      alert(document.inputEncoding);\n"
            + "      alert(document.characterSet);\n"
            + "      alert(document.charset);\n"
            + "      alert(document.defaultCharset);\n"
            + "    }\n"
            + "  </script>\n"
            + "</head><body onload='test()'>\n"
            + "  <a id='myId' href='test?è=è'>test</a>\n"
            + "</body></html>";

        final String[] expectedAlerts = getExpectedAlerts();
        final WebDriver driver = loadPage2(html, URL_FIRST, MimeType.TEXT_HTML, UTF_8);
        verifyAlerts(driver, expectedAlerts);
    }

    /**
     * @throws Exception if the test fails
     */
    @Test
    @Alerts(DEFAULT = "?%C3%A8=%C3%A8",
            IE = "?\u00E8=\u00E8")
    public void encoding7() throws Exception {
        final String html = "<html>\n"
            + "<head>\n"
            + "<meta charset='UTF-8'>\n"
            + "</head><body>\n"
            + "  <a id='myId' href='test?\u00E8=\u00E8'>test</a>\n"
            + "</body></html>";
        getMockWebConnection().setDefaultResponse("Error: not found", 404, "Not Found", MimeType.TEXT_HTML);

        final WebDriver driver = loadPage2(html, URL_FIRST, MimeType.TEXT_HTML, UTF_8);
        driver.findElement(By.id("myId")).click();
        String actualQuery = driver.getCurrentUrl();
        actualQuery = actualQuery.substring(actualQuery.indexOf('?'));
        assertTrue(actualQuery.endsWith(getExpectedAlerts()[0]));
    }

    /**
     * @throws Exception if the test fails
     */
    @Test
    @Alerts(DEFAULT = {"undefined", "BackCompat", "function", "function"},
            IE = {"11", "BackCompat", "function", "function"})
    public void documentMode() throws Exception {
        documentMode("", "");
    }

    /**
     * @throws Exception if the test fails
     */
    @Test
    @Alerts(DEFAULT = {"undefined", "CSS1Compat", "function", "function"},
            IE = {"11", "CSS1Compat", "function", "function"})
    public void documentMode_doctypeStrict() throws Exception {
        documentMode(HtmlPageTest.STANDARDS_MODE_PREFIX_, "");
    }

    /**
     * @throws Exception if the test fails
     */
    @Test
    @Alerts(DEFAULT = {"undefined", "BackCompat", "function", "function"},
            IE = {"11", "BackCompat", "function", "function"})
    public void documentMode_doctypeTransitional() throws Exception {
        documentMode("<!DOCTYPE HTML PUBLIC \"-//W3C//DTD HTML 4.0 Transitional//EN\""
                + " \"http://www.w3.org/TR/html4/loose.dtd\">\n", "");
    }

    /**
     * @throws Exception if the test fails
     */
    @Test
    @Alerts(DEFAULT = {"undefined", "CSS1Compat", "function", "function"},
            IE = {"11", "CSS1Compat", "function", "function"})
    public void documentMode_doctypeHTML5() throws Exception {
        documentMode("<!DOCTYPE html>\n", "");
    }

    /**
     * @throws Exception if the test fails
     */
    @Test
    @Alerts(DEFAULT = {"undefined", "BackCompat", "function", "function"},
            IE = {"5", "BackCompat", "undefined", "undefined"})
    public void documentMode_metaIE5() throws Exception {
        documentMode("", "  <meta http-equiv='X-UA-Compatible' content='IE=5'>\n");
    }

    /**
     * @throws Exception if the test fails
     */
    @Test
    @Alerts(DEFAULT = {"undefined", "BackCompat", "function", "function"},
            IE = {"8", "CSS1Compat", "object", "object"})
    @HtmlUnitNYI(IE = {"8", "CSS1Compat", "function", "function"})
    public void documentMode_metaIE8() throws Exception {
        documentMode("", "  <meta http-equiv='X-UA-Compatible' content='IE=8'>\n");
    }

    /**
     * @throws Exception if the test fails
     */
    @Test
    @Alerts(DEFAULT = {"undefined", "CSS1Compat", "function", "function"},
            IE = {"8", "CSS1Compat", "object", "object"})
    @HtmlUnitNYI(IE = {"8", "CSS1Compat", "function", "function"})
    public void documentMode_metaIE8_doctypeStrict() throws Exception {
        documentMode(HtmlPageTest.STANDARDS_MODE_PREFIX_, "  <meta http-equiv='X-UA-Compatible' content='IE=8'>\n");
    }

    /**
     * @throws Exception if the test fails
     */
    @Test
    @Alerts(DEFAULT = {"undefined", "BackCompat", "function", "function"},
            IE = {"11", "BackCompat", "function", "function"})
    public void documentMode_metaEmulateIE8() throws Exception {
        documentMode("", "  <meta http-equiv='X-UA-Compatible' content='IE=Emulate8'>\n");
    }

    /**
     * @throws Exception if the test fails
     */
    @Test
    @Alerts(DEFAULT = {"undefined", "CSS1Compat", "function", "function"},
            IE = {"11", "CSS1Compat", "function", "function"})
    public void documentMode_metaEmulateIE8_doctypeStrict() throws Exception {
        documentMode(HtmlPageTest.STANDARDS_MODE_PREFIX_,
                "  <meta http-equiv='X-UA-Compatible' content='IE=Emulate8'>\n");
    }

    /**
     * @throws Exception if the test fails
     */
    @Test
    @Alerts(DEFAULT = {"undefined", "BackCompat", "function", "function"},
            IE = {"9", "CSS1Compat", "function", "function"})
    public void documentMode_metaIE9() throws Exception {
        documentMode("", "  <meta http-equiv='X-UA-Compatible' content='IE=9'>\n");
    }

    /**
     * @throws Exception if the test fails
     */
    @Test
    @Alerts(DEFAULT = {"undefined", "CSS1Compat", "function", "function"},
            IE = {"9", "CSS1Compat", "function", "function"})
    public void documentMode_metaIE9_doctypeStrict() throws Exception {
        documentMode(HtmlPageTest.STANDARDS_MODE_PREFIX_,
                "  <meta http-equiv='X-UA-Compatible' content='IE=9'>\n");
    }

    /**
     * @throws Exception if the test fails
     */
    @Test
    @Alerts(DEFAULT = {"undefined", "BackCompat", "function", "function"},
            IE = {"11", "BackCompat", "function", "function"})
    public void documentMode_metaIEEdge() throws Exception {
        documentMode("", "  <meta http-equiv='X-UA-Compatible' content='IE=edge'>\n");
    }

    /**
     * @throws Exception if the test fails
     */
    @Test
    @Alerts(DEFAULT = {"undefined", "CSS1Compat", "function", "function"},
            IE = {"11", "CSS1Compat", "function", "function"})
    public void documentMode_metaIEEdge_doctypeStrict() throws Exception {
        documentMode(HtmlPageTest.STANDARDS_MODE_PREFIX_,
                "  <meta http-equiv='X-UA-Compatible' content='IE=edge'>\n");
    }

    private void documentMode(final String doctype, final String meta) throws Exception {
        final String html = doctype
            + "<html>\n"
            + "<head>\n"
            + meta
            + "  <script>\n"
            + "    function test() {\n"
            + "      alert(document.documentMode);\n"
            + "      alert(document.compatMode);\n"
            + "      alert(typeof document.querySelectorAll);\n"
            + "      alert(typeof document.getElementById('myDiv').querySelector);\n"
            + "    }\n"
            + "  </script>\n"
            + "</head>\n"
            + "<body onload='test()'>\n"
            + "  <div id='myDiv'></div>\n"
            + "</body></html>";

        loadPageWithAlerts2(html);
    }

    /**
     * Was producing "TypeError: Object's getDefaultValue() method returned an object" due to Delegator not delegating
     * getDefaultValue(hint) to delegee when hint is null.
     * @throws Exception if the test fails
     */
    @Test
    @Alerts("false")
    public void equalsString() throws Exception {
        final String html = "<html><body>\n"
            + "<script>\n"
            + "  alert('foo' == document);\n"
            + "</script>\n"
            + "</body></html>";

        loadPageWithAlerts2(html);
    }

    /**
     * Simple test that calls setCapture.
     * @throws Exception if the test fails
     */
    @Test
    @Alerts(DEFAULT = "releaseCapture available",
            CHROME = "exception",
            EDGE = "exception")
    public void releaseCapture() throws Exception {
        final String html = HtmlPageTest.STANDARDS_MODE_PREFIX_
            + "<html><head><title>foo</title>\n"
            + "<script>\n"
            + "  function test() {\n"
            + "    try {\n"
            + "      document.releaseCapture();\n"
            + "      alert('releaseCapture available');\n"
            + "    } catch(e) { alert('exception'); }\n"
            + "  }\n"
            + "</script>\n"
            + "</head>\n"
            + "<body onload='test()'>\n"
            + "  <div id='myDiv'></div>\n"
            + "</body></html>";
        loadPageWithAlerts2(html);
    }

    /**
     * @throws Exception if the test fails
     */
    @Test
    @Alerts(IE = {"[object HTMLDocument]", "[object HTMLDocument]"},
            CHROME = {"[object HTMLDocument]", "function HTMLDocument() { [native code] }"},
            EDGE = {"[object HTMLDocument]", "function HTMLDocument() { [native code] }"},
            FF = {"[object HTMLDocument]", "function HTMLDocument() {\n    [native code]\n}"},
<<<<<<< HEAD
            FF68 = {"[object HTMLDocument]", "function HTMLDocument() {\n    [native code]\n}"})
=======
            FF78 = {"[object HTMLDocument]", "function HTMLDocument() {\n    [native code]\n}"})
>>>>>>> 6cc30901
    public void type() throws Exception {
        final String html = ""
            + "<html><head><title>foo</title>\n"
            + "<script>\n"
            + "  function test() {\n"
            + "    try {\n"
            + "      alert(document);\n"
            + "      alert(HTMLDocument);\n"
            + "    } catch(e) { alert('exception'); }\n"
            + "  }\n"
            + "</script>\n"
            + "</head>\n"
            + "<body onload='test()'>\n"
            + "  <div id='myDiv'></div>\n"
            + "</body></html>";

        loadPageWithAlerts2(html);
    }

    /**
     * @throws Exception if the test fails
     */
    @Test
    @Alerts(DEFAULT = "§§URL§§",
            IE = "undefined")
    public void baseURI_noBaseTag() throws Exception {
        final String html = "<html>\n"
                + "<body>\n"
                + "<script>\n"
                + "  alert(document.baseURI);\n"
                + "</script>\n"
                + "</body></html>";

        final WebDriver driver = loadPageWithAlerts2(html);
        if (driver instanceof HtmlUnitDriver && !"undefined".equals(getExpectedAlerts()[0])) {
            final HtmlPage page = (HtmlPage) getWebWindowOf((HtmlUnitDriver) driver).getEnclosedPage();
            assertEquals(getExpectedAlerts()[0], page.getBaseURL().toString());
        }
    }

    /**
     * @throws Exception if the test fails
     */
    @Test
    @Alerts(DEFAULT = "§§URL§§details/abc",
            IE = "undefined")
    public void baseURI_noBaseTag_urlPath() throws Exception {
        final String html = "<html>\n"
                + "<body>\n"
                + "<script>\n"
                + "  alert(document.baseURI);\n"
                + "</script>\n"
                + "</body></html>";

        final URL url = new URL(URL_FIRST.toString() + "details/abc");
        final WebDriver driver = loadPageWithAlerts2(html, url, DEFAULT_WAIT_TIME);
        if (driver instanceof HtmlUnitDriver && !"undefined".equals(getExpectedAlerts()[0])) {
            final HtmlPage page = (HtmlPage) getWebWindowOf((HtmlUnitDriver) driver).getEnclosedPage();
            assertEquals(getExpectedAlerts()[0], page.getBaseURL().toString());
        }
    }

    /**
     * @throws Exception if the test fails
     */
    @Test
    @Alerts(DEFAULT = "§§URL§§?x=y&z=zz",
            IE = "undefined")
    public void baseURI_noBaseTag_urlParams() throws Exception {
        final String html = "<html>\n"
                + "<body>\n"
                + "<script>\n"
                + "  alert(document.baseURI);\n"
                + "</script>\n"
                + "</body></html>";

        final URL url = new URL(URL_FIRST.toString() + "?x=y&z=zz");
        final WebDriver driver = loadPageWithAlerts2(html, url, DEFAULT_WAIT_TIME);
        if (driver instanceof HtmlUnitDriver && !"undefined".equals(getExpectedAlerts()[0])) {
            final HtmlPage page = (HtmlPage) getWebWindowOf((HtmlUnitDriver) driver).getEnclosedPage();
            assertEquals(getExpectedAlerts()[0], page.getBaseURL().toString());
        }
    }

    /**
     * @throws Exception if the test fails
     */
    @Test
    @Alerts(DEFAULT = "§§URL§§details/abc;jsessionid=42?x=y&z=zz",
            IE = "undefined")
    public void baseURI_noBaseTag_urlPathAndParams() throws Exception {
        final String html = "<html>\n"
                + "<body>\n"
                + "<script>\n"
                + "  alert(document.baseURI);\n"
                + "</script>\n"
                + "</body></html>";

        final URL url = new URL(URL_FIRST.toString() + "details/abc;jsessionid=42?x=y&z=zz");
        final WebDriver driver = loadPageWithAlerts2(html, url, DEFAULT_WAIT_TIME);
        if (driver instanceof HtmlUnitDriver && !"undefined".equals(getExpectedAlerts()[0])) {
            final HtmlPage page = (HtmlPage) getWebWindowOf((HtmlUnitDriver) driver).getEnclosedPage();
            assertEquals(getExpectedAlerts()[0], page.getBaseURL().toString());
        }
    }

    /**
     * @throws Exception if the test fails
     */
    @Test
    @Alerts(DEFAULT = "http://myotherwebsite.com/foo",
            IE = "undefined")
    public void baseURI_withBaseTag() throws Exception {
        final String html = "<html>\n"
                + "<head>\n"
                + "  <base href='http://myotherwebsite.com/foo'>\n"
                + "</head>\n"
                + "<body>\n"
                + "<script>\n"
                + "  alert(document.baseURI);\n"
                + "</script></body></html>";

        loadPageWithAlerts2(html);
    }

    /**
     * @throws Exception if the test fails
     */
    @Test
    @Alerts(DEFAULT = "http://myotherwebsite.com/foo",
            IE = "undefined")
    public void baseURI_withBaseTagInBody() throws Exception {
        final String html = "<html>\n"
                + "<body>\n"
                + "<base href='http://myotherwebsite.com/foo'>\n"
                + "<script>\n"
                + "  alert(document.baseURI);\n"
                + "</script>\n"
                + "</body></html>";

        loadPageWithAlerts2(html);
    }

    /**
     * @throws Exception if the test fails
     */
    @Test
    @Alerts(DEFAULT = "§§URL§§img/",
            IE = "undefined")
    public void baseURI_withBaseTag_absolutePath() throws Exception {
        final String html = "<html>\n"
                + "<head>\n"
                + "  <base href='/img/'>\n"
                + "</head>\n"
                + "<body>\n"
                + "<script>\n"
                + "  alert(document.baseURI);\n"
                + "</script>\n"
                + "</body></html>";

        loadPageWithAlerts2(html, new URL("http://localhost:" + PORT + "/path/to/page.html"));
    }

    /**
     * @throws Exception if the test fails
     */
    @Test
    @Alerts(DEFAULT = "§§URL§§path/to/img",
            IE = "undefined")
    public void baseURI_withBaseTag_relativePath() throws Exception {
        final String html = "<html>\n"
                + "<head>\n"
                + "  <base href='img'>\n"
                + "</head>\n"
                + "<body>\n"
                + "<script>\n"
                + "  alert(document.baseURI);\n"
                + "</script>\n"
                + "</body></html>";

        loadPageWithAlerts2(html, new URL("http://localhost:" + PORT + "/path/to/page.html"));
    }

    /**
     * @throws Exception if the test fails
     */
    @Test
    @Alerts(DEFAULT = "§§URL§§path/to/img/",
            IE = "undefined")
    public void baseURI_withBaseTag_relativePath_slash() throws Exception {
        final String html = "<html>\n"
                + "<head>\n"
                + "  <base href='img/'>\n"
                + "</head>\n"
                + "<body>\n"
                + "<script>\n"
                + "  alert(document.baseURI);\n"
                + "</script>\n"
                + "</body></html>";

        loadPageWithAlerts2(html, new URL("http://localhost:" + PORT + "/path/to/page.html"));
    }

    /**
     * @throws Exception if the test fails
     */
    @Test
    @Alerts(DEFAULT = "§§URL§§path/img",
            IE = "undefined")
    public void baseURI_withBaseTag_relativePath_parent() throws Exception {
        final String html = "<html>\n"
                + "<head>\n"
                + "  <base href='../img'>\n"
                + "</head>\n"
                + "<body>\n"
                + "<script>\n"
                + "  alert(document.baseURI);\n"
                + "</script>\n"
                + "</body></html>";

        loadPageWithAlerts2(html, new URL("http://localhost:" + PORT + "/path/to/page.html"));
    }

    /**
     * @throws Exception if the test fails
     */
    @Test
    @Alerts(DEFAULT = "§§URL§§img",
            IE = "undefined")
    public void baseURI_withBaseTag_relativePath_strange() throws Exception {
        final String html = "<html>\n"
                + "<head>\n"
                + "  <base href='../../../../img'>\n"
                + "</head>\n"
                + "<body>\n"
                + "<script>\n"
                + "  alert(document.baseURI);\n"
                + "</script>\n"
                + "</body></html>";

        loadPageWithAlerts2(html, new URL("http://localhost:" + PORT + "/path/to/page.html"));
    }

    /**
     * @throws Exception if the test fails
     */
    @Test
    @Alerts("true")
    @HtmlUnitNYI(CHROME = "false",
<<<<<<< HEAD
            FF = "false",
            FF68 = "false",
=======
            EDGE = "false",
            FF = "false",
            FF78 = "false",
>>>>>>> 6cc30901
            IE = "false")
    public void hasFocus() throws Exception {
        final String html = ""
            + "<html><head>\n"
            + "<script>\n"
            + "  function test() {\n"
            + "    alert(document.hasFocus());\n"
            + "  }\n"
            + "</script>\n"
            + "</head>\n"
            + "<body onload='test()'>\n"
            + "</body></html>";

        loadPageWithAlerts2(html);
    }

    /**
     * @throws Exception if the test fails
     */
    @Test
    @Alerts(DEFAULT = "complete,[object HTMLBodyElement]-complete,[object HTMLBodyElement]-",
            FF = "uninitialized,[object HTMLBodyElement]-uninitialized,[object HTMLBodyElement]-",
<<<<<<< HEAD
            FF68 = "uninitialized,[object HTMLBodyElement]-uninitialized,[object HTMLBodyElement]-",
            IE = "loading,[object HTMLBodyElement]-complete,[object HTMLBodyElement]-")
    @HtmlUnitNYI(CHROME = "loading,[object HTMLBodyElement]-complete,[object HTMLBodyElement]-",
            FF = "loading,[object HTMLBodyElement]-complete,[object HTMLBodyElement]-",
            FF68 = "loading,[object HTMLBodyElement]-complete,[object HTMLBodyElement]-")
=======
            FF78 = "uninitialized,[object HTMLBodyElement]-uninitialized,[object HTMLBodyElement]-",
            IE = "loading,[object HTMLBodyElement]-complete,[object HTMLBodyElement]-")
    @HtmlUnitNYI(CHROME = "loading,[object HTMLBodyElement]-complete,[object HTMLBodyElement]-",
            EDGE = "loading,[object HTMLBodyElement]-complete,[object HTMLBodyElement]-",
            FF = "loading,[object HTMLBodyElement]-complete,[object HTMLBodyElement]-",
            FF78 = "loading,[object HTMLBodyElement]-complete,[object HTMLBodyElement]-")
>>>>>>> 6cc30901
    public void readyState() throws Exception {
        final String html = "<html>\n"
            + "<head>\n"
            + "  <script>\n"
            + "  var doc;\n"
            + "  function test() {\n"
            + "    var iframe = document.createElement('iframe');\n"
            + "    var textarea = document.getElementById('myTextarea');\n"
            + "    textarea.parentNode.appendChild(iframe);\n"
            + "    doc = iframe.contentWindow.document;\n"
            + "    check();\n"
            + "    setTimeout(check, 100);\n"
            + "  }\n"
            + "  function check() {\n"
            + "    var textarea = document.getElementById('myTextarea');\n"
            + "    textarea.value += doc.readyState + ',' + doc.body + '-';\n"
            + "  }\n"
            + "  </script>\n"
            + "</head>\n"
            + "<body onload='test()'>\n"
            + "<div>\n"
            + "  <textarea id='myTextarea' cols='80'></textarea>\n"
            + "</div>\n"
            + "</body>\n"
            + "</html>";

        final WebDriver driver = loadPage2(html);
        Thread.sleep(200);

        final List<String> actual = new LinkedList<>();
        actual.add(driver.findElement(By.id("myTextarea")).getAttribute("value"));

        assertEquals(getExpectedAlerts(), actual);
    }

    /**
     * @throws Exception if the test fails
     */
    @Test
    @Alerts(DEFAULT = "1",
            IE = "undefined")
    public void childElementCount() throws Exception {
        final String html = ""
            + "<html><head>\n"
            + "<script>\n"
            + "  function test() {\n"
            + "    alert(document.childElementCount);\n"
            + "  }\n"
            + "</script>\n"
            + "</head>\n"
            + "<body onload='test()'>\n"
            + "  <div/>\n"
            + "</body></html>";

        loadPageWithAlerts2(html);
    }

    /**
     * @throws Exception if the test fails
     */
    @Test
    @Alerts(DEFAULT = "exception",
            IE = "[object HTMLEmbedElement]")
    public void embeds() throws Exception {
        final String html = ""
            + "<html><head>\n"
            + "<script>\n"
            + "  function test() {\n"
            + "    try {\n"
            + "      alert(document.embeds(0));\n"
            + "    } catch(e) {alert('exception'); }\n"
            + "  }\n"
            + "</script>\n"
            + "</head>\n"
            + "<body onload='test()'>\n"
            + "  <embed>\n"
            + "</body></html>";

        loadPageWithAlerts2(html);
    }

    /**
     * @throws Exception if the test fails
     */
    @Test
    @Alerts(DEFAULT = {"1", "exception"},
            IE = {"1", "[object HTMLEmbedElement]"})
    public void plugins() throws Exception {
        final String html = ""
            + "<html><head>\n"
            + "<script>\n"
            + "  function test() {\n"
            + "    try {\n"
            + "      alert(document.plugins.length);\n"
            + "      alert(document.plugins(0));\n"
            + "    } catch(e) {alert('exception'); }\n"
            + "  }\n"
            + "</script>\n"
            + "</head>\n"
            + "<body onload='test()'>\n"
            + "  <embed>\n"
            + "</body></html>";

        loadPageWithAlerts2(html);
    }

    /**
     * @throws Exception if the test fails
     */
    @Test
    @Alerts(DEFAULT = "exception",
            IE = "[object HTMLImageElement]")
    public void images() throws Exception {
        final String html = ""
            + "<html><head>\n"
            + "<script>\n"
            + "  function test() {\n"
            + "    try {\n"
            + "      alert(document.images(0));\n"
            + "    } catch(e) {alert('exception'); }\n"
            + "  }\n"
            + "</script>\n"
            + "</head>\n"
            + "<body onload='test()'>\n"
            + "  <img>\n"
            + "</body></html>";

        loadPageWithAlerts2(html);
    }

}<|MERGE_RESOLUTION|>--- conflicted
+++ resolved
@@ -416,12 +416,8 @@
     @Alerts(DEFAULT = {"imported: [object HTMLScriptElement]", "replaced"},
             CHROME = {"imported: [object HTMLScriptElement]", "o", "replaced"},
             EDGE = {"imported: [object HTMLScriptElement]", "o", "replaced"})
-<<<<<<< HEAD
-    @HtmlUnitNYI(CHROME = {"imported: [object HTMLScriptElement]", "replaced"})
-=======
     @HtmlUnitNYI(CHROME = {"imported: [object HTMLScriptElement]", "replaced"},
             EDGE = {"imported: [object HTMLScriptElement]", "replaced"})
->>>>>>> 6cc30901
     public void importNode_script() throws Exception {
         final String html = "<html><head><title>foo</title><script>\n"
             + "function test() {\n"
@@ -454,12 +450,8 @@
     @Alerts(DEFAULT = {"imported: [object HTMLDivElement]", "replaced"},
             CHROME = {"imported: [object HTMLDivElement]", "o", "replaced"},
             EDGE = {"imported: [object HTMLDivElement]", "o", "replaced"})
-<<<<<<< HEAD
-    @HtmlUnitNYI(CHROME = {"imported: [object HTMLDivElement]", "replaced"})
-=======
     @HtmlUnitNYI(CHROME = {"imported: [object HTMLDivElement]", "replaced"},
             EDGE = {"imported: [object HTMLDivElement]", "replaced"})
->>>>>>> 6cc30901
     public void importNode_scriptChild() throws Exception {
         final String html = "<html><head><title>foo</title><script>\n"
             + "function test() {\n"
@@ -773,11 +765,7 @@
     @Test
     @Alerts(DEFAULT = {"0", "exception"},
             FF = {"1", "[object HTMLBodyElement]"},
-<<<<<<< HEAD
-            FF68 = {"1", "[object HTMLBodyElement]"})
-=======
             FF78 = {"1", "[object HTMLBodyElement]"})
->>>>>>> 6cc30901
     // TODO [IE]MODALPANEL real IE opens a modal panel which webdriver cannot handle
     public void designMode_selectionRange_empty() throws Exception {
         designMode_selectionRange("");
@@ -791,11 +779,7 @@
     @Test
     @Alerts(DEFAULT = {"0", "exception"},
             FF = {"1", "[object Text]"},
-<<<<<<< HEAD
-            FF68 = {"1", "[object Text]"})
-=======
             FF78 = {"1", "[object Text]"})
->>>>>>> 6cc30901
     // TODO [IE]MODALPANEL real IE opens a modal panel which webdriver cannot handle
     public void designMode_selectionRange_text() throws Exception {
         designMode_selectionRange("hello");
@@ -886,11 +870,7 @@
     @Test
     @Alerts(DEFAULT = {"[object Window]", "true"},
             FF = {"undefined", "false"},
-<<<<<<< HEAD
-            FF68 = {"undefined", "false"})
-=======
             FF78 = {"undefined", "false"})
->>>>>>> 6cc30901
     public void frameAccessByName() throws Exception {
         final String html = "<html><head><script>\n"
             + "function test() {\n"
@@ -930,11 +910,7 @@
     @Test
     @Alerts(DEFAULT = {"2", "0", "0"},
             FF = {"0", "0", "0"},
-<<<<<<< HEAD
-            FF68 = {"0", "0", "0"})
-=======
             FF78 = {"0", "0", "0"})
->>>>>>> 6cc30901
     public void getElementsByName_emptyName() throws Exception {
         final String html = HtmlPageTest.STANDARDS_MODE_PREFIX_
             + "<html><head><title>foo</title><script>\n"
@@ -1339,11 +1315,7 @@
                     + "Open, OverWrite, PlayImage, Refresh, RemoveParaFormat, SaveAs, SizeToControl, "
                     + "SizeToControlHeight, SizeToControlWidth, Stop, StopImage, UnBookmark"},
             FF = "0 commands supported",
-<<<<<<< HEAD
-            FF68 = "0 commands supported",
-=======
             FF78 = "0 commands supported",
->>>>>>> 6cc30901
             IE = "46 commands supported")
     public void queryCommandSupported_disctinct() throws Exception {
         final String[] commands = {"2D-Position", "AbsolutePosition",
@@ -2421,11 +2393,7 @@
             CHROME = {"[object HTMLDocument]", "function HTMLDocument() { [native code] }"},
             EDGE = {"[object HTMLDocument]", "function HTMLDocument() { [native code] }"},
             FF = {"[object HTMLDocument]", "function HTMLDocument() {\n    [native code]\n}"},
-<<<<<<< HEAD
-            FF68 = {"[object HTMLDocument]", "function HTMLDocument() {\n    [native code]\n}"})
-=======
             FF78 = {"[object HTMLDocument]", "function HTMLDocument() {\n    [native code]\n}"})
->>>>>>> 6cc30901
     public void type() throws Exception {
         final String html = ""
             + "<html><head><title>foo</title>\n"
@@ -2675,14 +2643,9 @@
     @Test
     @Alerts("true")
     @HtmlUnitNYI(CHROME = "false",
-<<<<<<< HEAD
-            FF = "false",
-            FF68 = "false",
-=======
             EDGE = "false",
             FF = "false",
             FF78 = "false",
->>>>>>> 6cc30901
             IE = "false")
     public void hasFocus() throws Exception {
         final String html = ""
@@ -2705,20 +2668,12 @@
     @Test
     @Alerts(DEFAULT = "complete,[object HTMLBodyElement]-complete,[object HTMLBodyElement]-",
             FF = "uninitialized,[object HTMLBodyElement]-uninitialized,[object HTMLBodyElement]-",
-<<<<<<< HEAD
-            FF68 = "uninitialized,[object HTMLBodyElement]-uninitialized,[object HTMLBodyElement]-",
-            IE = "loading,[object HTMLBodyElement]-complete,[object HTMLBodyElement]-")
-    @HtmlUnitNYI(CHROME = "loading,[object HTMLBodyElement]-complete,[object HTMLBodyElement]-",
-            FF = "loading,[object HTMLBodyElement]-complete,[object HTMLBodyElement]-",
-            FF68 = "loading,[object HTMLBodyElement]-complete,[object HTMLBodyElement]-")
-=======
             FF78 = "uninitialized,[object HTMLBodyElement]-uninitialized,[object HTMLBodyElement]-",
             IE = "loading,[object HTMLBodyElement]-complete,[object HTMLBodyElement]-")
     @HtmlUnitNYI(CHROME = "loading,[object HTMLBodyElement]-complete,[object HTMLBodyElement]-",
             EDGE = "loading,[object HTMLBodyElement]-complete,[object HTMLBodyElement]-",
             FF = "loading,[object HTMLBodyElement]-complete,[object HTMLBodyElement]-",
             FF78 = "loading,[object HTMLBodyElement]-complete,[object HTMLBodyElement]-")
->>>>>>> 6cc30901
     public void readyState() throws Exception {
         final String html = "<html>\n"
             + "<head>\n"
