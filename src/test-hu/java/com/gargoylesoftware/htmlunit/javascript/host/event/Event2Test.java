--- conflicted
+++ resolved
@@ -53,11 +53,7 @@
                 + " [object MouseEvent] click b:true c:true [select] [1]",
             IE = "[object Event] change b:true c:false [select] [-]"
                 + " [object PointerEvent] click b:true c:true [select] [1]")
-<<<<<<< HEAD
-    @BuggyWebDriver(FF68 = "[object Event] change b:true c:true [select] [-]"
-=======
     @BuggyWebDriver(FF78 = "[object Event] change b:true c:true [select] [-]"
->>>>>>> 6cc30901
                 + " [object Event] click b:true c:true [select] [-]",
             IE = "[object Event] change b:true c:false [select] [-]"
                 + " [object MouseEvent] click b:true c:true [select] [1]")
@@ -83,11 +79,7 @@
     @BuggyWebDriver(CHROME = "",
                     EDGE = "",
                     FF = "",
-<<<<<<< HEAD
-                    FF68 = "")
-=======
                     FF78 = "")
->>>>>>> 6cc30901
     // ChromeDriver does not generate a "[object MouseEvent] click b:true c:true [clickMe] [1]" but it occurs manually
     public void optionClick2() throws Exception {
         final String firstSnippet = "       <select name='select' id='select' size='2'>\n"
