/*
 * Copyright (c) 2002-2021 Gargoyle Software Inc.
 *
 * Licensed under the Apache License, Version 2.0 (the "License");
 * you may not use this file except in compliance with the License.
 * You may obtain a copy of the License at
 * http://www.apache.org/licenses/LICENSE-2.0
 *
 * Unless required by applicable law or agreed to in writing, software
 * distributed under the License is distributed on an "AS IS" BASIS,
 * WITHOUT WARRANTIES OR CONDITIONS OF ANY KIND, either express or implied.
 * See the License for the specific language governing permissions and
 * limitations under the License.
 */
package com.gargoylesoftware.htmlunit.javascript.host;

import org.junit.Test;
import org.junit.runner.RunWith;

import com.gargoylesoftware.htmlunit.BrowserRunner;
import com.gargoylesoftware.htmlunit.BrowserRunner.Alerts;
<<<<<<< HEAD
=======
import com.gargoylesoftware.htmlunit.BrowserRunner.HtmlUnitNYI;
>>>>>>> 6cc30901
import com.gargoylesoftware.htmlunit.WebDriverTestCase;

/**
 * Tests for {@link URLSearchParams}.
 *
 * @author Ronald Brill
 */
@RunWith(BrowserRunner.class)
public class URLSearchParamsTest extends WebDriverTestCase {

    /**
     * @throws Exception if an error occurs
     */
    @Test
    @Alerts(DEFAULT = {"foo=1&bar=2", ""},
            IE = {})
    public void ctor() throws Exception {
        final String html =
            "<html>\n"
            + "<head>\n"
            + "  <script>\n"
            + "    function test() {\n"
            + "      if (self.URLSearchParams) {\n"
            + "        alert(new URLSearchParams('?foo=1&bar=2'));\n"
            + "        alert(new URLSearchParams());\n"
            + "      }\n"
            + "    }\n"
            + "  </script>\n"
            + "</head>\n"
            + "<body onload='test()'>\n"
            + "</body>\n"
            + "</html>";
        loadPageWithAlerts2(html);
    }

    /**
     * @throws Exception if an error occurs
     */
    @Test
    @Alerts(DEFAULT = {"", "foo=1&bar=2", "q=Html+Unit&unml=%C3%A4%C3%9C", "q=HtmlUnit&u=%3F%3F"},
            IE = {})
    public void string() throws Exception {
        final String html =
            "<html>\n"
            + "<head>\n"
            + "  <script>\n"
            + "    function test() {\n"
            + "      if (self.URLSearchParams) {\n"
            + "        alert(new URLSearchParams());\n"
            + "        alert(new URLSearchParams('?foo=1&bar=2'));\n"

            + "        searchParams = new URLSearchParams();\n"
            + "        searchParams.append('q', 'Html Unit');\n"
            + "        searchParams.append('unml', '\u00E4\u00DC');\n"
            + "        alert(searchParams);\n"

            + "        searchParams = new URLSearchParams();\n"
            + "        searchParams.append('q', 'HtmlUnit');\n"
            + "        searchParams.append('u', '\u043B\u0189');\n"
            + "        alert(searchParams);\n"
            + "      }\n"
            + "    }\n"
            + "  </script>\n"
            + "</head>\n"
            + "<body onload='test()'>\n"
            + "</body>\n"
            + "</html>";
        loadPageWithAlerts2(html);
    }

    /**
     * @throws Exception if an error occurs
     */
    @Test
    @Alerts(DEFAULT = {"=emptyKey", "null=nullKey", "undefined=undefinedKey"},
            IE = {})
    public void stringKeys() throws Exception {
        final String html =
            "<html>\n"
            + "<head>\n"
            + "  <script>\n"
            + "    function test() {\n"
            + "      if (self.URLSearchParams) {\n"
            + "        searchParams = new URLSearchParams();\n"
            + "        searchParams.append('', 'emptyKey');\n"
            + "        alert(searchParams);\n"

            + "        searchParams = new URLSearchParams();\n"
            + "        searchParams.append(null, 'nullKey');\n"
            + "        alert(searchParams);\n"

            + "        searchParams = new URLSearchParams();\n"
            + "        searchParams.append(undefined, 'undefinedKey');\n"
            + "        alert(searchParams);\n"
            + "      }\n"
            + "    }\n"
            + "  </script>\n"
            + "</head>\n"
            + "<body onload='test()'>\n"
            + "</body>\n"
            + "</html>";
        loadPageWithAlerts2(html);
    }

    /**
     * @throws Exception if an error occurs
     */
    @Test
    @Alerts(DEFAULT = {"emptyValue=", "nullValue=null", "undefinedValue=undefined"},
            IE = {})
    public void stringValues() throws Exception {
        final String html =
            "<html>\n"
            + "<head>\n"
            + "  <script>\n"
            + "    function test() {\n"
            + "      if (self.URLSearchParams) {\n"
            + "        searchParams = new URLSearchParams();\n"
            + "        searchParams.append('emptyValue', '');\n"
            + "        alert(searchParams);\n"

            + "        searchParams = new URLSearchParams();\n"
            + "        searchParams.append('nullValue', null);\n"
            + "        alert(searchParams);\n"

            + "        searchParams = new URLSearchParams();\n"
            + "        searchParams.append('undefinedValue', undefined);\n"
            + "        alert(searchParams);\n"
            + "      }\n"
            + "    }\n"
            + "  </script>\n"
            + "</head>\n"
            + "<body onload='test()'>\n"
            + "</body>\n"
            + "</html>";
        loadPageWithAlerts2(html);
    }

    /**
     * @throws Exception if an error occurs
     */
    @Test
    @Alerts(DEFAULT = "exception param",
            IE = {})
    @HtmlUnitNYI(CHROME = "noValue=undefined",
            EDGE = "noValue=undefined",
            FF = "noValue=undefined",
            FF78 = "noValue=undefined")
    public void stringMissingParam() throws Exception {
        final String html =
            "<html>\n"
            + "<head>\n"
            + "  <script>\n"
            + "    function test() {\n"
            + "      if (self.URLSearchParams) {\n"
            + "        try {\n"
            + "          searchParams = new URLSearchParams();\n"
            + "          searchParams.append('noValue');\n"
            + "          alert(searchParams);\n"
            + "        } catch(e) { alert('exception param'); }\n"
            + "      }\n"
            + "    }\n"
            + "  </script>\n"
            + "</head>\n"
            + "<body onload='test()'>\n"
            + "</body>\n"
            + "</html>";
        loadPageWithAlerts2(html);
    }

    /**
     * @throws Exception if an error occurs
     */
    @Test
    @Alerts(DEFAULT = {"key=value", "key=value&empty-key=undefined",
                        "key=value&empty-key=undefined&key=overwrite",
                        "key=value&empty-key=undefined&key=overwrite&key-null=null"},
            IE = {})
    public void append() throws Exception {
        final String html =
            "<html>\n"
            + "<head>\n"
            + "  <script>\n"
            + "    function test() {\n"
            + "      if (self.URLSearchParams) {\n"
            + "        var param = new URLSearchParams();\n"
            + "        param.append('key', 'value');\n"
            + "        alert(param);\n"
            + "        param.append('empty-key', undefined);\n"
            + "        alert(param);\n"
            + "        param.append('key', 'overwrite');\n"
            + "        alert(param);\n"
            + "        param.append('key-null', null);\n"
            + "        alert(param);\n"
            + "      }\n"
            + "    }\n"
            + "  </script>\n"
            + "</head>\n"
            + "<body onload='test()'>\n"
            + "</body>\n"
            + "</html>";
        loadPageWithAlerts2(html);
    }

    /**
     * @throws Exception if an error occurs
     */
    @Test
    @Alerts(DEFAULT = {"key2=val2&key2=val3", "", "", "", ""},
            IE = {})
    public void delete() throws Exception {
        final String html =
            "<html>\n"
            + "<head>\n"
            + "  <script>\n"
            + "    function test() {\n"
            + "      if (self.URLSearchParams) {\n"
            + "        var param = new URLSearchParams('key1=val1&key2=val2&key2=val3');\n"
            + "        param.delete('key1');\n"
            + "        alert(param);\n"
            + "        param.delete('key2');\n"
            + "        alert(param);\n"
            + "        param.delete('key3');\n"
            + "        alert(param);\n"
            + "        param.delete(undefined);\n"
            + "        alert(param);\n"
            + "        param.delete(null);\n"
            + "        alert(param);\n"
            + "      }\n"
            + "    }\n"
            + "  </script>\n"
            + "</head>\n"
            + "<body onload='test()'>\n"
            + "</body>\n"
            + "</html>";
        loadPageWithAlerts2(html);
    }

    /**
     * @throws Exception if an error occurs
     */
    @Test
    @Alerts(DEFAULT = {"val1", "val2", "null", "null", "null"},
            IE = {})
    public void get() throws Exception {
        final String html =
            "<html>\n"
            + "<head>\n"
            + "  <script>\n"
            + "    function test() {\n"
            + "      if (self.URLSearchParams) {\n"
            + "        var param = new URLSearchParams('key1=val1&key2=val2&key1=val3');\n"
            + "        alert(param.get('key1'));\n"
            + "        alert(param.get('key2'));\n"
            + "        alert(param.get('key3'));\n"
            + "        alert(param.get(undefined));\n"
            + "        alert(param.get(null));\n"
            + "      }\n"
            + "    }\n"
            + "  </script>\n"
            + "</head>\n"
            + "<body onload='test()'>\n"
            + "</body>\n"
            + "</html>";
        loadPageWithAlerts2(html);
    }

    /**
     * @throws Exception if an error occurs
     */
    @Test
    @Alerts(DEFAULT = {"true", "true", "false", "false", "false"},
            IE = {})
    public void has() throws Exception {
        final String html =
            "<html>\n"
            + "<head>\n"
            + "  <script>\n"
            + "    function test() {\n"
            + "      if (self.URLSearchParams) {\n"
            + "        var param = new URLSearchParams('key1=val1&key2=val2&key1=val3');\n"
            + "        alert(param.has('key1'));\n"
            + "        alert(param.has('key2'));\n"
            + "        alert(param.has('key3'));\n"
            + "        alert(param.has(undefined));\n"
            + "        alert(param.has(null));\n"
            + "      }\n"
            + "    }\n"
            + "  </script>\n"
            + "</head>\n"
            + "<body onload='test()'>\n"
            + "</body>\n"
            + "</html>";
        loadPageWithAlerts2(html);
    }

    /**
     * @throws Exception if an error occurs
     */
    @Test
    @Alerts(DEFAULT = {"val1,val3", "val2", "", "", ""},
            IE = {})
    public void getAll() throws Exception {
        final String html =
            "<html>\n"
            + "<head>\n"
            + "  <script>\n"
            + "    function test() {\n"
            + "      if (self.URLSearchParams) {\n"
            + "        var param = new URLSearchParams('key1=val1&key2=val2&key1=val3');\n"
            + "        alert(param.getAll('key1'));\n"
            + "        alert(param.getAll('key2'));\n"
            + "        alert(param.getAll('key3'));\n"
            + "        alert(param.getAll(undefined));\n"
            + "        alert(param.getAll(null));\n"
            + "      }\n"
            + "    }\n"
            + "  </script>\n"
            + "</head>\n"
            + "<body onload='test()'>\n"
            + "</body>\n"
            + "</html>";
        loadPageWithAlerts2(html);
    }

    /**
     * @throws Exception if an error occurs
     */
    @Test
    @Alerts(DEFAULT = {"key1=val1&key2=val2&key2=val3&key4=val4",
                        "key1=new1&key2=val2&key2=val3&key4=val4",
                        "key1=new1&key2=new2&key4=val4",
                        "key1=new1&key2=new2&key4=val4&key3=undefined",
                        "key1=new1&key2=new2&key4=null&key3=undefined"},
            IE = {})
    public void set() throws Exception {
        final String html =
            "<html>\n"
            + "<head>\n"
            + "  <script>\n"
            + "    function test() {\n"
            + "      if (self.URLSearchParams) {\n"
            + "        var param = new URLSearchParams('key1=val1&key2=val2&key2=val3');\n"
            + "        param.set('key4', 'val4');\n"
            + "        alert(param);\n"
            + "        param.set('key1', 'new1');\n"
            + "        alert(param);\n"
            + "        param.set('key2', 'new2');\n"
            + "        alert(param);\n"
            + "        param.set('key3', undefined);\n"
            + "        alert(param);\n"
            + "        param.set('key4', null);\n"
            + "        alert(param);\n"
            + "      }\n"
            + "    }\n"
            + "  </script>\n"
            + "</head>\n"
            + "<body onload='test()'>\n"
            + "</body>\n"
            + "</html>";
        loadPageWithAlerts2(html);
    }

    /**
     * @throws Exception if an error occurs
     */
    @Test
    @Alerts(DEFAULT = {"function keys() { [native code] }", "[object Iterator]",
                    "key1", "key2", "key1", "", "true"},
            FF = {"function keys() {\n    [native code]\n}", "[object URLSearchParams Iterator]",
                    "key1", "key2", "key1", "", "true"},
<<<<<<< HEAD
            FF68 = {"function keys() {\n    [native code]\n}", "[object URLSearchParams Iterator]",
=======
            FF78 = {"function keys() {\n    [native code]\n}", "[object URLSearchParams Iterator]",
>>>>>>> 6cc30901
                    "key1", "key2", "key1", "", "true"},
            IE = {})
    public void keys() throws Exception {
        final String html =
            "<html>\n"
            + "<head>\n"
            + "  <script>\n"
            + "    function test() {\n"
            + "      if (self.URLSearchParams) {\n"
            + "        var param = new URLSearchParams('key1=val1&key2=&key1=val3&=val4');\n"

            + "        alert(param.keys);\n"
            + "        var iter = param.keys();\n"
            + "        alert(iter);\n"

            + "        var entry = iter.next().value;\n"
            + "        alert(entry);\n"
            + "        entry = iter.next().value;\n"
            + "        alert(entry);\n"
            + "        entry = iter.next().value;\n"
            + "        alert(entry);\n"
            + "        entry = iter.next().value;\n"
            + "        alert(entry);\n"

            + "        alert(iter.next().done);\n"
            + "      }\n"
            + "    }\n"
            + "  </script>\n"
            + "</head>\n"
            + "<body onload='test()'>\n"
            + "</body>\n"
            + "</html>";
        loadPageWithAlerts2(html);
    }

    /**
     * @throws Exception if an error occurs
     */
    @Test
    @Alerts(DEFAULT = {"function values() { [native code] }", "[object Iterator]",
                    "val1", "", "val3", "val4", "true"},
            FF = {"function values() {\n    [native code]\n}", "[object URLSearchParams Iterator]",
                    "val1", "", "val3", "val4", "true"},
<<<<<<< HEAD
            FF68 = {"function values() {\n    [native code]\n}", "[object URLSearchParams Iterator]",
=======
            FF78 = {"function values() {\n    [native code]\n}", "[object URLSearchParams Iterator]",
>>>>>>> 6cc30901
                    "val1", "", "val3", "val4", "true"},
            IE = {})
    public void values() throws Exception {
        final String html =
            "<html>\n"
            + "<head>\n"
            + "  <script>\n"
            + "    function test() {\n"
            + "      if (self.URLSearchParams) {\n"
            + "        var param = new URLSearchParams('key1=val1&key2=&key1=val3&=val4');\n"

            + "        alert(param.values);\n"
            + "        var iter = param.values();\n"
            + "        alert(iter);\n"

            + "        var entry = iter.next().value;\n"
            + "        alert(entry);\n"
            + "        entry = iter.next().value;\n"
            + "        alert(entry);\n"
            + "        entry = iter.next().value;\n"
            + "        alert(entry);\n"
            + "        entry = iter.next().value;\n"
            + "        alert(entry);\n"

            + "        alert(iter.next().done);\n"
            + "      }\n"
            + "    }\n"
            + "  </script>\n"
            + "</head>\n"
            + "<body onload='test()'>\n"
            + "</body>\n"
            + "</html>";
        loadPageWithAlerts2(html);
    }

    /**
     * @throws Exception if an error occurs
     */
    @Test
    @Alerts(DEFAULT = {"val1", "", "val3", "val4"},
            IE = {})
    public void valuesForOf() throws Exception {
        final String html =
            "<html>\n"
            + "<head>\n"
            + "  <script>\n"
            + "    function test() {\n"
            + "      if (self.URLSearchParams) {\n"
            + "        var param = new URLSearchParams('key1=val1&key2=&key1=val3&=val4');\n"

            + "        for (var i of param.values()) {\n"
            + "          alert(i);\n"
            + "        }\n"
            + "      }\n"
            + "    }\n"
            + "  </script>\n"
            + "</head>\n"
            + "<body onload='test()'>\n"
            + "</body>\n"
            + "</html>";
        loadPageWithAlerts2(html);
    }

    /**
     * @throws Exception if an error occurs
     */
    @Test
    @Alerts(DEFAULT = {"function entries() { [native code] }", "[object Iterator]",
                    "key1-val1", "key2-", "key1-val3", "-val4", "true"},
            FF = {"function entries() {\n    [native code]\n}", "[object URLSearchParams Iterator]",
                    "key1-val1", "key2-", "key1-val3", "-val4", "true"},
<<<<<<< HEAD
            FF68 = {"function entries() {\n    [native code]\n}", "[object URLSearchParams Iterator]",
=======
            FF78 = {"function entries() {\n    [native code]\n}", "[object URLSearchParams Iterator]",
>>>>>>> 6cc30901
                    "key1-val1", "key2-", "key1-val3", "-val4", "true"},
            IE = {})
    public void entries() throws Exception {
        final String html =
            "<html>\n"
            + "<head>\n"
            + "  <script>\n"
            + "    function test() {\n"
            + "      if (self.URLSearchParams) {\n"
            + "        var param = new URLSearchParams('key1=val1&key2=&key1=val3&=val4');\n"

            + "        alert(param.entries);\n"
            + "        var iter = param.entries();\n"
            + "        alert(iter);\n"

            + "        var entry = iter.next().value;\n"
            + "        alert(entry[0] + '-' + entry[1]);\n"
            + "        entry = iter.next().value;\n"
            + "        alert(entry[0] + '-' + entry[1]);\n"
            + "        entry = iter.next().value;\n"
            + "        alert(entry[0] + '-' + entry[1]);\n"
            + "        entry = iter.next().value;\n"
            + "        alert(entry[0] + '-' + entry[1]);\n"

            + "        alert(iter.next().done);\n"
            + "      }\n"
            + "    }\n"
            + "  </script>\n"
            + "</head>\n"
            + "<body onload='test()'>\n"
            + "</body>\n"
            + "</html>";
        loadPageWithAlerts2(html, 777777);
    }

    /**
     * @throws Exception if an error occurs
     */
    @Test
    @Alerts(DEFAULT = {"key1,val1", "key2,", "key1,val3", ",val4"},
            IE = {})
    public void entriesForOf() throws Exception {
        final String html =
            "<html>\n"
            + "<head>\n"
            + "  <script>\n"
            + "    function test() {\n"
            + "      if (self.URLSearchParams) {\n"
            + "        var param = new URLSearchParams('key1=val1&key2=&key1=val3&=val4');\n"

            + "        for (var i of param.entries()) {\n"
            + "          alert(i);\n"
            + "        }\n"
            + "      }\n"
            + "    }\n"
            + "  </script>\n"
            + "</head>\n"
            + "<body onload='test()'>\n"
            + "</body>\n"
            + "</html>";
        loadPageWithAlerts2(html);
    }

    /**
     * @throws Exception if an error occurs
     */
    @Test
    @Alerts(DEFAULT = {"key1,val1", "key2,", "key1,val3", ",val4"},
            IE = {})
    public void entriesForOf() throws Exception {
        final String html =
            "<html>\n"
            + "<head>\n"
            + "  <script>\n"
            + "    function test() {\n"
            + "      if (self.URLSearchParams) {\n"
            + "        var param = new URLSearchParams('key1=val1&key2=&key1=val3&=val4');\n"

            + "        for (var i of param.entries()) {\n"
            + "          alert(i);\n"
            + "        }\n"
            + "      }\n"
            + "    }\n"
            + "  </script>\n"
            + "</head>\n"
            + "<body onload='test()'>\n"
            + "</body>\n"
            + "</html>";
        loadPageWithAlerts2(html);
    }
}<|MERGE_RESOLUTION|>--- conflicted
+++ resolved
@@ -19,10 +19,7 @@
 
 import com.gargoylesoftware.htmlunit.BrowserRunner;
 import com.gargoylesoftware.htmlunit.BrowserRunner.Alerts;
-<<<<<<< HEAD
-=======
 import com.gargoylesoftware.htmlunit.BrowserRunner.HtmlUnitNYI;
->>>>>>> 6cc30901
 import com.gargoylesoftware.htmlunit.WebDriverTestCase;
 
 /**
@@ -394,11 +391,7 @@
                     "key1", "key2", "key1", "", "true"},
             FF = {"function keys() {\n    [native code]\n}", "[object URLSearchParams Iterator]",
                     "key1", "key2", "key1", "", "true"},
-<<<<<<< HEAD
-            FF68 = {"function keys() {\n    [native code]\n}", "[object URLSearchParams Iterator]",
-=======
             FF78 = {"function keys() {\n    [native code]\n}", "[object URLSearchParams Iterator]",
->>>>>>> 6cc30901
                     "key1", "key2", "key1", "", "true"},
             IE = {})
     public void keys() throws Exception {
@@ -442,11 +435,7 @@
                     "val1", "", "val3", "val4", "true"},
             FF = {"function values() {\n    [native code]\n}", "[object URLSearchParams Iterator]",
                     "val1", "", "val3", "val4", "true"},
-<<<<<<< HEAD
-            FF68 = {"function values() {\n    [native code]\n}", "[object URLSearchParams Iterator]",
-=======
             FF78 = {"function values() {\n    [native code]\n}", "[object URLSearchParams Iterator]",
->>>>>>> 6cc30901
                     "val1", "", "val3", "val4", "true"},
             IE = {})
     public void values() throws Exception {
@@ -518,11 +507,7 @@
                     "key1-val1", "key2-", "key1-val3", "-val4", "true"},
             FF = {"function entries() {\n    [native code]\n}", "[object URLSearchParams Iterator]",
                     "key1-val1", "key2-", "key1-val3", "-val4", "true"},
-<<<<<<< HEAD
-            FF68 = {"function entries() {\n    [native code]\n}", "[object URLSearchParams Iterator]",
-=======
             FF78 = {"function entries() {\n    [native code]\n}", "[object URLSearchParams Iterator]",
->>>>>>> 6cc30901
                     "key1-val1", "key2-", "key1-val3", "-val4", "true"},
             IE = {})
     public void entries() throws Exception {
@@ -555,7 +540,7 @@
             + "<body onload='test()'>\n"
             + "</body>\n"
             + "</html>";
-        loadPageWithAlerts2(html, 777777);
+        loadPageWithAlerts2(html);
     }
 
     /**
@@ -585,32 +570,4 @@
             + "</html>";
         loadPageWithAlerts2(html);
     }
-
-    /**
-     * @throws Exception if an error occurs
-     */
-    @Test
-    @Alerts(DEFAULT = {"key1,val1", "key2,", "key1,val3", ",val4"},
-            IE = {})
-    public void entriesForOf() throws Exception {
-        final String html =
-            "<html>\n"
-            + "<head>\n"
-            + "  <script>\n"
-            + "    function test() {\n"
-            + "      if (self.URLSearchParams) {\n"
-            + "        var param = new URLSearchParams('key1=val1&key2=&key1=val3&=val4');\n"
-
-            + "        for (var i of param.entries()) {\n"
-            + "          alert(i);\n"
-            + "        }\n"
-            + "      }\n"
-            + "    }\n"
-            + "  </script>\n"
-            + "</head>\n"
-            + "<body onload='test()'>\n"
-            + "</body>\n"
-            + "</html>";
-        loadPageWithAlerts2(html);
-    }
 }