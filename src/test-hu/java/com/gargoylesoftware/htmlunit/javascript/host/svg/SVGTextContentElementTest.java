/*
 * Copyright (c) 2002-2021 Gargoyle Software Inc.
 *
 * Licensed under the Apache License, Version 2.0 (the "License");
 * you may not use this file except in compliance with the License.
 * You may obtain a copy of the License at
 * http://www.apache.org/licenses/LICENSE-2.0
 *
 * Unless required by applicable law or agreed to in writing, software
 * distributed under the License is distributed on an "AS IS" BASIS,
 * WITHOUT WARRANTIES OR CONDITIONS OF ANY KIND, either express or implied.
 * See the License for the specific language governing permissions and
 * limitations under the License.
 */
package com.gargoylesoftware.htmlunit.javascript.host.svg;

import org.junit.Test;
import org.junit.runner.RunWith;

import com.gargoylesoftware.htmlunit.BrowserRunner;
import com.gargoylesoftware.htmlunit.BrowserRunner.Alerts;
import com.gargoylesoftware.htmlunit.WebDriverTestCase;
import com.gargoylesoftware.htmlunit.html.HtmlPageTest;

/**
 * Tests for {@link SVGTextContentElement}.
 *
 * @author Ronald Brill
 */
@RunWith(BrowserRunner.class)
public class SVGTextContentElementTest extends WebDriverTestCase {

    /**
     * @throws Exception if the test fails
     */
    @Test
    @Alerts(DEFAULT = "function SVGTextContentElement() { [native code] }",
            FF = "function SVGTextContentElement() {\n    [native code]\n}",
<<<<<<< HEAD
            FF68 = "function SVGTextContentElement() {\n    [native code]\n}",
=======
            FF78 = "function SVGTextContentElement() {\n    [native code]\n}",
>>>>>>> 6cc30901
            IE = "[object SVGTextContentElement]")
    public void simpleScriptable() throws Exception {
        final String html = HtmlPageTest.STANDARDS_MODE_PREFIX_
            + "<html><head>\n"
            + "<script>\n"
            + "  function test() {\n"
            + "    alert(window.SVGTextContentElement);\n"
            + "  }\n"
            + "</script>\n"
            + "</head><body onload='test()'>\n"
            + "</body></html>";

        loadPageWithAlerts2(html);
    }
}<|MERGE_RESOLUTION|>--- conflicted
+++ resolved
@@ -36,11 +36,7 @@
     @Test
     @Alerts(DEFAULT = "function SVGTextContentElement() { [native code] }",
             FF = "function SVGTextContentElement() {\n    [native code]\n}",
-<<<<<<< HEAD
-            FF68 = "function SVGTextContentElement() {\n    [native code]\n}",
-=======
             FF78 = "function SVGTextContentElement() {\n    [native code]\n}",
->>>>>>> 6cc30901
             IE = "[object SVGTextContentElement]")
     public void simpleScriptable() throws Exception {
         final String html = HtmlPageTest.STANDARDS_MODE_PREFIX_
