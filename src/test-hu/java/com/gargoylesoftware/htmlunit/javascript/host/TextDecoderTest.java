/*
 * Copyright (c) 2002-2021 Gargoyle Software Inc.
 *
 * Licensed under the Apache License, Version 2.0 (the "License");
 * you may not use this file except in compliance with the License.
 * You may obtain a copy of the License at
 * http://www.apache.org/licenses/LICENSE-2.0
 *
 * Unless required by applicable law or agreed to in writing, software
 * distributed under the License is distributed on an "AS IS" BASIS,
 * WITHOUT WARRANTIES OR CONDITIONS OF ANY KIND, either express or implied.
 * See the License for the specific language governing permissions and
 * limitations under the License.
 */
package com.gargoylesoftware.htmlunit.javascript.host;

import static com.gargoylesoftware.htmlunit.BrowserRunner.TestedBrowser.CHROME;
import static com.gargoylesoftware.htmlunit.BrowserRunner.TestedBrowser.EDGE;
import static com.gargoylesoftware.htmlunit.BrowserRunner.TestedBrowser.FF;
<<<<<<< HEAD
import static com.gargoylesoftware.htmlunit.BrowserRunner.TestedBrowser.FF68;
=======
import static com.gargoylesoftware.htmlunit.BrowserRunner.TestedBrowser.FF78;
>>>>>>> 6cc30901

import org.junit.Test;
import org.junit.runner.RunWith;

import com.gargoylesoftware.htmlunit.BrowserRunner;
import com.gargoylesoftware.htmlunit.BrowserRunner.Alerts;
import com.gargoylesoftware.htmlunit.BrowserRunner.NotYetImplemented;
import com.gargoylesoftware.htmlunit.WebDriverTestCase;

/**
 * Tests for {@link TextDecoder}.
 *
 * @author Ronald Brill
 * @see <a href="https://developer.mozilla.org/en-US/docs/Web/API/TextDecoder">TextDecoder() - Web APIs | MDN</a>
 */
@RunWith(BrowserRunner.class)
public class TextDecoderTest extends WebDriverTestCase {

    /**
     * @throws Exception on test failure
     */
    @Test
    @Alerts(DEFAULT = {"utf-8", "utf-8", "utf-8", "utf-8"},
            IE = "no TextDecoder")
    public void encoding() throws Exception {
        final String html = "<html>\n"
            + "<head>\n"
            + "  <script>\n"
            + "    function doTest() {\n"
            + "      if (typeof TextDecoder === 'undefined') {\n"
            + "        alert('no TextDecoder');\n"
            + "        return;\n"
            + "      };\n"
            + "      var enc = new TextDecoder();\n"
            + "      alert(enc.encoding);\n"

            + "      enc = new TextDecoder(undefined);\n"
            + "      alert(enc.encoding);\n"

            + "      enc = new TextDecoder('utf-8');\n"
            + "      alert(enc.encoding);\n"

            + "      enc = new TextDecoder('utf8');\n"
            + "      alert(enc.encoding);\n"

            + "    }\n"
            + "  </script>\n"
            + "</head>\n"
            + "<body onload='doTest()'>\n"
            + "</body></html>";

        loadPageWithAlerts2(html);
    }

    /**
     * @throws Exception on test failure
     */
    @Test
    @Alerts(DEFAULT = "utf-8",
            IE = "no TextDecoder")
    public void encoding_utf8() throws Exception {
        encoding("unicode-1-1-utf-8");
        encoding("utf-8");
        encoding("utf8");
    }

    /**
     * @throws Exception on test failure
     */
    @Test
    @Alerts(DEFAULT = "ibm866",
            IE = "no TextDecoder")
    public void encoding_ibm866() throws Exception {
        encoding("866");
        encoding("cp866");
        encoding("csibm866");
        encoding("ibm866");
    }

    /**
     * @throws Exception on test failure
     */
    @Test
    @Alerts(DEFAULT = "iso-8859-2",
            IE = "no TextDecoder")
    public void encoding_iso_8859_2() throws Exception {
        encoding("csisolatin2");
        encoding("iso-8859-2");
        encoding("iso-ir-101");
        encoding("iso8859-2");
        encoding("iso88592");
        encoding("iso_8859-2");
        encoding("iso_8859-2:1987");
        encoding("l2");
        encoding("latin2");
    }

    /**
     * @throws Exception on test failure
     */
    @Test
    @Alerts(DEFAULT = "iso-8859-3",
            IE = "no TextDecoder")
    public void encoding_iso_8859_3() throws Exception {
        encoding("csisolatin3");
        encoding("iso-8859-3");
        encoding("iso-ir-109");
        encoding("iso8859-3");
        encoding("iso88593");
        encoding("iso_8859-3");
        encoding("iso_8859-3:1988");
        encoding("l3");
        encoding("latin3");
    }

    /**
     * @throws Exception on test failure
     */
    @Test
    @Alerts(DEFAULT = "iso-8859-4",
            IE = "no TextDecoder")
    public void encoding_iso_8859_4() throws Exception {
        encoding("csisolatin4");
        encoding("iso-8859-4");
        encoding("iso-ir-110");
        encoding("iso8859-4");
        encoding("iso88594");
        encoding("iso_8859-4");
        encoding("iso_8859-4:1988");
        encoding("l4");
        encoding("latin4");
    }

    /**
     * @throws Exception on test failure
     */
    @Test
    @Alerts(DEFAULT = "iso-8859-5",
            IE = "no TextDecoder")
    public void encoding_iso_8859_5() throws Exception {
        encoding("csisolatincyrillic");
        encoding("cyrillic");
        encoding("iso-8859-5");
        encoding("iso-ir-144");
        encoding("iso88595");
        encoding("iso_8859-5");
        encoding("iso_8859-5:1988");
    }

    /**
     * @throws Exception on test failure
     */
    @Test
    @Alerts(DEFAULT = "iso-8859-6",
            IE = "no TextDecoder")
    public void encoding_iso_8859_6() throws Exception {
        encoding("arabic");
        encoding("asmo-708");
        encoding("csiso88596e");
        encoding("csiso88596i");
        encoding("csisolatinarabic");
        encoding("ecma-114");
        encoding("iso-8859-6");
        encoding("iso-8859-6-e");
        encoding("iso-8859-6-i");
        encoding("iso-ir-127");
        encoding("iso8859-6");
        encoding("iso88596");
        encoding("iso_8859-6");
        encoding("iso_8859-6:1987");
    }

    /**
     * @throws Exception on test failure
     */
    @Test
    @Alerts(DEFAULT = "iso-8859-7",
            IE = "no TextDecoder")
    public void encoding_iso_8859_7() throws Exception {
        encoding("csisolatingreek");
        encoding("ecma-118");
        encoding("elot_928");
        encoding("greek");
        encoding("greek8");
        encoding("iso-8859-7");
        encoding("iso-ir-126");
        encoding("iso8859-7");
        encoding("iso88597");
        encoding("iso_8859-7");
        encoding("iso_8859-7:1987");
        encoding("sun_eu_greek");
    }

    /**
     * @throws Exception on test failure
     */
    @Test
    @Alerts(DEFAULT = "iso-8859-8",
            IE = "no TextDecoder")
    public void encoding_iso_8859_8() throws Exception {
        encoding("csiso88598e");
        encoding("csisolatinhebrew");
        encoding("hebrew");
        encoding("iso-8859-8");
        encoding("iso-8859-8-e");
        encoding("iso-ir-138");
        encoding("iso8859-8");
        encoding("iso88598");
        encoding("iso_8859-8");
        encoding("iso_8859-8:1988");
        encoding("visual");
    }

    /**
     * @throws Exception on test failure
     */
    @Test
    @Alerts(DEFAULT = "iso-8859-8-i",
            IE = "no TextDecoder")
<<<<<<< HEAD
    @NotYetImplemented({CHROME, FF, FF68})
=======
    @NotYetImplemented({CHROME, EDGE, FF, FF78})
>>>>>>> 6cc30901
    public void encoding_iso_8859_8i() throws Exception {
        encoding("csiso88598i");
        encoding("iso-8859-8-i");
        encoding("logical");
    }

    /**
     * @throws Exception on test failure
     */
    @Test
    @Alerts(DEFAULT = "iso-8859-10",
            IE = "no TextDecoder")
<<<<<<< HEAD
    @NotYetImplemented({CHROME, FF, FF68})
=======
    @NotYetImplemented({CHROME, EDGE, FF, FF78})
>>>>>>> 6cc30901
    public void encoding_iso_8859_10() throws Exception {
        encoding("csisolatin6");
        encoding("iso-8859-10");
        encoding("iso-ir-157");
        encoding("iso8859-10");
        encoding("iso885910");
        encoding("l6");
        encoding("latin6");
    }

    /**
     * @throws Exception on test failure
     */
    @Test
    @Alerts(DEFAULT = "iso-8859-13",
            IE = "no TextDecoder")
    public void encoding_iso_8859_13() throws Exception {
        encoding("iso-8859-13");
        encoding("iso8859-13");
        encoding("iso885913");
    }

    /**
     * @throws Exception on test failure
     */
    @Test
    @Alerts(DEFAULT = "iso-8859-14",
            IE = "no TextDecoder")
<<<<<<< HEAD
    @NotYetImplemented({CHROME, FF, FF68})
=======
    @NotYetImplemented({CHROME, EDGE, FF, FF78})
>>>>>>> 6cc30901
    public void encoding_iso_8859_14() throws Exception {
        encoding("iso-8859-14");
        encoding("iso8859-14");
        encoding("iso885914");
    }

    /**
     * @throws Exception on test failure
     */
    @Test
    @Alerts(DEFAULT = "iso-8859-15",
            IE = "no TextDecoder")
    public void encoding_iso_8859_15() throws Exception {
        encoding("csisolatin9");
        encoding("iso-8859-15");
        encoding("iso8859-15");
        encoding("iso885915");
        encoding("l9");
        // encoding("latin9");
    }

    /**
     * @throws Exception on test failure
     */
    @Test
    @Alerts(DEFAULT = "exception",
            IE = "no TextDecoder")
    public void encoding_iso_8859_15_ex() throws Exception {
        encoding("latin9");
    }

    /**
     * @throws Exception on test failure
     */
    @Test
    @Alerts(DEFAULT = "iso-8859-16",
            IE = "no TextDecoder")
<<<<<<< HEAD
    @NotYetImplemented({CHROME, FF, FF68})
=======
    @NotYetImplemented({CHROME, EDGE, FF, FF78})
>>>>>>> 6cc30901
    public void encoding_iso_8859_16() throws Exception {
        encoding("iso-8859-16");
    }

    /**
     * @throws Exception on test failure
     */
    @Test
    @Alerts(DEFAULT = "koi8-r",
            IE = "no TextDecoder")
    public void encoding_koi8_r() throws Exception {
        encoding("cskoi8r");
        encoding("koi");
        encoding("koi8");
        encoding("koi8-r");
        encoding("koi8_r");
    }

    /**
     * @throws Exception on test failure
     */
    @Test
    @Alerts(DEFAULT = "koi8-u",
            IE = "no TextDecoder")
    public void encoding_koi8_u() throws Exception {
        encoding("koi8-u");
    }

    /**
     * @throws Exception on test failure
     */
    @Test
    @Alerts(DEFAULT = "macintosh",
            IE = "no TextDecoder")
    public void encoding_macintosh() throws Exception {
        encoding("csmacintosh");
        encoding("mac");
        encoding("macintosh");
        encoding("x-mac-roman");
    }

    /**
     * @throws Exception on test failure
     */
    @Test
    @Alerts(DEFAULT = "windows-874",
            IE = "no TextDecoder")
    public void encoding_windows_874() throws Exception {
        encoding("dos-874");
        encoding("iso-8859-11");
        encoding("iso8859-11");
        encoding("iso885911");
        encoding("tis-620");
        encoding("windows-874");
    }

    /**
     * @throws Exception on test failure
     */
    @Test
    @Alerts(DEFAULT = "windows-1250",
            IE = "no TextDecoder")
    public void encoding_windows_1250() throws Exception {
        encoding("cp1250");
        encoding("windows-1250");
        encoding("x-cp1250");
    }

    /**
     * @throws Exception on test failure
     */
    @Test
    @Alerts(DEFAULT = "windows-1251",
            IE = "no TextDecoder")
    public void encoding_windows_1251() throws Exception {
        encoding("cp1251");
        encoding("windows-1251");
        encoding("x-cp1251");
    }

    /**
     * @throws Exception on test failure
     */
    @Test
    @Alerts(DEFAULT = "windows-1252",
            IE = "no TextDecoder")
    public void encoding_windows_1252() throws Exception {
        encoding("ansi_x3.4-1968");
        encoding("ascii");
        encoding("cp1252");
        encoding("cp819");
        encoding("csisolatin1");
        encoding("ibm819");
        encoding("iso-8859-1");
        encoding("iso-ir-100");
        encoding("iso8859-1");
        encoding("iso88591");
        encoding("iso_8859-1");
        encoding("iso_8859-1:1987");
        encoding("l1");
        encoding("latin1");
        encoding("us-ascii");
        encoding("windows-1252");
        encoding("x-cp1252");
    }

    /**
     * @throws Exception on test failure
     */
    @Test
    @Alerts(DEFAULT = "windows-1253",
            IE = "no TextDecoder")
    public void encoding_windows_1253() throws Exception {
        encoding("cp1253");
        encoding("windows-1253");
        encoding("x-cp1253");
    }

    /**
     * @throws Exception on test failure
     */
    @Test
    @Alerts(DEFAULT = "windows-1254",
            IE = "no TextDecoder")
    public void encoding_windows_1254() throws Exception {
        encoding("cp1254");
        encoding("csisolatin5");
        encoding("iso-8859-9");
        encoding("iso-ir-148");
        encoding("iso8859-9");
        encoding("iso88599");
        encoding("iso_8859-9");
        encoding("iso_8859-9:1989");
        encoding("l5");
        encoding("latin5");
        encoding("windows-1254");
        encoding("x-cp1254");
    }

    /**
     * @throws Exception on test failure
     */
    @Test
    @Alerts(DEFAULT = "windows-1255",
            IE = "no TextDecoder")
    public void encoding_windows_1255() throws Exception {
        encoding("cp1255");
        encoding("windows-1255");
        encoding("x-cp1255");
    }

    /**
     * @throws Exception on test failure
     */
    @Test
    @Alerts(DEFAULT = "windows-1256",
            IE = "no TextDecoder")
    public void encoding_windows_1256() throws Exception {
        encoding("cp1256");
        encoding("windows-1256");
        encoding("x-cp1256");
    }

    /**
     * @throws Exception on test failure
     */
    @Test
    @Alerts(DEFAULT = "windows-1257",
            IE = "no TextDecoder")
    public void encoding_windows_1257() throws Exception {
        encoding("cp1257");
        encoding("windows-1257");
        encoding("x-cp1257");
    }

    /**
     * @throws Exception on test failure
     */
    @Test
    @Alerts(DEFAULT = "windows-1258",
            IE = "no TextDecoder")
    public void encoding_windows_1258() throws Exception {
        encoding("cp1258");
        encoding("windows-1258");
        encoding("x-cp1258");
    }

    /**
     * @throws Exception on test failure
     */
    @Test
    @Alerts(DEFAULT = "x-mac-cyrillic",
            IE = "no TextDecoder")
    public void encoding_x_mac_cyrillic() throws Exception {
        encoding("x-mac-cyrillic");
        encoding("x-mac-ukrainian");
    }

    /**
     * @throws Exception on test failure
     */
    @Test
    @Alerts(DEFAULT = "gbk",
            IE = "no TextDecoder")
    public void encoding_gbk() throws Exception {
        encoding("chinese");
        encoding("csgb2312");
        encoding("csiso58gb231280");
        encoding("gb2312");
        encoding("gb_2312");
        encoding("gb_2312-80");
        encoding("gbk");
        encoding("iso-ir-58");
        encoding("x-gbk");
    }

    /**
     * @throws Exception on test failure
     */
    @Test
    @Alerts(DEFAULT = "gb18030",
            IE = "no TextDecoder")
    public void encoding_gb18030() throws Exception {
        encoding("gb18030");
    }

    /**
     * @throws Exception on test failure
     */
    @Test
    @Alerts(DEFAULT = "exception",
            IE = "no TextDecoder")
    public void encoding_hz_gb_2312() throws Exception {
        encoding("hz-gb-2312");
    }

    /**
     * @throws Exception on test failure
     */
    @Test
    @Alerts(DEFAULT = "big5",
            IE = "no TextDecoder")
    public void encoding_big5() throws Exception {
        encoding("big5");
        encoding("big5-hkscs");
        encoding("cn-big5");
        encoding("csbig5");
        encoding("x-x-big5");
    }

    /**
     * @throws Exception on test failure
     */
    @Test
    @Alerts(DEFAULT = "euc-jp",
            IE = "no TextDecoder")
    public void encoding_euc_jp() throws Exception {
        encoding("cseucpkdfmtjapanese");
        encoding("euc-jp");
        encoding("x-euc-jp");
    }

    /**
     * @throws Exception on test failure
     */
    @Test
    @Alerts(DEFAULT = "iso-2022-jp",
            IE = "no TextDecoder")
    public void encoding_iso_2022_jp() throws Exception {
        encoding("csiso2022jp");
        encoding("iso-2022-jp");
    }

    /**
     * @throws Exception on test failure
     */
    @Test
    @Alerts(DEFAULT = "shift_jis",
            IE = "no TextDecoder")
    public void encoding_shift_jis() throws Exception {
        encoding("csshiftjis");
        encoding("ms_kanji");
        encoding("shift-jis");
        encoding("shift_jis");
        encoding("sjis");
        encoding("windows-31j");
        encoding("x-sjis");
    }

    /**
     * @throws Exception on test failure
     */
    @Test
    @Alerts(DEFAULT = "euc-kr",
            IE = "no TextDecoder")
    public void encoding_euc_kr() throws Exception {
        encoding("cseuckr");
        encoding("csksc56011987");
        encoding("euc-kr");
        encoding("iso-ir-149");
        encoding("korean");
        encoding("ks_c_5601-1987");
        encoding("ks_c_5601-1989");
        encoding("ksc5601");
        encoding("ksc_5601");
        encoding("windows-949");
    }

    /**
     * @throws Exception on test failure
     */
    @Test
    @Alerts(DEFAULT = "exception",
            IE = "no TextDecoder")
    public void encoding_iso_2022_kr() throws Exception {
        encoding("csiso2022kr");
        encoding("iso-2022-kr");
    }

    /**
     * @throws Exception on test failure
     */
    @Test
    @Alerts(DEFAULT = "utf-16be",
            IE = "no TextDecoder")
    public void encoding_utf_16be() throws Exception {
        encoding("utf-16be");
    }

    /**
     * @throws Exception on test failure
     */
    @Test
    @Alerts(DEFAULT = "utf-16le",
            IE = "no TextDecoder")
    public void encoding_utf_16le() throws Exception {
        encoding("utf-16");
        encoding("utf-16le");
    }

    /**
     * @throws Exception on test failure
     */
    @Test
    @Alerts(DEFAULT = "x-user-defined",
            IE = "no TextDecoder")
<<<<<<< HEAD
    @NotYetImplemented({CHROME, FF, FF68})
=======
    @NotYetImplemented({CHROME, EDGE, FF, FF78})
>>>>>>> 6cc30901
    public void encoding_x_user_defined() throws Exception {
        encoding("x-user-defined");
    }

    /**
     * @throws Exception on test failure
     */
    @Test
    @Alerts(DEFAULT = "exception",
            IE = "no TextDecoder")
    public void encoding_replacement() throws Exception {
        encoding("iso-2022-cn");
        encoding("iso-2022-cn-ext");
    }

    private void encoding(final String encoding) throws Exception {
        final String html = "<html>\n"
            + "<head>\n"
            + "  <script>\n"
            + "    function doTest() {\n"
            + "      if (typeof TextDecoder === 'undefined') {\n"
            + "        alert('no TextDecoder');\n"
            + "        return;\n"
            + "      };\n"
            + "      try {\n"
            + "        enc = new TextDecoder('" + encoding + "');\n"
            + "        alert(enc.encoding);\n"
            + "      } catch(e) { alert('exception'); }\n"
            + "    }\n"
            + "  </script>\n"
            + "</head>\n"
            + "<body onload='doTest()'>\n"
            + "</body></html>";

        loadPageWithAlerts2(html);
    }

    /**
     * @throws Exception on test failure
     */
    @Test
    @Alerts(DEFAULT = {"0", "8", "72", "116"},
            IE = "no TextEncoder")
    public void encode() throws Exception {
        final String html = "<html>\n"
            + "<head>\n"
            + "  <script>\n"
            + "    function doTest() {\n"
            + "      if (typeof TextEncoder === 'undefined') {\n"
            + "        alert('no TextEncoder');\n"
            + "        return;\n"
            + "      };\n"
            + "      var enc = new TextEncoder();\n"
            + "      var encoded = enc.encode('');\n"
            + "      alert(encoded.length);\n"

            + "      encoded = enc.encode('HtmlUnit');\n"
            + "      alert(encoded.length);\n"
            + "      alert(encoded[0]);\n"
            + "      alert(encoded[encoded.length - 1]);\n"
            + "    }\n"
            + "  </script>\n"
            + "</head>\n"
            + "<body onload='doTest()'>\n"
            + "</body></html>";

        loadPageWithAlerts2(html);
    }

    /**
     * @throws Exception on test failure
     */
    @Test
    @Alerts(DEFAULT = "HtmlUnit",
            IE = "no TextDecoder")
    public void decode() throws Exception {
        final String html = "<html>\n"
            + "<head>\n"
            + "  <script>\n"
            + "    function doTest() {\n"
            + "      if (typeof TextDecoder === 'undefined') {\n"
            + "        alert('no TextDecoder');\n"
            + "        return;\n"
            + "      };\n"
            + "      var enc = new TextEncoder();\n"
            + "      var encoded = enc.encode('HtmlUnit');\n"

            + "      var dec = new TextDecoder('utf-8');\n"
            + "      var decoded = dec.decode(encoded);\n"
            + "      alert(decoded);\n"
            + "    }\n"
            + "  </script>\n"
            + "</head>\n"
            + "<body onload='doTest()'>\n"
            + "</body></html>";

        loadPageWithAlerts2(html);
    }

    /**
     * @throws Exception on test failure
     */
    @Test
    @Alerts(DEFAULT = {"", "exception"},
            IE = "no TextDecoder")
    public void decode2() throws Exception {
        final String html = "<html>\n"
            + "<head>\n"
            + "  <script>\n"
            + "    function doTest() {\n"
            + "      if (typeof TextDecoder === 'undefined') {\n"
            + "        alert('no TextDecoder');\n"
            + "        return;\n"
            + "      };\n"
            + "      var dec = new TextDecoder('utf-8');\n"
            + "      try {\n"
            + "        alert(dec.decode(undefined));\n"
            + "      } catch(e) { alert('exception'); }\n"

            + "      try {\n"
            + "        alert(dec.decode(null));\n"
            + "      } catch(e) { alert('exception'); }\n"
            + "    }\n"
            + "  </script>\n"
            + "</head>\n"
            + "<body onload='doTest()'>\n"
            + "</body></html>";

        loadPageWithAlerts2(html);
    }
}<|MERGE_RESOLUTION|>--- conflicted
+++ resolved
@@ -17,11 +17,7 @@
 import static com.gargoylesoftware.htmlunit.BrowserRunner.TestedBrowser.CHROME;
 import static com.gargoylesoftware.htmlunit.BrowserRunner.TestedBrowser.EDGE;
 import static com.gargoylesoftware.htmlunit.BrowserRunner.TestedBrowser.FF;
-<<<<<<< HEAD
-import static com.gargoylesoftware.htmlunit.BrowserRunner.TestedBrowser.FF68;
-=======
 import static com.gargoylesoftware.htmlunit.BrowserRunner.TestedBrowser.FF78;
->>>>>>> 6cc30901
 
 import org.junit.Test;
 import org.junit.runner.RunWith;
@@ -241,11 +237,7 @@
     @Test
     @Alerts(DEFAULT = "iso-8859-8-i",
             IE = "no TextDecoder")
-<<<<<<< HEAD
-    @NotYetImplemented({CHROME, FF, FF68})
-=======
     @NotYetImplemented({CHROME, EDGE, FF, FF78})
->>>>>>> 6cc30901
     public void encoding_iso_8859_8i() throws Exception {
         encoding("csiso88598i");
         encoding("iso-8859-8-i");
@@ -258,11 +250,7 @@
     @Test
     @Alerts(DEFAULT = "iso-8859-10",
             IE = "no TextDecoder")
-<<<<<<< HEAD
-    @NotYetImplemented({CHROME, FF, FF68})
-=======
     @NotYetImplemented({CHROME, EDGE, FF, FF78})
->>>>>>> 6cc30901
     public void encoding_iso_8859_10() throws Exception {
         encoding("csisolatin6");
         encoding("iso-8859-10");
@@ -291,11 +279,7 @@
     @Test
     @Alerts(DEFAULT = "iso-8859-14",
             IE = "no TextDecoder")
-<<<<<<< HEAD
-    @NotYetImplemented({CHROME, FF, FF68})
-=======
     @NotYetImplemented({CHROME, EDGE, FF, FF78})
->>>>>>> 6cc30901
     public void encoding_iso_8859_14() throws Exception {
         encoding("iso-8859-14");
         encoding("iso8859-14");
@@ -333,11 +317,7 @@
     @Test
     @Alerts(DEFAULT = "iso-8859-16",
             IE = "no TextDecoder")
-<<<<<<< HEAD
-    @NotYetImplemented({CHROME, FF, FF68})
-=======
     @NotYetImplemented({CHROME, EDGE, FF, FF78})
->>>>>>> 6cc30901
     public void encoding_iso_8859_16() throws Exception {
         encoding("iso-8859-16");
     }
@@ -684,11 +664,7 @@
     @Test
     @Alerts(DEFAULT = "x-user-defined",
             IE = "no TextDecoder")
-<<<<<<< HEAD
-    @NotYetImplemented({CHROME, FF, FF68})
-=======
     @NotYetImplemented({CHROME, EDGE, FF, FF78})
->>>>>>> 6cc30901
     public void encoding_x_user_defined() throws Exception {
         encoding("x-user-defined");
     }
