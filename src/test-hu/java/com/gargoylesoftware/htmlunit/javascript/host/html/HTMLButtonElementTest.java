--- conflicted
+++ resolved
@@ -355,11 +355,7 @@
     @Test
     @Alerts(DEFAULT = "Test:",
             FF = "Test:mouse over [disabledBtn]",
-<<<<<<< HEAD
-            FF68 = "Test:mouse over [disabledBtn]")
-=======
             FF78 = "Test:mouse over [disabledBtn]")
->>>>>>> 6cc30901
     public void mouseOverDiabled() throws Exception {
         final String html =
             HtmlPageTest.STANDARDS_MODE_PREFIX_
