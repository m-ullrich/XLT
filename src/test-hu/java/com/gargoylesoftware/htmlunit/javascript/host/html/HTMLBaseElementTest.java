--- conflicted
+++ resolved
@@ -62,11 +62,7 @@
     @Test
     @Alerts(DEFAULT = {"[object HTMLBaseElement]", "function HTMLBaseElement() { [native code] }"},
             FF = {"[object HTMLBaseElement]", "function HTMLBaseElement() {\n    [native code]\n}"},
-<<<<<<< HEAD
-            FF68 = {"[object HTMLBaseElement]", "function HTMLBaseElement() {\n    [native code]\n}"},
-=======
             FF78 = {"[object HTMLBaseElement]", "function HTMLBaseElement() {\n    [native code]\n}"},
->>>>>>> 6cc30901
             IE = {"[object HTMLBaseElement]", "[object HTMLBaseElement]"})
     public void type() throws Exception {
         final String html = ""
