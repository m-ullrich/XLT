--- conflicted
+++ resolved
@@ -830,11 +830,7 @@
                      "e-19", "e-20", "e-21", "e-22", "e-23", "e-24",
                      "e-25", "e-26", "e-27", "e-28", "e-29", "4", "e-31", "e-32",
                      "e-33"},
-<<<<<<< HEAD
-            FF68 = {"e-0", "1", "e-2", "e-3", "e-4", "e-5",
-=======
             FF78 = {"e-0", "1", "e-2", "e-3", "e-4", "e-5",
->>>>>>> 6cc30901
                     "2", "e-7", "e-8", "e-9", "e-10", "e-11",
                     "e-12", "e-13", "e-14", "e-15", "e-16", "e-17", "8",
                     "e-19", "e-20", "e-21", "e-22", "e-23", "e-24",
@@ -920,11 +916,7 @@
     @Test
     @Alerts(DEFAULT = "activeElement BODY",
             FF = {"activeElement BODY", "focus #document", "handler: activeElement BODY"},
-<<<<<<< HEAD
-            FF68 = {"activeElement BODY", "focus #document", "handler: activeElement BODY"},
-=======
             FF78 = {"activeElement BODY", "focus #document", "handler: activeElement BODY"},
->>>>>>> 6cc30901
             IE = {"activeElement BODY", "focus BODY", "handler: activeElement BODY"})
     // http://code.google.com/p/selenium/issues/detail?id=4665
     @NotYetImplemented({IE, FF, FF78})
