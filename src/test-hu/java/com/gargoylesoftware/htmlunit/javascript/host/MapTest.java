--- conflicted
+++ resolved
@@ -67,11 +67,7 @@
                 "[object Map Iterator]", "0,foo", "1,bar", "[object Object],baz", "undefined"},
             FF = {"function entries() {\n    [native code]\n}",
                 "[object Map Iterator]", "0,foo", "1,bar", "[object Object],baz", "undefined"},
-<<<<<<< HEAD
-            FF68 = {"function entries() {\n    [native code]\n}",
-=======
             FF78 = {"function entries() {\n    [native code]\n}",
->>>>>>> 6cc30901
                 "[object Map Iterator]", "0,foo", "1,bar", "[object Object],baz", "undefined"},
             IE = {})
     public void iterator() throws Exception {
@@ -110,11 +106,7 @@
                 "[object Map Iterator]", "0,foo", "1,bar", "[object Object],baz", "undefined"},
             FF = {"function entries() {\n    [native code]\n}",
                 "[object Map Iterator]", "0,foo", "1,bar", "[object Object],baz", "undefined"},
-<<<<<<< HEAD
-            FF68 = {"function entries() {\n    [native code]\n}",
-=======
             FF78 = {"function entries() {\n    [native code]\n}",
->>>>>>> 6cc30901
                 "[object Map Iterator]", "0,foo", "1,bar", "[object Object],baz", "undefined"},
             IE = {})
     public void entries() throws Exception {
@@ -153,11 +145,7 @@
                 "[object Map Iterator]", "foo", "bar", "baz", "undefined"},
             FF = {"function values() {\n    [native code]\n}",
                 "[object Map Iterator]", "foo", "bar", "baz", "undefined"},
-<<<<<<< HEAD
-            FF68 = {"function values() {\n    [native code]\n}",
-=======
             FF78 = {"function values() {\n    [native code]\n}",
->>>>>>> 6cc30901
                 "[object Map Iterator]", "foo", "bar", "baz", "undefined"},
             IE = {})
     public void values() throws Exception {
@@ -196,11 +184,7 @@
                 "[object Map Iterator]", "0", "1", "[object Object]", "undefined"},
             FF = {"function keys() {\n    [native code]\n}",
                 "[object Map Iterator]", "0", "1", "[object Object]", "undefined"},
-<<<<<<< HEAD
-            FF68 = {"function keys() {\n    [native code]\n}",
-=======
             FF78 = {"function keys() {\n    [native code]\n}",
->>>>>>> 6cc30901
                 "[object Map Iterator]", "0", "1", "[object Object]", "undefined"},
             IE = {})
     public void keys() throws Exception {
