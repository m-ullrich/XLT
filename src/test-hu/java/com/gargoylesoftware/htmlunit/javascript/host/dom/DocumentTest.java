--- conflicted
+++ resolved
@@ -1,10 +1,6 @@
 /*
-<<<<<<< HEAD
- * Copyright (c) 2002-2020 Gargoyle Software Inc.
- * Copyright (c) 2005-2020 Xceptance Software Technologies GmbH
-=======
  * Copyright (c) 2002-2021 Gargoyle Software Inc.
->>>>>>> 6cc30901
+ * Copyright (c) 2005-2021 Xceptance Software Technologies GmbH
  *
  * Licensed under the Apache License, Version 2.0 (the "License");
  * you may not use this file except in compliance with the License.
@@ -2292,11 +2288,7 @@
     @Test
     @Alerts(DEFAULT = {"0", "0", "0"},
             FF = {"0", "1", "1"},
-<<<<<<< HEAD
-            FF68 = {"0", "1", "1"})
-=======
             FF78 = {"0", "1", "1"})
->>>>>>> 6cc30901
     public void designMode_createsSelectionRange() throws Exception {
         final String html1 = "<html><body><iframe id='i' src='" + URL_SECOND + "'></iframe></body></html>";
         final String html2 = "<html><body onload='test()'>\n"
@@ -2781,11 +2773,7 @@
     @Test
     @Alerts(DEFAULT = {"null", "null"},
             FF = {"undefined", "undefined"},
-<<<<<<< HEAD
-            FF68 = {"undefined", "undefined"},
-=======
             FF78 = {"undefined", "undefined"},
->>>>>>> 6cc30901
             IE = {"", ""})
     public void xmlEncoding() throws Exception {
         final String html = "<html>\n"
@@ -2810,11 +2798,7 @@
     @Test
     @Alerts(DEFAULT = {"false", "false"},
             FF = {"undefined", "undefined"},
-<<<<<<< HEAD
-            FF68 = {"undefined", "undefined"})
-=======
             FF78 = {"undefined", "undefined"})
->>>>>>> 6cc30901
     public void xmlStandalone() throws Exception {
         final String html = "<html>\n"
             + "<head>\n"
@@ -2838,11 +2822,7 @@
     @Test
     @Alerts(DEFAULT = {"1.0", "null"},
             FF = {"undefined", "undefined"},
-<<<<<<< HEAD
-            FF68 = {"undefined", "undefined"},
-=======
             FF78 = {"undefined", "undefined"},
->>>>>>> 6cc30901
             IE = {"1.0", ""})
     public void xmlVersion() throws Exception {
         final String html = "<html>\n"
