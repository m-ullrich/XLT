--- conflicted
+++ resolved
@@ -80,11 +80,7 @@
     @Test
     @Alerts(DEFAULT = {"3", "true", "undefined", "undefined", "HIERARCHY_REQUEST_ERR: 3", "1"},
             FF = {"3", "true", "6", "§§URL§§", "HIERARCHY_REQUEST_ERR: 3", "1"},
-<<<<<<< HEAD
-            FF68 = {"3", "true", "6", "§§URL§§", "HIERARCHY_REQUEST_ERR: 3", "1"})
-=======
             FF78 = {"3", "true", "6", "§§URL§§", "HIERARCHY_REQUEST_ERR: 3", "1"})
->>>>>>> 6cc30901
     /*
      * Messages:
      * CHROME: "A Node was inserted somewhere it doesn't belong."
