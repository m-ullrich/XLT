/*
 * Copyright (c) 2002-2021 Gargoyle Software Inc.
 *
 * Licensed under the Apache License, Version 2.0 (the "License");
 * you may not use this file except in compliance with the License.
 * You may obtain a copy of the License at
 * http://www.apache.org/licenses/LICENSE-2.0
 *
 * Unless required by applicable law or agreed to in writing, software
 * distributed under the License is distributed on an "AS IS" BASIS,
 * WITHOUT WARRANTIES OR CONDITIONS OF ANY KIND, either express or implied.
 * See the License for the specific language governing permissions and
 * limitations under the License.
 */
package com.gargoylesoftware.htmlunit.javascript.host;

import static com.gargoylesoftware.htmlunit.BrowserRunner.TestedBrowser.IE;

import java.io.InputStream;
import java.net.URL;
import java.util.Arrays;
import java.util.Collections;
import java.util.Comparator;
import java.util.List;
import java.util.Map;
import java.util.regex.Pattern;
import java.util.stream.Collectors;

import org.apache.commons.io.IOUtils;
import org.apache.commons.lang3.StringUtils;
import org.junit.Test;
import org.junit.runner.RunWith;
import org.openqa.selenium.By;
import org.openqa.selenium.WebDriver;

import com.gargoylesoftware.htmlunit.BrowserRunner;
import com.gargoylesoftware.htmlunit.BrowserRunner.Alerts;
import com.gargoylesoftware.htmlunit.BrowserRunner.BuggyWebDriver;
import com.gargoylesoftware.htmlunit.BrowserRunner.HtmlUnitNYI;
import com.gargoylesoftware.htmlunit.BrowserRunner.NotYetImplemented;
import com.gargoylesoftware.htmlunit.HttpHeader;
import com.gargoylesoftware.htmlunit.WebDriverTestCase;
import com.gargoylesoftware.htmlunit.html.HtmlPageTest;
import com.gargoylesoftware.htmlunit.util.NameValuePair;

/**
 * Tests for {@link Window}.
 *
 * @author <a href="mailto:mbowler@GargoyleSoftware.com">Mike Bowler</a>
 * @author <a href="mailto:chen_jun@users.sourceforge.net">Chen Jun</a>
 * @author David K. Taylor
 * @author Darrell DeBoer
 * @author Marc Guillemot
 * @author Dierk Koenig
 * @author Chris Erskine
 * @author David D. Kilzer
 * @author Ahmed Ashour
 * @author Daniel Gredler
 * @author Frank Danek
 * @author Ronald Brill
 * @author Atsushi Nakagawa
 */
@RunWith(BrowserRunner.class)
public class Window3Test extends WebDriverTestCase {

    /**
     * @throws Exception if the test fails
     */
    @Test
    @Alerts("about:blank")
    public void openWindow_emptyUrl() throws Exception {
        final String html = HtmlPageTest.STANDARDS_MODE_PREFIX_
            + "<html><head><script>\n"
            + "var w = window.open('');\n"
            + "alert(w ? w.document.location : w);\n"
            + "</script></head>\n"
            + "<body></body></html>";

        loadPageWithAlerts2(html);
    }

    /**
     * @throws Exception if the test fails
     */
    @Test
    @Alerts({"null", "one", "two", "three"})
    @BuggyWebDriver(IE = {"undefined", "one", "two", "three"})
    public void opener() throws Exception {
        final URL urlThird = new URL(URL_FIRST, "third/");

        final String firstContent = HtmlPageTest.STANDARDS_MODE_PREFIX_
            + "<html><head><title>First</title><script>\n"
            + "function test() {\n"
            + "  alert(window.opener);\n"
            + "  alert('one');\n"
            + "  open('" + URL_SECOND + "', 'foo');\n"
            + "}\n"
            + "function callAlert(text) {\n"
            + "  alert(text);\n"
            + "}\n"
            + "</script></head><body onload='test()'>\n"
            + "</body></html>";
        final String secondContent = HtmlPageTest.STANDARDS_MODE_PREFIX_
            + "<html><head><title>Second</title><script>\n"
            + "function test() {\n"
            + "  opener.callAlert('two');\n"
            + "  document.form1.submit();\n"
            + "}\n"
            + "</script></head><body onload='test()'>\n"
            + "<form name='form1' action='" + urlThird + "' method='post'><input type='submit'></form>\n"
            + "</body></html>";
        final String thirdContent = HtmlPageTest.STANDARDS_MODE_PREFIX_
            + "<html><head><title>Third</title><script>\n"
            + "function test() {\n"
            + "  opener.callAlert('three');\n"
            + "}\n"
            + "</script></head><body onload='test()'>\n"
            + "</body></html>";

        getMockWebConnection().setResponse(URL_SECOND, secondContent);
        getMockWebConnection().setResponse(urlThird, thirdContent);

        final WebDriver driver = loadPageWithAlerts2(firstContent);
        assertTitle(driver, "First");
    }

    /**
     * @throws Exception if the test fails
     */
    @Test
    @Alerts("one")
    public void windowFrames() throws Exception {
        final String html = HtmlPageTest.STANDARDS_MODE_PREFIX_
            + "<html><body><script language='JavaScript'>\n"
            + "if (typeof top.frames['anyXXXname'] == 'undefined') {\n"
            + "  alert('one');\n"
            + "}\n"
            + "</script></body></html>";

        loadPageWithAlerts2(html);
    }

    /**
     * Variables that are defined inside JavaScript should be accessible through the
     * window object (i.e. window.myVariable). Test that this works.
     * @throws Exception if the test fails
     */
    @Test
    @Alerts("foo")
    public void javascriptVariableFromWindow() throws Exception {
        final String html = HtmlPageTest.STANDARDS_MODE_PREFIX_
            + "<html><head><title>first</title></head><body><script>\n"
            + "myVariable = 'foo';\n"
            + "alert(window.myVariable);\n"
            + "</script></body></head>";

        loadPageWithAlerts2(html);
    }

    /**
     * Variables that are defined inside JavaScript should be accessible through the
     * window object (ie window.myVariable). Test that this works.
     * @throws Exception if the test fails
     */
    @Test
    @Alerts({"parent.myVariable = second", "top.myVariable = first"})
    public void javascriptVariableFromTopAndParentFrame() throws Exception {
        final URL urlThird = new URL(URL_FIRST, "third/");

        final String firstContent = HtmlPageTest.STANDARDS_MODE_PREFIX_
            + "<html><head><title>First</title></head><body><script>\n"
            + "myVariable = 'first'"
            + "  </script><iframe name='left' src='" + URL_SECOND + "'></iframe>\n"
            + "</body></html>";

        final String secondContent = HtmlPageTest.STANDARDS_MODE_PREFIX_
            + "<html><head><title>Second</title></head><body><script>\n"
            + "myVariable = 'second'"
            + "  </script><iframe name='innermost' src='" + urlThird + "'></iframe>\n"
            + "</body></html>";
        getMockWebConnection().setResponse(URL_SECOND, secondContent);

        final String thirdContent = HtmlPageTest.STANDARDS_MODE_PREFIX_
            + "<html><head><title>Third</title><script>\n"
            + "myVariable = 'third';\n"
            + "function doTest() {\n"
            + "alert('parent.myVariable = ' + parent.myVariable);\n"
            + "alert('top.myVariable = ' + top.myVariable);\n"
            + "}\n"
            + "</script></head>\n"
            + "<body onload='doTest()'></body></html>";
        getMockWebConnection().setResponse(urlThird, thirdContent);

        final WebDriver driver = loadPageWithAlerts2(firstContent);
        assertTitle(driver, "First");
    }

    /**
     * Variables that are defined inside JavaScript should be accessible through the
     * window object (i.e. window.myVariable). Test that this works.
     * @throws Exception if the test fails
     */
    @Test
    @Alerts({"parent.second.myVariable = second", "parent.third.myVariable = third"})
    public void javascriptVariableFromNamedFrame() throws Exception {
        final URL urlThird = new URL(URL_FIRST, "third/");
        final URL urlFourth = new URL(URL_FIRST, "fourth/");

        final String firstContent = HtmlPageTest.STANDARDS_MODE_PREFIX_
            + "<html><head><title>first</title></head>\n"
            + "<frameset cols='20%,80%'>\n"
            + "  <frameset rows='30%,70%'>\n"
            + "    <frame src='" + URL_SECOND + "' name='second'>\n"
            + "    <frame src='" + urlThird + "' name='third'>\n"
            + "  </frameset>\n"
            + "  <frame src='" + urlFourth + "' name='fourth'>\n"
            + "</frameset></html>";

        final String secondContent = HtmlPageTest.STANDARDS_MODE_PREFIX_
            + "<html><head><title>second</title></head><body><script>\n"
            + "myVariable = 'second';\n"
            + "</script><p>second</p></body></html>";
        getMockWebConnection().setResponse(URL_SECOND, secondContent);

        final String thirdContent = HtmlPageTest.STANDARDS_MODE_PREFIX_
            + "<html><head><title>third</title></head><body><script>\n"
            + "myVariable = 'third';\n"
            + "</script><p>third</p></body></html>";
        getMockWebConnection().setResponse(urlThird, thirdContent);

        final String fourthContent = HtmlPageTest.STANDARDS_MODE_PREFIX_
            + "<html><head><title>fourth</title></head><body onload='doTest()'><script>\n"
            + "myVariable = 'fourth';\n"
            + "function doTest() {\n"
            + "alert('parent.second.myVariable = ' + parent.second.myVariable);\n"
            + "alert('parent.third.myVariable = ' + parent.third.myVariable);\n"
            + "}\n"
            + "</script></body></html>";
        getMockWebConnection().setResponse(urlFourth, fourthContent);

        final WebDriver driver = loadPageWithAlerts2(firstContent);
        assertTitle(driver, "first");
    }

    /**
     * Variables that have not been defined should return null when accessed.
     * @throws Exception if the test fails
     */
    @Test
    @Alerts("true")
    public void javascriptVariableFromWindow_NotFound() throws Exception {
        final String html = HtmlPageTest.STANDARDS_MODE_PREFIX_
            + "<html><head><title>first</title></head><body><script>\n"
            + "myVariable = 'foo';\n"
            + "alert(window.myOtherVariable == null);\n"
            + "</script></body></head>";

        loadPageWithAlerts2(html);
    }

    /**
     * @throws Exception if the test fails
     */
    @Test
    @Alerts({"fourth-second=Â§Â§URL2Â§Â§", "fourth-third=Â§Â§URL3Â§Â§"})
    public void getFrameByName() throws Exception {
        final URL urlThird = new URL(URL_FIRST, "third/");
        final URL urlFourth = new URL(URL_FIRST, "fourth/");

        final String firstContent = HtmlPageTest.STANDARDS_MODE_PREFIX_
            + "<html><head><title>first</title></head>\n"
            + "<frameset cols='20%,80%'>\n"
            + "  <frameset rows='30%,70%'>\n"
            + "    <frame src='" + URL_SECOND + "' name='second'>\n"
            + "    <frame src='" + urlThird + "' name='third'>\n"
            + "  </frameset>\n"
            + "  <frame src='" + urlFourth + "' name='fourth'>\n"
            + "</frameset></html>";

        final String secondContent = HtmlPageTest.STANDARDS_MODE_PREFIX_
            + "<html><head><title>second</title></head><body><p>second</p></body></html>";
        getMockWebConnection().setResponse(URL_SECOND, secondContent);

        final String thirdContent = HtmlPageTest.STANDARDS_MODE_PREFIX_
            + "<html><head><title>third</title></head><body><p>third</p></body></html>";
        getMockWebConnection().setResponse(urlThird, thirdContent);

        final String fourthContent = HtmlPageTest.STANDARDS_MODE_PREFIX_
            + "<html><head><title>fourth</title></head><body onload='doTest()'><script>\n"
            + "function doTest() {\n"
            + "alert('fourth-second='+parent.second.document.location);\n"
            + "alert('fourth-third='+parent.third.document.location);\n"
            + "}\n"
            + "</script></body></html>";
        getMockWebConnection().setResponse(urlFourth, fourthContent);

        final String[] expectedAlerts = getExpectedAlerts();
        for (int i = 0; i < expectedAlerts.length; i++) {
            expectedAlerts[i] = expectedAlerts[i].replaceAll("Â§Â§URL2Â§Â§", URL_SECOND.toExternalForm())
                    .replaceAll("Â§Â§URL3Â§Â§", urlThird.toExternalForm());
        }
        setExpectedAlerts(expectedAlerts);

        final WebDriver driver = loadPageWithAlerts2(firstContent);
        assertTitle(driver, "first");
    }

    /**
     * Test the <tt>window.closed</tt> property.
     * @throws Exception if the test fails
     */
    @Test
    @Alerts({"false", "false", "true"})
    @BuggyWebDriver(IE = {"false", "false", "true"})
    public void closed() throws Exception {
        final String html = HtmlPageTest.STANDARDS_MODE_PREFIX_
            + "<html><head><title>foo</title><script>\n"
            + "function test() {\n"
            + "  alert(window.closed);\n"
            + "  var newWindow = window.open('about:blank', 'foo');\n"
            + "  alert(newWindow.closed);\n"
            + "  newWindow.close();\n"
            + "  alert(newWindow.closed);\n"
            + "}\n"
            + "</script></head><body onload='test()'>\n"
            + "</body></html>";

        loadPageWithAlerts2(html);
    }

    /**
     * Test that Window.moveTo method gets correctly called and handled by the scripting engine.
     * @throws Exception if the test fails
     */
    @Test
    public void moveTo() throws Exception {
        final String html = HtmlPageTest.STANDARDS_MODE_PREFIX_
            + "<html><head><title>foo</title><script>\n"
            + "  window.moveTo(10, 20);\n"
            + "</script></head><body>\n"
            + "</body></html>";
        loadPageWithAlerts2(html);
    }

    /**
     * Test that Window.moveBy method gets correctly called and handled by the scripting engine.
     * @throws Exception if the test fails
     */
    @Test
    public void moveBy() throws Exception {
        final String html = HtmlPageTest.STANDARDS_MODE_PREFIX_
            + "<html><head><title>foo</title><script>\n"
            + "  window.moveBy(10, 20);\n"
            + "</script></head><body>\n"
            + "</body></html>";
        loadPageWithAlerts2(html);
    }

    /**
     * Tests that the Window.resizeTo method gets correctly called and handled by the scripting engine.
     * @throws Exception if the test fails
     */
    @Test
    public void resizeTo() throws Exception {
        final String html = HtmlPageTest.STANDARDS_MODE_PREFIX_
            + "<html><head><title>foo</title><script>\n"
            + "window.resizeTo(10, 20);\n"
            + "window.resizeTo(-10, 20);\n"
            + "</script></head><body></body></html>";
        loadPageWithAlerts2(html);
    }

    /**
     * Tests that the Window.resizeBy method gets correctly called and handled by the scripting engine.
     * @throws Exception if the test fails
     */
    @Test
    public void resizeBy() throws Exception {
        final String html = HtmlPageTest.STANDARDS_MODE_PREFIX_
            + "<html><head><title>foo</title><script>\n"
            + "window.resizeBy(10, 20);\n"
            + "window.resizeBy(-10, 20);\n"
            + "</script></head><body></body></html>";
        loadPageWithAlerts2(html);
    }

    /**
     * Test that Window.scroll method gets correctly called and handled by the scripting engine.
     * @throws Exception if the test fails
     */
    @Test
    public void scroll() throws Exception {
        final String html = HtmlPageTest.STANDARDS_MODE_PREFIX_
            + "<html><head><title>foo</title><script>\n"
            + "window.scroll(10, 20);\n"
            + "</script></head><body>\n"
            + "</body></html>";
        loadPageWithAlerts2(html);
    }

    /**
     * Test that Window.scrollBy method gets correctly called and handled by the scripting engine.
     * @throws Exception if the test fails
     */
    @Test
    public void scrollBy() throws Exception {
        final String html = HtmlPageTest.STANDARDS_MODE_PREFIX_
            + "<html><head><title>foo</title><script>\n"
            + "window.scrollBy(10, 20);\n"
            + "</script></head><body>\n"
            + "</body></html>";
        loadPageWithAlerts2(html);
    }

    /**
     * Test that Window.scrollByLines method gets correctly called and handled by the scripting engine.
     * @throws Exception if the test fails
     */
    @Test
    @Alerts(DEFAULT = "exception",
            FF = {},
<<<<<<< HEAD
            FF68 = {})
=======
            FF78 = {})
>>>>>>> 6cc30901
    public void scrollByLines() throws Exception {
        final String html = HtmlPageTest.STANDARDS_MODE_PREFIX_
            + "<html><head><title>foo</title><script>\n"
            + "try {\n"
            + "  window.scrollByLines(2);\n"
            + "} catch (e) { alert('exception'); }\n"
            + "</script></head><body>\n"
            + "</body></html>";
        loadPageWithAlerts2(html);
    }

    /**
     * Test that Window.scrollByPages method gets correctly called and handled by the scripting engine.
     * @throws Exception if the test fails
     */
    @Test
    @Alerts(DEFAULT = "exception",
            FF = {},
<<<<<<< HEAD
            FF68 = {})
=======
            FF78 = {})
>>>>>>> 6cc30901
    public void scrollByPages() throws Exception {
        final String html = HtmlPageTest.STANDARDS_MODE_PREFIX_
            + "<html><head><title>foo</title><script>\n"
            + "try {\n"
            + "  window.scrollByPages(2);\n"
            + "} catch (e) { alert('exception'); }\n"
            + "</script></head><body>\n"
            + "</body></html>";
        loadPageWithAlerts2(html);
    }

    /**
     * Test that Window.scrollTo method gets correctly called and handled by the scripting engine.
     * @throws Exception if the test fails
     */
    @Test
    public void scrollTo() throws Exception {
        final String html = HtmlPageTest.STANDARDS_MODE_PREFIX_
            + "<html><head><title>foo</title><script>\n"
            + "window.scrollTo(10, 20);\n"
            + "</script></head><body>\n"
            + "</body></html>";
        loadPageWithAlerts2(html);
    }

    /**
     * @throws Exception if the test fails
     */
    @Test
    @Alerts({"form1", "form1", "2", "2"})
    public void formByName() throws Exception {
        final String html = HtmlPageTest.STANDARDS_MODE_PREFIX_
            + "<html><head><title>foo</title><script>\n"
            + "  function test() {\n"
            + "    alert(window.form1.name);\n"
            + "    alert(form1.name);\n"
            + "    alert(window.form2.length);\n"
            + "    alert(form2.length);\n"
            + "  }\n"
            + "</script></head><body onload='test()'>\n"
            + "  <form name='form1'></form>\n"
            + "  <form name='form2'></form>\n"
            + "  <form name='form2'></form>\n"
            + "</body></html>";

        loadPageWithAlerts2(html);
    }

    /**
     * @throws Exception if the test fails
     */
    @Test
    @Alerts(DEFAULT = {"frame1", "frame1", "0", "0"},
            IE = {"frame1", "frame1", "2", "2"})
    @NotYetImplemented(IE)
    public void frameByName() throws Exception {
        final String html = "<!DOCTYPE HTML PUBLIC \"-//W3C//DTD HTML 4.01 Frameset//EN\""
            + "\"http://www.w3.org/TR/html4/frameset.dtd\">\n"
            + "<html><head><title>foo</title><script>\n"
            + "  function test() {\n"
            + "    alert(window.frame1.name);\n"
            + "    alert(frame1.name);\n"
            + "    alert(window.frame2.length);\n"
            + "    alert(frame2.length);\n"
            + "  }\n"
            + "</script></head>\n"
            + "<frameset onload='test()'>\n"
            + "  <frame src='" + URL_SECOND + "' name='frame1'>\n"
            + "  <frame src='" + URL_SECOND + "' name='frame2'>\n"
            + "  <frame src='" + URL_SECOND + "' name='frame2'>\n"
            + "</frameset>\n"
            + "</html>";

        final String frame = HtmlPageTest.STANDARDS_MODE_PREFIX_
                + "<html><head><title>frame</title></head><body></body></html>";
        getMockWebConnection().setDefaultResponse(frame);

        loadPageWithAlerts2(html);
    }

    /**
     * @throws Exception if the test fails
     */
    @Test
    @Alerts({"frame1", "frame1", "0", "0"})
    public void iframeByName() throws Exception {
        final String html = HtmlPageTest.STANDARDS_MODE_PREFIX_
            + "<html><head><title>foo</title><script>\n"
            + "  function test() {\n"
            + "    alert(window.frame1.name);\n"
            + "    alert(frame1.name);\n"
            + "    alert(window.frame2.length);\n"
            + "    alert(frame2.length);\n"
            + "  }\n"
            + "</script></head><body onload='test()'>\n"
            + "  <iframe name='frame1'></iframe>\n"
            + "  <iframe name='frame2'></iframe>\n"
            + "  <iframe name='frame2'></iframe>\n"
            // iframes are treated as frames and as such have priority over other elements
            + "  <form name='frame2'></form>\n"
            + "</body></html>";

        loadPageWithAlerts2(html);
    }

    /**
     * @throws Exception if the test fails
     */
    @Test
    @Alerts(DEFAULT = {"5", "EMBED", "FORM", "IMG", "IMG", "OBJECT", "5", "EMBED", "FORM", "IMG", "IMG", "OBJECT"},
            IE = {"11", "A", "BUTTON", "EMBED", "FORM", "IMG", "IMG", "INPUT", "MAP", "OBJECT", "SELECT", "TEXTAREA",
                "11", "A", "BUTTON", "EMBED", "FORM", "IMG", "IMG", "INPUT", "MAP", "OBJECT", "SELECT", "TEXTAREA"})
    // The following tags cause problems with WebDriver:
    // applet, body, frame, frameset, head, html, isindex, meta, plaintext, title
    // The iframe tag is treated as frame and as such has priority over the other tags, which would make the test
    // useless.
    public void elementsByName() throws Exception {
        final String html = HtmlPageTest.STANDARDS_MODE_PREFIX_
            + "<html><head><title>foo</title><script>\n"
            + "  function test() {\n"
            + "    dump(window.element1);\n"
            + "    dump(element1);\n"
            + "  }\n"
            + "  function dump(c) {\n"
            + "    alert(c.length);\n"
            + "    for (i = 0; i < c.length; i++) {\n"
            + "      alert(c.item(i).nodeName);\n"
            + "    }\n"
            + "  }\n"
            + "</script></head><body onload='test()'>\n"
            + "  <abbr name='element1'></abbr>\n"
            + "  <acronym name='element1'></acronym>\n"
            + "  <a name='element1'></a>\n"
            + "  <address name='element1'></address>\n"
            // + "  <applet name='element1'></applet>\n"
            + "  <article name='element1'></article>\n"
            + "  <audio name='element1'></audio>\n"
            + "  <bgsound name='element1'>\n"
            + "  <base name='element1'>\n"
            + "  <basefont name='element1'>\n"
            + "  <bdo name='element1'></bdo>\n"
            + "  <big name='element1'></big>\n"
            + "  <blink name='element1'></blink>\n"
            + "  <blockquote name='element1'></blockquote>\n"
            // + "  <body name='element1'></body>\n"
            + "  <b name='element1'></b>\n"
            + "  <br name='element1'>\n"
            + "  <button name='element1'></button>\n"
            + "  <canvas name='element1'></canvas>\n"
            + "  <caption name='element1'></caption>\n"
            + "  <center name='element1'></center>\n"
            + "  <cite name='element1'></cite>\n"
            + "  <code name='element1'></code>\n"
            + "  <datalist name='element1'></datalist>\n"
            + "  <dfn name='element1'></dfn>\n"
            + "  <del name='element1'></del>\n"
            + "  <dir name='element1'></dir>\n"
            + "  <div name='element1'></div>\n"
            + "  <dl name='element1'>\n"
            + "    <dt name='element1'></dt>\n"
            + "    <dd name='element1'></dd>\n"
            + "  </dl>\n"
            + "  <embed name='element1'>\n"
            + "  <em name='element1'></em>\n"
            + "  <fieldset name='element1'></fieldset>\n"
            + "  <figcaption name='element1'></figcaption>\n"
            + "  <figure name='element1'></figure>\n"
            + "  <font name='element1'></font>\n"
            + "  <form name='element1'></form>\n"
            + "  <footer name='element1'></footer>\n"
            // + "  <frame name='element1'>\n"
            // + "  <frameset name='element1'></frameset>\n"
            + "  <h1 name='element1'></h1>\n"
            + "  <h2 name='element1'></h2>\n"
            + "  <h3 name='element1'></h3>\n"
            + "  <h4 name='element1'></h4>\n"
            + "  <h5 name='element1'></h5>\n"
            + "  <h6 name='element1'></h6>\n"
            // + "  <head name='element1'></head>\n"
            + "  <header name='element1'></header>\n"
            + "  <hr name='element1'>\n"
            // + "  <html name='element1'></html>\n"
            // + "  <iframe name='element1'></iframe>\n"
            + "  <q name='element1'></q>\n"
            + "  <ruby name='element1'>\n"
            + "    <rt name='element1'></rt>\n"
            + "    <rp name='element1'></rp>\n"
            + "  </ruby>\n"
            + "  <image name='element1'></image>\n"
            + "  <img name='element1'>\n"
            + "  <input name='element1'>\n"
            + "  <ins name='element1'></ins>\n"
            // + "  <isindex name='element1'></isindex>\n"
            + "  <i name='element1'></i>\n"
            + "  <kbd name='element1'></kbd>\n"
            + "  <keygen name='element1'>\n"
            + "  <label name='element1'></label>\n"
            + "  <legend name='element1'></legend>\n"
            + "  <listing name='element1'></listing>\n"
            + "  <link name='element1'>\n"
            + "  <map name='element1'>\n"
            + "    <area name='element1'>\n"
            + "  </map>\n"
            + "  <marquee name='element1'></marquee>\n"
            + "  <mark name='element1'></mark>\n"
            + "  <menu name='element1'></menu>\n"
            // + "  <meta name='element1'>\n"
            + "  <meter name='element1'></meter>\n"
            + "  <multicol name='element1'></multicol>\n"
            + "  <nav name='element1'></nav>\n"
            + "  <nextid name='element1'></nextid>\n"
            + "  <nobr name='element1'></nobr>\n"
            + "  <noembed name='element1'></noembed>\n"
            + "  <noframes name='element1'></noframes>\n"
            + "  <noscript name='element1'></noscript>\n"
            + "  <object name='element1'>\n"
            + "    <param name='element1'>\n"
            + "  </object>\n"
            + "  <ol name='element1'>\n"
            + "    <li name='element1'></li>\n"
            + "  </ol>\n"
            + "  <output name='element1'></output>\n"
            + "  <p name='element1'></p>\n"
            // + "  <plaintext name='element1'></plaintext>\n"
            + "  <pre name='element1'></pre>\n"
            + "  <progress name='element1'></progress>\n"
            + "  <s name='element1'></s>\n"
            + "  <samp name='element1'></samp>\n"
            + "  <script name='element1'></script>\n"
            + "  <section name='element1'></section>\n"
            + "  <select name='element1'>\n"
            + "    <optgroup name='element1'>\n"
            + "      <option name='element1'></option>\n"
            + "    </optgroup>\n"
            + "  </select>\n"
            + "  <small name='element1'></small>\n"
            + "  <source name='element1'>\n"
            + "  <spacer name='element1'></spacer>\n"
            + "  <span name='element1'></span>\n"
            + "  <strike name='element1'></strike>\n"
            + "  <strong name='element1'></strong>\n"
            + "  <style name='element1'></style>\n"
            + "  <sub name='element1'></sub>\n"
            + "  <sup name='element1'></sup>\n"
            + "  <table name='element1'>\n"
            + "    <colgroup name='element1'>\n"
            + "      <col name='element1'></col>\n"
            + "    </colgroup>\n"
            + "    <thead name='element1'>\n"
            + "      <tr name='element1'>\n"
            + "        <th name='element1'></th>\n"
            + "      </tr>\n"
            + "    </thead>\n"
            + "    <tbody name='element1'>\n"
            + "      <tr name='element1'>\n"
            + "        <td name='element1'></td>\n"
            + "      </tr>\n"
            + "    </tbody>\n"
            + "    <tfoot name='element1'></tfoot>\n"
            + "  </table>\n"
            + "  <textarea name='element1'></textarea>\n"
            + "  <tt name='element1'></tt>\n"
            + "  <time name='element1'></time>\n"
            // + "  <title name='element1'></title>\n"
            + "  <u name='element1'></u>\n"
            + "  <ul name='element1'></ul>\n"
            + "  <var name='element1'></var>\n"
            + "  <video name='element1'></video>\n"
            + "  <wbr name='element1'>\n"
            + "  <xmp name='element1'></xmp>\n"
            + "</body></html>";

        loadPageWithAlerts2(html, 2 * DEFAULT_WAIT_TIME);
    }

    /**
     * @throws Exception if the test fails
     */
    @Test
    @Alerts({"2-2", "3-3", "4-4", "5-5", "6-6", "7-7", "8-8", "9-9", "10-10", "11-11", "10-10"})
    public void elementsByName_changedAfterGet() throws Exception {
        final String html = HtmlPageTest.STANDARDS_MODE_PREFIX_
            + "<html><head><title>foo</title><script>\n"
            + "  function test() {\n"
            // 2
            + "    var collection1 = window.image1;\n"
            + "    var collection2 = image1;\n"
            + "    if (!collection1) {\n"
            + "      collection1 = [];\n"
            + "    }\n"
            + "    if (!collection2) {\n"
            + "      collection2 = [];\n"
            + "    }\n"
            + "    alert(collection1.length + '-' + collection2.length);\n"

            // 3
            + "    var newImage1 = document.createElement('img');\n"
            + "    newImage1.name = 'image1';\n"
            + "    document.getElementById('outer1').appendChild(newImage1);\n"
            + "    alert(collection1.length + '-' + collection2.length);\n"

            // 4
            + "    var newImage2 = document.createElement('img');\n"
            + "    newImage2.name = 'image1';\n"
            + "    document.getElementById('outer2').insertBefore(newImage2, null);\n"
            + "    alert(collection1.length + '-' + collection2.length);\n"

            // 5
            + "    var newImage3 = document.createElement('img');\n"
            + "    newImage3.name = 'image1';\n"
            + "    document.getElementById('outer3').replaceChild(newImage3, document.getElementById('inner3'));\n"
            + "    alert(collection1.length + '-' + collection2.length);\n"

            // 6
            + "    document.getElementById('outer4').outerHTML = '<img name=\"image1\">';\n"
            + "    alert(collection1.length + '-' + collection2.length);\n"

            // 7
            + "    document.getElementById('outer5').innerHTML = '<img name=\"image1\">';\n"
            + "    alert(collection1.length + '-' + collection2.length);\n"

            // 8
            + "    document.getElementById('outer6').insertAdjacentHTML('beforeend', '<img name=\"image1\">');\n"
            + "    alert(collection1.length + '-' + collection2.length);\n"

            // 9
            + "    document.getElementById('image3').setAttribute('name', 'image1');\n"
            + "    alert(collection1.length + '-' + collection2.length);\n"

            // 10
            + "    var newAttr = document.createAttribute('name');\n"
            + "    newAttr.nodeValue = 'image1';\n"
            + "    document.getElementById('image4').setAttributeNode(newAttr);\n"
            + "    alert(collection1.length + '-' + collection2.length);\n"

            // 11
            + "    document.getElementById('image5').setAttributeNS(null, 'name', 'image1');\n"
            + "    alert(collection1.length + '-' + collection2.length);\n"

            // 10
            + "    document.getElementById('outer1').removeChild(newImage1);\n"
            + "    alert(collection1.length + '-' + collection2.length);\n"
            + "  }\n"
            + "</script></head><body onload='test()'>\n"
            + "  <img name='image1'>\n"
            + "  <img name='image1'>\n"
            + "  <div id='outer1'></div>\n"
            + "  <div id='outer2'></div>\n"
            + "  <div id='outer3'><div id='inner3'></div></div>\n"
            + "  <div id='outer4'></div>\n"
            + "  <div id='outer5'></div>\n"
            + "  <div id='outer6'></div>\n"
            + "  <img id='image2'>\n"
            + "  <img id='image3'>\n"
            + "  <img id='image4'>\n"
            + "  <img id='image5'>\n"
            + "</body></html>";

        loadPageWithAlerts2(html);
    }

    /**
     * @throws Exception if the test fails
     */
    @Test
    @Alerts({"2-2", "3-3"})
    public void elementsByName_changedAfterGet2() throws Exception {
        final String html = HtmlPageTest.STANDARDS_MODE_PREFIX_
            + "<html><head><title>foo</title><script>\n"
            + "  function test() {\n"
            // 2
            + "    var collection1 = window.image1;\n"
            + "    var collection2 = image1;\n"
            + "    if (!collection1) {\n"
            + "      collection1 = [];\n"
            + "    }\n"
            + "    if (!collection2) {\n"
            + "      collection2 = [];\n"
            + "    }\n"
            + "    alert(collection1.length + '-' + collection2.length);\n"

            // 3
            + "    document.getElementById('image2').name = 'image1';\n"
            + "    alert(collection1.length + '-' + collection2.length);\n"
            + "  }\n"
            + "</script></head><body onload='test()'>\n"
            + "  <img name='image1'>\n"
            + "  <img name='image1'>\n"
            + "  <img id='image2'>\n"
            + "</body></html>";

        loadPageWithAlerts2(html);
    }

    /**
     * @throws Exception if the test fails
     */
    @Test
    @Alerts({"form1", "form1", "f1", "f1", "input1", "input1", "anchor1", "anchor1", "image1",
                "image1", "element1", "element1"})
    public void elementsById() throws Exception {
        final String html = HtmlPageTest.STANDARDS_MODE_PREFIX_
            + "<html><head><title>foo</title><script>\n"
            + "  function test() {\n"
            + "    alert(window.form1.id);\n"
            + "    alert(form1.id);\n"
            + "    alert(window.frame1.name);\n"
            + "    alert(frame1.name);\n"
            + "    alert(window.input1.id);\n"
            + "    alert(input1.id);\n"
            + "    alert(window.anchor1.id);\n"
            + "    alert(anchor1.id);\n"
            + "    alert(window.image1.id);\n"
            + "    alert(image1.id);\n"
            + "    alert(window.element1.id);\n"
            + "    alert(element1.id);\n"
            + "  }\n"
            + "</script></head><body onload='test()'>\n"
            + "  <form id='form1'></form>\n"
            + "  <iframe id='frame1' name='f1'></iframe>\n"
            + "  <input type='text' id='input1' value='1'/>\n"
            + "  <a id='anchor1'></a>\n"
            + "  <img id='image1'>\n"
            + "  <div id='element1'></table>\n"
            + "</body></html>";

        loadPageWithAlerts2(html);
    }

    /**
     * @throws Exception if the test fails
     */
    @Test
    @Alerts({"f1", "f1"})
    public void frameById() throws Exception {
        final String html = "<!DOCTYPE HTML PUBLIC \"-//W3C//DTD HTML 4.01 Frameset//EN\""
            + "\"http://www.w3.org/TR/html4/frameset.dtd\">\n"
            + "<html><head><title>foo</title><script>\n"
            + "  function test() {\n"
            + "    alert(window.frame1.name);\n"
            + "    alert(frame1.name);\n"
            + "  }\n"
            + "</script></head>\n"
            + "<frameset onload='test()'>\n"
            + "  <frame src='" + URL_SECOND + "' id='frame1' name='f1'>\n"
            + "</frameset>\n"
            + "</html>";

        final String frame = HtmlPageTest.STANDARDS_MODE_PREFIX_
                + "<html><head><title>frame</title></head><body></body></html>";
        getMockWebConnection().setDefaultResponse(frame);

        loadPageWithAlerts2(html);
    }

    /**
     * Test that Window.execScript method gets called correctly.
     * @throws Exception if the test fails
     */
    @Test
    @Alerts("exception")
    public void execScript() throws Exception {
        final String html = HtmlPageTest.STANDARDS_MODE_PREFIX_
            + "<html>\n"
            + "<head><title>test</title>\n"
            + "<script>\n"
            + "  function test() {\n"
            + "    try {\n"
            + "      window.execScript('alert(\"JavaScript\")', 'JavaScript');\n"
            + "      window.execScript('alert(\"JScript\")',    'JScript');\n"
            + "      try {\n"
            + "        window.execScript('alert(\"VBScript\")', 'VBScript');\n"
            + "      } catch (e) { alert('exception1'); }\n"
            + "      try {\n"
            + "        window.execScript('alert(\"BadLanguage\")', 'BadLanguage');\n"
            + "      } catch (e) {\n"
            + "        alert('exception2: ' + e.message.substr(0, 20)); // msg now contains info on error location\n"
            + "      }\n"
            + "    } catch (e) { alert('exception'); }\n"
            + "  }\n"
            + "</script>\n"
            + "</head>\n"
            + "<body onload='test()'>\n"
            + "  <div id='div1'>blah</div>\n"
            + "</body>\n"
            + "</html>";

        loadPageWithAlerts2(html);
    }

    /**
     * @throws Exception if the test fails
     */
    @Test
    @Alerts({"test2", "test"})
    public void onLoadFunction() throws Exception {
        final String html = HtmlPageTest.STANDARDS_MODE_PREFIX_
            + "<html>\n"
            + "<head><title>test</title>\n"
            + "<script>\n"
            + "  function test()\n"
            + "  {\n"
            + "    alert('test');\n"
            + "  }\n"
            + "</script>\n"
            + "</head>\n"
            + "<body onload='test()'>\n"
            + "<script>\n"
            + "  var oldOnLoad = window.onload;\n"
            + "  window.onload = test2;\n"
            + "  function test2()\n"
            + "  {\n"
            + "    alert('test2');\n"
            + "    oldOnLoad();\n"
            + "  }\n"
            + "</script>\n"
            + "</body>\n"
            + "</html>";

        loadPageWithAlerts2(html);
    }

    /**
     * Verifies that you can set window.onload to something else than a function.
     *
     * @throws Exception if an error occurs
     */
    @Test
    @Alerts({"a", "null"})
    public void onloadNotAFunction() throws Exception {
        final String html = HtmlPageTest.STANDARDS_MODE_PREFIX_
            + "<html><body><script>\n"
            + "window.onload = new function() {alert('a')};\n"
            + "window.onload = undefined;\n"
            + "alert(window.onload);\n"
            + "</script></body></html>";

        loadPageWithAlerts2(html);
    }

    /**
     * @throws Exception if the test fails
     */
    @Test
    @Alerts({"false", "false", "test1", "test2", "onload"})
    public void addOnLoadEventListener() throws Exception {
        final String html = HtmlPageTest.STANDARDS_MODE_PREFIX_
            + "<html>\n"
            + "<head><title>test</title>\n"
            + "<script>\n"
            + "  function test1() {alert('test1');}\n"
            + "  function test2() {alert('test2');}\n"
            + "  function test3() {alert('test3');}\n"
            + "  alert(window.addEventListener == null);\n"
            + "  alert(window.removeEventListener == null);\n"
            + "  window.addEventListener('load', test1, true);\n"
            + "  window.addEventListener('load', test1, true);\n"
            + "  window.addEventListener('load', test2, true);\n"
            + "  window.addEventListener('load', test3, true);\n"
            + "  window.removeEventListener('load', test3, true);\n"
            + "</script></head>\n"
            + "<body onload='alert(\"onload\")'></body></html>";

        loadPageWithAlerts2(html);
    }

    /**
     * @throws Exception if the test fails
     */
    @Test
    @Alerts({"true", "true", "exception", "onload"})
    public void attachOnLoadEvent() throws Exception {
        final String html = HtmlPageTest.STANDARDS_MODE_PREFIX_
            + "<html>\n"
            + "<head><title>test</title>\n"
            + "<script>\n"
            + "  function test1(_e) {alert('test1, param null: ' + (_e == null));}\n"
            + "  function test2() {alert('test2');}\n"
            + "  function test3() {alert('test3');}\n"
            + "  alert(window.attachEvent == null);\n"
            + "  alert(window.detachEvent == null);\n"
            + "  try {\n"
            + "    window.attachEvent('onload', test1);\n"
            + "    window.attachEvent('onload', test1);\n"
            + "    window.attachEvent('onload', test2);\n"
            + "    window.attachEvent('onload', test3);\n"
            + "    window.detachEvent('onload', test3);\n"
            + "  } catch (e) { alert('exception'); }\n"
            + "</script></head>\n"
            + "<body onload='alert(\"onload\")'></body></html>";

        loadPageWithAlerts2(html);
    }

    /**
     * @throws Exception if the test fails
     */
    @Test
    @Alerts("exception")
    public void detachEventInAttachEvent() throws Exception {
        final String html = HtmlPageTest.STANDARDS_MODE_PREFIX_
            + "<html>\n"
            + "<head><title>test</title>\n"
            + "<script>\n"
            + "function test() {\n"
            + "  window.detachEvent('onload', test);\n"
            + "  alert('detached');\n"
            + "}\n"
            + "try {\n"
            + "  window.attachEvent('onload', test);\n"
            + "} catch (e) { alert('exception'); }\n"
            + "</script></head>\n"
            + "<body></body></html>";

        loadPageWithAlerts2(html);
    }

    /**
     * Test <code>window.name</code>.
     *
     * @throws Exception if the test fails
     */
    @Test
    @Alerts({"window.name before: ", "window.name after: main"})
    public void windowName() throws Exception {
        final String html = HtmlPageTest.STANDARDS_MODE_PREFIX_
            + "<html>\n"
            + "<head><title>window.name test</title></head>\n"
            + "<body>\n"
            + "<script>\n"
            + "  alert('window.name before: ' + window.name);\n"
            + "  window.name = 'main';\n"
            + "  alert('window.name after: ' + window.name);\n"
            + "</script>\n"
            + "</body>\n"
            + "</html>";

        loadPageWithAlerts2(html);
    }

    /**
     * Tests viewport properties.
     * @throws Exception if the test fails
     */
    @Test
    @Alerts({"number", "number", "number", "number"})
    public void viewport() throws Exception {
        final String html = HtmlPageTest.STANDARDS_MODE_PREFIX_
            + "<html>\n"
            + "<head></head>\n"
            + "<body>\n"
            + "<script>\n"
            + "  alert(typeof window.innerWidth);\n"
            + "  alert(typeof window.innerHeight);\n"
            + "  alert(typeof window.outerWidth);\n"
            + "  alert(typeof window.outerHeight);\n"
            + "</script>\n"
            + "</body>\n"
            + "</html>";

        loadPageWithAlerts2(html);
    }

    /**
     * Test the <tt>Referer</tt> HTTP header by <tt>window.open</tt>.
     * @throws Exception if the test fails
     */
    @Test
    @Alerts(DEFAULT = "§§URL§§",
            IE = {})
    public void openWindow_refererHeader() throws Exception {
        final String firstContent = HtmlPageTest.STANDARDS_MODE_PREFIX_
            + "<html><head></head>\n"
            + "<body>\n"
            + "<button id='clickme' onClick='window.open(\"" + URL_SECOND + "\");'>Click me</a>\n"
            + "</body></html>";

        final String secondContent = HtmlPageTest.STANDARDS_MODE_PREFIX_
            + "<html><head><title>Second</title></head><body></body></html>";

        getMockWebConnection().setResponse(URL_SECOND, secondContent);

        expandExpectedAlertsVariables(URL_FIRST);
        final String[] expectedAlerts = getExpectedAlerts();
        setExpectedAlerts();

        final WebDriver driver = loadPageWithAlerts2(firstContent);

        driver.findElement(By.id("clickme")).click();

        final Map<String, String> lastAdditionalHeaders = getMockWebConnection().getLastAdditionalHeaders();
        if (expectedAlerts.length == 0) {
            assertNull(lastAdditionalHeaders.get(HttpHeader.REFERER));
        }
        else {
            assertEquals(expectedAlerts[0], lastAdditionalHeaders.get(HttpHeader.REFERER));
        }
    }

    /**
     * @throws Exception if the test fails
     */
    @Test
    @Alerts("1")
    public void evalScopeOtherWindow() throws Exception {
        final String html = HtmlPageTest.STANDARDS_MODE_PREFIX_
            + "<html><body>\n"
            + "  <iframe src='iframe.html'></iframe>\n"
            + "</body></html>";
        final String iframe = HtmlPageTest.STANDARDS_MODE_PREFIX_
            + "<html><body>\n"
            + "<script>\n"
            + "  window.parent.eval('var foo = 1');\n"
            + "  alert(window.parent.foo);\n"
            + "</script>\n"
            + "</body></html>";

        getMockWebConnection().setDefaultResponse(iframe);
        loadPageWithAlerts2(html);
    }

    /**
     * Regression test for #408 JavaScript: window.eval does evaluate local scope.
     * See http://sourceforge.net/p/htmlunit/bugs/408/.
     * @throws Exception if the test fails
     */
    @Test
    @Alerts({"elementValue", "elementValue", "elementValue"})
    public void evalScopeLocal() throws Exception {
        final String html = HtmlPageTest.STANDARDS_MODE_PREFIX_
            + "<html><body><form id='formtest'><input id='element' value='elementValue'/></form>\n"
            + "<script>\n"
            + "var docPatate = 'patate';\n"
            + "function test() {\n"
            + "  var f = document.forms['formtest'];\n"
            + "  alert(eval(\"document.forms['formtest'].element.value\"));\n"
            + "  alert(f.element.value);\n"
            + "  alert(eval('f.element.value'));\n"
            + "}\n"
            + "test();\n"
            + "</script>\n"
            + "</body></html>";

        loadPageWithAlerts2(html);
    }

    /**
     * Verifies that eval() works correctly when triggered from an event handler. Event handlers are
     * executed in a child scope of the global window scope, so variables set from inside eval()
     * should go to this child scope, and not to the window scope.
     * @throws Exception if the test fails
     */
    @Test
    @Alerts("string")
    public void evalScopeEvent() throws Exception {
        final String html = HtmlPageTest.STANDARDS_MODE_PREFIX_
            + "<html><body onload='test()'><script>\n"
            + "   function test() {\n"
            + "     var s = 'string';\n"
            + "     var f = 'initial';\n"
            + "     eval('f = function() {alert(s);}');\n"
            + "     invoke(f);\n"
            + "   }\n"
            + "   function invoke(fn) {\n"
            + "     fn();\n"
            + "   }\n"
            + "</script></body></html>";

        loadPageWithAlerts2(html);
    }

    /**
     * @throws Exception if the test fails
     */
    @Test
    @Alerts("true")
    public void functionEquality() throws Exception {
        final String html = HtmlPageTest.STANDARDS_MODE_PREFIX_
            + "<html><body>\n"
            + "<script>\n"
            + "  alert(window.focus == window.focus);\n"
            + "</script>\n"
            + "</body></html>";

        loadPageWithAlerts2(html);
    }

    /**
     * Test for Bug #283.
     *
     * @throws Exception if the test fails
     */
    @Test
    @Alerts({"123", "captured"})
    public void captureEvents() throws Exception {
        final String content = HtmlPageTest.STANDARDS_MODE_PREFIX_
            + "<html><head><title>foo</title>\n"
            + "<script>\n"
            + "  function t() { alert('captured'); }\n"
            + "  window.captureEvents(Event.CLICK);\n"
            + "  window.onclick = t;\n"
            + "</script></head><body>\n"
            + "<div id='theDiv' onclick='alert(123)'>foo</div>\n"
            + "</body></html>";

        final WebDriver driver = loadPage2(content);

        driver.findElement(By.id("theDiv")).click();

        verifyAlerts(driver, getExpectedAlerts());
    }

    /**
     * Verifies that the {@code onload} handler is executed with {@code this} referring to the window.
     *
     * @throws Exception if an error occurs
     */
    @Test
    @Alerts("true")
    public void onLoadContext() throws Exception {
        final String html = HtmlPageTest.STANDARDS_MODE_PREFIX_
            + "<html><body><script>\n"
            + "var x = function() { alert(this==window) };\n"
            + "window.onload = x;\n"
            + "</script></body></html>";

        loadPageWithAlerts2(html);
    }

    /**
     * Added test for Bug #485.  Bad context in evaluation of the JavaScript.
     * @throws Exception if the test fails
     */
    @Test
    @Alerts("INPUT")
    public void eval() throws Exception {
        final String content = HtmlPageTest.STANDARDS_MODE_PREFIX_
            + "<html><body>\n"
            + "<input type='button' id='myButton' value='Click Me' onclick='test(this)'>\n"
            + "<script>\n"
            + "function test(f) {\n"
            + "  alert(eval('f.tagName'));\n"
            + "}\n"
            + "</script>\n"
            + "</body></html>";

        final WebDriver driver = loadPage2(content);

        driver.findElement(By.id("myButton")).click();

        verifyAlerts(driver, getExpectedAlerts());
    }

    /**
     * @throws Exception if the test fails
     */
    @Test
    @Alerts({"undefined", "undefined", "true"})
    public void undefinedProperty() throws Exception {
        final String html = HtmlPageTest.STANDARDS_MODE_PREFIX_
            + "<html><head><title>foo</title><script>\n"
            + "  function test() {\n"
            + "    alert(window['something']);\n"
            + "    alert(typeof window['something']);\n"
            + "    alert(typeof window['something']=='undefined');\n"
            + "  }\n"
            + "</script></head><body onload='test()'>\n"
            + "</body></html>";

        loadPageWithAlerts2(html);
    }

    /**
     * @throws Exception if an error occurs
     */
    @Test
    public void frames() throws Exception {
        final String html = HtmlPageTest.STANDARDS_MODE_PREFIX_
            + "<html><head><title>First</title></head>\n"
            + "<frameset id='fs' rows='20%,*'>\n"
            + "  <frame name='top' src='" + URL_SECOND + "' />\n"
            + "  <frame name='bottom' src='about:blank' />\n"
            + "</frameset>\n"
            + "</html>";

        final String frameContent = HtmlPageTest.STANDARDS_MODE_PREFIX_
            + "<html><head><title>TopFrame</title>\n"
            + "<script>\n"
            + "function doTest() {\n"
            + "  var bottomFrame = window.top.frames['bottom'];\n"
            + "  bottomFrame.location = 'about:blank';\n"
            + "}</script>\n"
            + "</head>\n"
            + "<body onload='doTest()'></body></html>";

        getMockWebConnection().setResponse(URL_SECOND, frameContent);

        loadPageWithAlerts2(html);
    }

    /**
     * @throws Exception if the test fails
     */
    @Test
    @Alerts("true")
    public void openWindow_numericName() throws Exception {
        final String html = HtmlPageTest.STANDARDS_MODE_PREFIX_
            + "<html><head><script>\n"
            + "function test() {\n"
            + "  var w1 = window.open('about:blank', 1);\n"
            + "  alert(w1 != null);\n"
            + "}\n"
            + "</script></head><body onload='test()'>\n"
            + "<iframe name='myFrame' id='myFrame'></iframe>\n"
            + "</body></html>";

        loadPageWithAlerts2(html);
    }

    /**
     * @throws Exception if the test fails
     */
    @Test
    @Alerts("about:blank")
    public void openWindow_aboutblank_location() throws Exception {
        final String html = HtmlPageTest.STANDARDS_MODE_PREFIX_
            + "<html><head><script>\n"
            + "function test() {\n"
            + "  var win = window.open('about:blank', 'test');\n"
            + "  alert(win.location);\n"
            + "}\n"
            + "</script></head>\n"
            + "<body onload='test()'>\n"
            + "</body></html>";

        loadPageWithAlerts2(html);
    }

    /**
     * @throws Exception if the test fails
     */
    @Test
    @Alerts("about:blank")
    public void openWindow_empty_location() throws Exception {
        final String html = HtmlPageTest.STANDARDS_MODE_PREFIX_
            + "<html><head><script>\n"
            + "function test() {\n"
            + "  var win = window.open('', 'test');\n"
            + "  alert(win.location);\n"
            + "}\n"
            + "</script></head>\n"
            + "<body onload='test()'>\n"
            + "</body></html>";

        loadPageWithAlerts2(html);
    }

    /**
     * @throws Exception if the test fails
     */
    @Test
    @Alerts("§§URL§§img.gif")
    public void openWindow_aboutblank_img() throws Exception {
        final String html = HtmlPageTest.STANDARDS_MODE_PREFIX_
            + "<html><head><script>\n"
            + "function test() {\n"
            + "  var win = window.open('about:blank', 'test', '');\n"
            + "  win.document.open();\n"
            + "  win.document.writeln('<img id=\"myImg\" src=\"img.gif\" />');\n"
            + "  win.document.close();\n"
            + "  alert(win.document.getElementById('myImg').src);\n"
            + "}\n"
            + "</script></head>\n"
            + "<body onload='test()'>\n"
            + "</body></html>";
        getMockWebConnection().setDefaultResponse("Error: not found", 404, "Not Found",
                com.gargoylesoftware.htmlunit.util.MimeType.TEXT_HTML);

        loadPageWithAlerts2(html);
    }

    /**
     * @throws Exception if the test fails
     */
    @Test
    @Alerts("§§URL§§img.gif")
    public void openWindow_aboutblank_document_img() throws Exception {
        final String html = HtmlPageTest.STANDARDS_MODE_PREFIX_
            + "<html><head><script>\n"
            + "function test() {\n"
            + "  var win = window.open('about:blank', 'test');\n"
            + "  win.document.open();\n"
            + "  win.document.writeln('<html><head></head><body><img id=\"myImg\" src=\"img.gif\" /></body></html>');\n"
            + "  win.document.close();\n"
            + "  win.focus();\n"
            + "  alert(win.document.getElementById('myImg').src);\n"
            + "}\n"
            + "</script></head>\n"
            + "<body onload='test()'>\n"
            + "</body></html>";
        getMockWebConnection().setDefaultResponse("Error: not found", 404, "Not Found",
                com.gargoylesoftware.htmlunit.util.MimeType.TEXT_HTML);

        loadPageWithAlerts2(html);
    }

    /**
     * @throws Exception if the test fails
     */
    @Test
    @Alerts("§§URL§§img.gif")
    public void openWindow_empty_img() throws Exception {
        final String html = HtmlPageTest.STANDARDS_MODE_PREFIX_
            + "<html><head><script>\n"
            + "function test() {\n"
            + "  var win = window.open('', 'test');\n"
            + "  win.document.open();\n"
            + "  win.document.writeln('<img id=\"myImg\" src=\"img.gif\" />');\n"
            + "  win.document.close();\n"
            + "  alert(win.document.getElementById('myImg').src);\n"
            + "}\n"
            + "</script></head>\n"
            + "<body onload='test()'>\n"
            + "</body></html>";
        getMockWebConnection().setDefaultResponse("Error: not found", 404, "Not Found",
                com.gargoylesoftware.htmlunit.util.MimeType.TEXT_HTML);

        loadPageWithAlerts2(html);
    }

    /**
     * @throws Exception if the test fails
     */
    @Test
    @Alerts(DEFAULT = "true",
            IE = "error")
    public void stop() throws Exception {
        final String html = HtmlPageTest.STANDARDS_MODE_PREFIX_
            + "<html><head><script>\n"
            + "function test() {\n"
            + "  try {\n"
            + "    window.stop();\n"
            + "    alert(true);\n"
            + "  } catch (e) {\n"
            + "    alert('error');\n"
            + "  }\n"
            + "}\n"
            + "</script></head><body onload='test()'>\n"
            + "</body></html>";

        loadPageWithAlerts2(html);
    }

    /**
     * @throws Exception if the test fails
     */
    @Test
    public void open() throws Exception {
        final String firstHtml = HtmlPageTest.STANDARDS_MODE_PREFIX_
            + "<html><head></head>\n"
            + "<body>\n"
            + "<button id='clickme' onClick='window.open(new String(\"" + URL_SECOND + "\"));'>Click me</a>\n"
            + "</body></html>";

        final String secondHtml = HtmlPageTest.STANDARDS_MODE_PREFIX_
            + "<html><head><title>Second</title></head><body></body></html>";

        getMockWebConnection().setResponse(URL_SECOND, secondHtml);

        final WebDriver driver = loadPageWithAlerts2(firstHtml);

        driver.findElement(By.id("clickme")).click();
    }

    /**
     * @throws Exception if the test fails
     */
    @Test
    @Alerts(DEFAULT = "First",
            IE = "Second")
    public void navigate() throws Exception {
        final String firstContent
            = "<html><head><title>First</title><script>\n"
            + "  function test() {\n"
            + "    if (window.navigate) {\n"
            + "      window.navigate('" + URL_SECOND + "');\n"
            + "    }\n"
            + "  }\n"
            + "</script></head><body onload='test()'>\n"
            + "</body></html>";

        final String secondContent = "<html><head><title>Second</title></head><body></body></html>";

        getMockWebConnection().setResponse(URL_SECOND, secondContent);

        final WebDriver driver = loadPage2(firstContent, URL_FIRST);
        assertTitle(driver, getExpectedAlerts()[0]);
    }

    /**
     * @throws Exception if the test fails
     */
    @Test
    @Alerts("1")
    public void devicePixelRatio() throws Exception {
        final String html
            = "<html><head><script>\n"
            + "  function test() {\n"
            + "    alert(window.devicePixelRatio);\n"
            + "  }\n"
            + "</script></head><body onload='test()'>\n"
            + "</body></html>";

        loadPageWithAlerts2(html);
    }

    /**
     * @throws Exception if the test fails
     */
    @Test
    @Alerts(DEFAULT = "undefined",
            CHROME = "true",
            EDGE = "true",
            IE = "auto")
    public void offscreenBuffering() throws Exception {
        final String html
            = "<html><head><script>\n"
            + "  function test() {\n"
            + "    alert(window.offscreenBuffering);\n"
            + "  }\n"
            + "</script></head><body onload='test()'>\n"
            + "</body></html>";

        loadPageWithAlerts2(html);
    }

    /**
     * @throws Exception if the test fails
     */
    @Test
    @Alerts(DEFAULT = "exception",
            IE = "no exception")
    @HtmlUnitNYI(IE = "exception")
    public void getComputedStyle() throws Exception {
        final String html
            = "<html><head><script>\n"
            + "  function test() {\n"
            + "    try {\n"
            + "      getComputedStyle(void 0);\n"
            + "      alert('no exception');\n"
            + "    } catch (e) {alert('exception')}\n"
            + "  }\n"
            + "</script></head><body onload='test()'>\n"
            + "</body></html>";

        loadPageWithAlerts2(html);
    }

    /**
     * Tests the ordering of DOMContentLoaded for window and document
     * as well as how capturing / bubbling phases are handled.
     * Tests the ordering of load for window and document, and how they
     * relate to the onload property of 'body'.
     * Verifies handling of the at target phase.
     * Checks the state of event.eventPhase for a non-bubbling event after the bubbling phase.
     *
     * @throws Exception if the test fails
     */
    @Test
    @Alerts(DEFAULT = {"window DOMContentLoaded 1 capture",
                        "window DOMContentLoaded 2 capture",
                        "document DOMContentLoaded 1",
                        "document DOMContentLoaded 1 capture",
                        "document DOMContentLoaded 2",
                        "document DOMContentLoaded 2 capture",
                        "window DOMContentLoaded 1",
                        "window DOMContentLoaded 2",
                        "window at load 1",
                        "window at load 1 capture",
                        "window at load 2",
                        "onload 2",
                        "window at load 2 capture",
                        "after"},
            IE = {"window DOMContentLoaded 1 capture",
                        "window DOMContentLoaded 2 capture",
                        "document DOMContentLoaded 1",
                        "document DOMContentLoaded 1 capture",
                        "document DOMContentLoaded 2",
                        "document DOMContentLoaded 2 capture",
                        "window DOMContentLoaded 1",
                        "window DOMContentLoaded 2",
                        "window at load 1",
                        "window at load 1 capture",
                        "window at load 2",
                        "onload 2",
                        "window at load 2 capture",
                        "document at load 1 capture",
                        "document at load 2 capture",
                        "document at load 1 capture",
                        "document at load 2 capture",
                        "after"})
    @NotYetImplemented(IE) // The extra 'document at load' from <script> not yet handled (waiting on onloadScript())
    public void onload() throws Exception {
        final String html = HtmlPageTest.STANDARDS_MODE_PREFIX_
            + "<html><head>\n"
            + "<script>\n"
            + "  function log(msg) {\n"
            + "    window.parent.document.title += msg + ';';\n"
            + "  }\n"

            // These 'load' events and 'onload' property below target 'document' when fired
            // but path 'window' only. (Chrome/FF)
            // This is unlike other events where the path always includes the target and
            // all ancestors up to 'window'. Ascertaining this is possible by inspecting
            // the 'event' object which is a property of 'window' in Chrome, or
            // obtained via the first parameter of the event function in FF: e.g. function (event) { log('xyz', event) }
            + "  window.addEventListener('load', function () { log('window at load 1') })\n"

            // This 'onload' callback is called when the 'load' event is fired.
            // Ordering of the call is preserved with respect to other 'load' callbacks and is relative to
            // the position the property is set.  Subsequent overwriting of 'window.onload' with another
            // valid function does not move this position.  However, setting 'window.onload' to null or a
            // non-function value will reset the position and a new position us determined the next time
            // the property is set. The 'body' tag with an 'onload' property behaves synonymously as
            // writing 'window.onload = function () { ... }'
            // at the position the 'body' tag appears.
            //window.onload = function () { log('onload 1') }

            + "  window.addEventListener('load', function () { log('window at load 1 capture') }, true)\n"
            // This 'DOMContentLoaded' event targets 'document' and paths [window, document] as expected. (Chrome/FF)
            + "  window.addEventListener('DOMContentLoaded', function () { log('window DOMContentLoaded 1') })\n"
            + "  window.addEventListener('DOMContentLoaded', "
                    + "function () { log('window DOMContentLoaded 1 capture') }, true)\n"

            + "  document.addEventListener('load', function () { log('document at load 1') })\n"
            + "  document.addEventListener('load', function () { log('document at load 1 capture') }, true)\n"
            + "  document.addEventListener('DOMContentLoaded', function () { log('document DOMContentLoaded 1') })\n"
            + "  document.addEventListener('DOMContentLoaded', "
                    + "function () { log('document DOMContentLoaded 1 capture') }, true)\n"
            + "</script>\n"
            + "</head>\n"
            + "<body>\n"
            + "<script>\n"
            + "  window.addEventListener('load', function () { log('window at load 2') })\n"
            //window.onload = null
            //window.onload = 123
            + "  window.onload = function () { log('onload 2') }\n"
            + "  window.addEventListener('load', function () { log('window at load 2 capture') }, true)\n"
            + "  window.addEventListener('DOMContentLoaded', function () { log('window DOMContentLoaded 2') })\n"
            + "  window.addEventListener('DOMContentLoaded', "
                    + "function () { log('window DOMContentLoaded 2 capture') }, true)\n"

            + "  document.addEventListener('load', function () { log('document at load 2 capture') }, true)\n"
            + "  document.addEventListener('DOMContentLoaded', function () { log('document DOMContentLoaded 2') })\n"
            + "  document.addEventListener('DOMContentLoaded', "
                    + "function () { log('document DOMContentLoaded 2 capture') }, true)\n"

            // This is for testing the state of event.eventPhase afterwards
            + "  window.addEventListener('load', "
                    + "function (event) { var x = event; "
                        + "window.setTimeout(function () { log('after', x.eventPhase) }, 100) }, true)\n"
            + "</script>\n"
            + "</body></html>";

        final WebDriver driver = loadPage2(html);
        Thread.sleep(200);
        final String text = driver.getTitle().trim().replaceAll(";", "\n").trim();
        assertEquals(String.join("\n", getExpectedAlerts()), text);
    }

    /**
     * Tests load and error events of 'script' tags.
     * Checks that they should be using EventTarget.fireEvent()
     * rather than Event.executeEventLocally().
     *
     * @throws Exception if the test fails
     */
    @Test
    @Alerts(DEFAULT = {"document at load capture",
                        "element 1 onload",
                        "window at error capture",
                        "document at error capture",
                        "element 2 onerror",
                        "document DOMContentLoaded",
                        "window DOMContentLoaded",
                        "window at load",
                        "window at load capture",
                        "body onload"},
            IE = {"window at error",
                        "window at error capture",
                        "document at load capture",
                        "element 1 onload",
                        "window at error capture",
                        "document at error capture",
                        "element 2 onerror",
                        "document DOMContentLoaded",
                        "window DOMContentLoaded",
                        "window at load",
                        "window at load capture",
                        "body onload",
                        "document at load capture"})
    @NotYetImplemented
    public void onloadScript() throws Exception {
        getMockWebConnection().setResponse(URL_SECOND, "");

        final String html = HtmlPageTest.STANDARDS_MODE_PREFIX_
            + "<html><head>\n"
            + "<script>\n"
            + "  function log(msg) {\n"
            + "    window.parent.document.title += msg + ';';\n"
            + "  }\n"

            + "  window.addEventListener('load', function () { log('window at load') })\n"
            + "  window.addEventListener('load', function () { log('window at load capture') }, true)\n"
            + "  window.addEventListener('error', function () { log('window at error') })\n"
            + "  window.addEventListener('error', function () { log('window at error capture') }, true)\n"
            + "  window.addEventListener('DOMContentLoaded', function () { log('window DOMContentLoaded') })\n"

            + "  document.addEventListener('load', function () { log('document at load') })\n"
            + "  document.addEventListener('load', function () { log('document at load capture') }, true)\n"
            + "  document.addEventListener('error', function () { log('document at error') })\n"
            + "  document.addEventListener('error', function () { log('document at error capture') }, true)\n"
            + "  document.addEventListener('DOMContentLoaded', function () { log('document DOMContentLoaded') })\n"

            + "</script>\n"
            + "</head>\n"
            + "<body onload='log(\"body onload\")'>\n"
            + "  <script src='" + URL_SECOND + "' onload='log(\"element 1 onload\")' "
                                        + "onerror='log(\"element 1 onerror\")'></script>\n"
            + "  <script src='missing.txt' onload='log(\"element 2 onload\")' "
                                        + "onerror='log(\"element 2 onerror\")'></script>\n"
            + "</body></html>";
        getMockWebConnection().setDefaultResponse("Error: not found", 404, "Not Found",
                com.gargoylesoftware.htmlunit.util.MimeType.TEXT_HTML);

        final WebDriver driver = loadPage2(html);
        Thread.sleep(200);
        final String text = driver.getTitle().trim().replaceAll(";", "\n").trim();
        assertEquals(String.join("\n", getExpectedAlerts()), text);
    }

    /**
     * Tests load and error events of 'img' tags.
     * Checks that they should be using EventTarget.fireEvent()
     * rather than Event.executeEventLocally().
     *
     * @throws Exception if the test fails
     */
    @Test
    @Alerts(DEFAULT = {"img2: window at error capture",
                        "img2: document at error capture",
                        "img2: element 2 onerror",
                        "#document: document DOMContentLoaded",
                        "#document: window DOMContentLoaded",
                        "img1: document at load capture",
                        "img1: element 1 onload",
                        "#document: window at load",
                        "#document: window at load capture",
                        "#document: body onload"},
            CHROME = {"#document: document DOMContentLoaded",
                        "#document: window DOMContentLoaded",
                        "img2: window at error capture",
                        "img2: document at error capture",
                        "img2: element 2 onerror",
                        "img1: document at load capture",
                        "img1: element 1 onload",
                        "#document: window at load",
                        "#document: window at load capture",
                        "#document: body onload"},
            IE = {"img1: document at load capture",
                        "img1: element 1 onload",
                        "#document: document DOMContentLoaded",
                        "#document: window DOMContentLoaded",
                        "#document: window at load",
                        "#document: window at load capture",
                        "#document: body onload",
                        "SCRIPT: document at load capture",
                        "img2: window at error capture",
                        "img2: document at error capture",
                        "img2: element 2 onerror"})
    @NotYetImplemented(IE) // The extra SCRIPT is not yet handled (waiting on onloadScript())
    public void onloadImg() throws Exception {
        final URL urlImage = new URL(URL_FIRST, "img.jpg");
        try (InputStream is = getClass().getClassLoader().getResourceAsStream("testfiles/tiny-jpg.img")) {
            final byte[] directBytes = IOUtils.toByteArray(is);
            final List<NameValuePair> emptyList = Collections.emptyList();
            getMockWebConnection().setResponse(urlImage, directBytes, 200, "ok", "image/jpg", emptyList);
        }

        final String html = HtmlPageTest.STANDARDS_MODE_PREFIX_
            + "<html><head>\n"
            + "<script>\n"
            + "  function log(msg, target) {\n"
            + "    if (target) msg = (target.id ? target.id : target.nodeName) + ': ' + msg\n"
            + "    window.parent.document.title += msg + ';';\n"
            + "  }\n"

            + "  window.addEventListener('load', function (event) { log('window at load', event.target) })\n"
            + "  window.addEventListener('load', function (event) { "
                                                    + "log('window at load capture', event.target) }, true)\n"
            + "  window.addEventListener('error', function (event) { log('window at error', event.target) })\n"
            + "  window.addEventListener('error', function (event) { "
                                                    + "log('window at error capture', event.target) }, true)\n"
            + "  window.addEventListener('DOMContentLoaded', function (event) { "
                                                    + "log('window DOMContentLoaded', event.target) })\n"

            + "  document.addEventListener('load', function (event) { log('document at load', event.target) })\n"
            + "  document.addEventListener('load', function (event) { "
                                                    + "log('document at load capture', event.target) }, true)\n"
            + "  document.addEventListener('error', function (event) { log('document at error', event.target) })\n"
            + "  document.addEventListener('error', function (event) { "
                                                    + "log('document at error capture', event.target) }, true)\n"
            + "  document.addEventListener('DOMContentLoaded', function (event) { "
                                                    + "log('document DOMContentLoaded', event.target) })\n"

            + "</script>\n"
            + "</head>\n"
            + "<body onload='log(\"body onload\", document)'>\n"
            + "  <img id='img1' src='" + urlImage + "' onload='log(\"element 1 onload\", this)' "
                                       + "onerror='log(\"element 1 onerror\", this)'>\n"
            + "  <img id='img2' src='' onload='log(\"element 2 onload\", this)' "
                                       + "onerror='log(\"element 2 onerror\", this)'>\n"

            + "</body></html>";

        // Image loads are usually asynchronous in browsers and ordering of these results are somewhat coincidental.
        //
        // Chrome/FF appears be synchronizing 'body.onload' so that it comes after all image loads, while Chrome
        // alone also seems to be synchronizing 'DOMContentLoaded' so that it fires before image loads.  IE11 is a mess
        // with no clear synchronization between 'body.onload' and image loads.
        //
        // To preserve a semblance of sanity, we're sorting the results because this test isn't concerned with the
        // ordering of img1 vs img2 vs #document (or even images vs 'body.onload'), and instead are only concerned
        // the events propagate in correct order once triggered.
        final Comparator<String> sorter = Comparator.comparing(s -> StringUtils.substringBefore(s, ":"));

        final WebDriver driver = loadPage2(html);
        Thread.sleep(200);
        final String text = Pattern.compile(";").splitAsStream(driver.getTitle())
                .map(String::trim).sorted(sorter).collect(Collectors.joining("\n"));
        final String expected = Arrays.stream(getExpectedAlerts()).sorted(sorter).collect(Collectors.joining("\n"));
        assertEquals(expected, text);
    }

    /**
     * Same as {@link #onload()} but from frame.
     *
     * @throws Exception if the test fails
     */
    @Test
    @Alerts(DEFAULT = {"framing window DOMContentLoaded 1 capture",
                        "framing document DOMContentLoaded 1",
                        "framing document DOMContentLoaded 1 capture",
                        "framing window DOMContentLoaded 1",
                        "window DOMContentLoaded 1 capture",
                        "window DOMContentLoaded 2 capture",
                        "document DOMContentLoaded 1",
                        "document DOMContentLoaded 1 capture",
                        "document DOMContentLoaded 2",
                        "document DOMContentLoaded 2 capture",
                        "window DOMContentLoaded 1",
                        "window DOMContentLoaded 2",
                        "window at load 1",
                        "window at load 1 capture",
                        "window at load 2",
                        "onload 2",
                        "window at load 2 capture",
                        "framing document at load 1 capture",
                        "frame onload",
                        "framing window at load 1",
                        "framing window at load 1 capture",
                        "frameset onload",
                        "after"},
            IE = {"framing window DOMContentLoaded 1 capture",
                        "framing document DOMContentLoaded 1",
                        "framing document DOMContentLoaded 1 capture",
                        "framing window DOMContentLoaded 1",
                        "framing document at load 1 capture",
                        "window DOMContentLoaded 1 capture",
                        "window DOMContentLoaded 2 capture",
                        "document DOMContentLoaded 1",
                        "document DOMContentLoaded 1 capture",
                        "document DOMContentLoaded 2",
                        "document DOMContentLoaded 2 capture",
                        "window DOMContentLoaded 1",
                        "window DOMContentLoaded 2",
                        "window at load 1",
                        "window at load 1 capture",
                        "window at load 2",
                        "onload 2",
                        "window at load 2 capture",
                        "framing document at load 1 capture",
                        "frame onload",
                        "framing window at load 1",
                        "framing window at load 1 capture",
                        "frameset onload",
                        "document at load 1 capture",
                        "document at load 2 capture",
                        "document at load 1 capture",
                        "document at load 2 capture",
                        "after"})
    @NotYetImplemented(IE) // The extra 'document at load' from <script> not yet handled (waiting on onloadScript())
    public void onloadFrame() throws Exception {
        final String content = HtmlPageTest.STANDARDS_MODE_PREFIX_
            + "<html><head>\n"
            + "<script>\n"
            + "  function log(msg) {\n"
            + "    window.parent.document.title += msg + ';';\n"
            + "  }\n"

            + "  window.addEventListener('load', function () { log('window at load 1') })\n"

            + "  window.addEventListener('load', function () { log('window at load 1 capture') }, true)\n"
            + "  window.addEventListener('DOMContentLoaded', function () { log('window DOMContentLoaded 1') })\n"
            + "  window.addEventListener('DOMContentLoaded', "
                    + "function () { log('window DOMContentLoaded 1 capture') }, true)\n"

            + "  document.addEventListener('load', function () { log('document at load 1') })\n"
            + "  document.addEventListener('load', function () { log('document at load 1 capture') }, true)\n"
            + "  document.addEventListener('DOMContentLoaded', function () { log('document DOMContentLoaded 1') })\n"
            + "  document.addEventListener('DOMContentLoaded', "
                    + "function () { log('document DOMContentLoaded 1 capture') }, true)\n"
            + "</script>\n"
            + "</head>\n"
            + "<body >\n"
            + "<script>\n"
            + "  window.addEventListener('load', function () { log('window at load 2') })\n"
            + "  window.onload = function () { log('onload 2') }\n"
            + "  window.addEventListener('load', function () { log('window at load 2 capture') }, true)\n"
            + "  window.addEventListener('DOMContentLoaded', function () { log('window DOMContentLoaded 2') })\n"
            + "  window.addEventListener('DOMContentLoaded', "
                    + "function () { log('window DOMContentLoaded 2 capture') }, true)\n"

            + "  document.addEventListener('load', function () { log('document at load 2 capture') }, true)\n"
            + "  document.addEventListener('DOMContentLoaded', function () { log('document DOMContentLoaded 2') })\n"
            + "  document.addEventListener('DOMContentLoaded', "
                    + "function () { log('document DOMContentLoaded 2 capture') }, true)\n"

            + "  window.addEventListener('load', "
                    + "function (event) { var x = event; "
                        + "window.setTimeout(function () { log('after', x.eventPhase) }, 100) }, true)\n"
            + "</script>\n"
            + "</body></html>";

        getMockWebConnection().setDefaultResponse(content);

        final String html = HtmlPageTest.STANDARDS_MODE_PREFIX_
                + "<html><head>\n"
                + "<script>\n"
                + "  function log(msg) {\n"
                + "    window.document.title += msg + ';';\n"
                + "  }\n"

                + "  window.addEventListener('load', function () { log('framing window at load 1') })\n"
                + "  window.addEventListener('load', function () { log('framing window at load 1 capture') }, true)\n"
                + "  window.addEventListener('DOMContentLoaded', "
                            + "function () { log('framing window DOMContentLoaded 1') })\n"
                + "  window.addEventListener('DOMContentLoaded', "
                            + "function () { log('framing window DOMContentLoaded 1 capture') }, true)\n"

                // should not fire because bubbles = false
                + "  document.addEventListener('load', "
                            + "function () { log('framing document at load 1') })\n"
                + "  document.addEventListener('load', "
                            + "function () { log('framing document at load 1 capture') }, true)\n"
                + "  document.addEventListener('DOMContentLoaded', "
                            + "function () { log('framing document DOMContentLoaded 1') })\n"
                + "  document.addEventListener('DOMContentLoaded', "
                            + "function () { log('framing document DOMContentLoaded 1 capture') }, true)\n"
                + "</script>\n"
                + "</head>\n"
                + "<frameset onload='log(\"frameset onload\")'>\n"
                + "<frame src='test_onload.html' onload='log(\"frame onload\")'>\n"
                + "</frameset>\n"
                + "</html>";

        final WebDriver driver = loadPage2(html);
        Thread.sleep(200);
        final String text = driver.getTitle().trim().replaceAll(";", "\n").trim();
        assertEquals(String.join("\n", getExpectedAlerts()), text);
    }

    /**
     * Tests propagation of a more or less basic event (click event) with regards to
     * handling of the capturing / bubbling / at target phases.
     * Tests listener and property handler ordering.
     *
     * @throws Exception if the test fails
     */
    @Test
    @Alerts({"window at click 1 capture",
                "window at click 2 capture",
                "onclick 2",
                "i1 at click 1",
                "i1 at click 1 capture",
                "i1 at click 2",
                "i1 at click 2 capture",
                "window at click 1",
                "window at click 2"})
    public void propagation() throws Exception {
        final String html = HtmlPageTest.STANDARDS_MODE_PREFIX_
            + "<html><head>\n"
            + "<script>\n"
            + "  function log(msg) {\n"
            + "    window.parent.document.title += msg + ';';\n"
            + "  }\n"
            + "</script>\n"
            + "</head>\n"
            + "<body>\n"
            + "  <input id='tester' type='button' value='test' onclick='log(\"onclick\")'>\n"

            + "<script>\n"
            + "  window.addEventListener('click', function () { log('window at click 1') })\n"
            + "  window.addEventListener('click', function () { log('window at click 1 capture') }, true)\n"
            + "  window.addEventListener('click', function () { log('window at click 2') })\n"
            + "  window.addEventListener('click', function () { log('window at click 2 capture') }, true)\n"

            + "  tester.addEventListener('click', function () { log('i1 at click 1') })\n"
            + "  tester.addEventListener('click', function () { log('i1 at click 1 capture') }, true)\n"
            + "  tester.addEventListener('click', function () { log('i1 at click 2') })\n"
            + "  tester.onclick = function () { log('onclick 2') }\n"
            + "  tester.addEventListener('click', function () { log('i1 at click 2 capture') }, true)\n"
            + "</script>\n"
            + "</body></html>";

        final WebDriver driver = loadPage2(html);
        driver.findElement(By.id("tester")).click();

        final String text = driver.getTitle().trim().replaceAll(";", "\n").trim();
        assertEquals(String.join("\n", getExpectedAlerts()), text);
    }

    /**
     * Similar as {@link #propagation()} except with a deeper propagation path.
     * Check bubbling propagation after modification of the DOM tree by an intermediate listener.
     *
     * @throws Exception if the test fails
     */
    @Test
    @Alerts({"window at click 1 capture",
                "window at click 2 capture",
                "d1 at click 1 capture",
                "d1 at click 2 capture",
                "d2 at click 1 capture",
                "d2 at click 2 capture",
                "d3 at click 1",
                "d3 onclick",
                "d3 at click 1 capture",
                "d3 at click 2",
                "d3 at click 2 capture",
                "d2 at click 1",
                "d2 onclick",
                "d2 at click 2",
                "d1 at click 1",
                "d1 onclick",
                "d1 at click 2",
                "window at click 1",
                "window at click 2"})
    public void propagationNested() throws Exception {
        final String html = HtmlPageTest.STANDARDS_MODE_PREFIX_
            + "<html><head>\n"
            + "<script>\n"
            + "  function log(msg) {\n"
            + "    window.parent.document.title += msg + ';';\n"
            + "  }\n"
            + "</script>\n"
            + "</head>\n"
            + "<body>\n"
            + "  <div id='d1' style='width: 150px; height: 150px; background-color: blue'>\n"
            + "    <div id='d2' style='width: 100px; height: 100px; background-color: green'>\n"
            + "      <div id='d3' style='width: 50px; height: 50px; background-color: red'>\n"
            + "      </div>\n"
            + "    </div>\n"
            + "  </div>\n"

            + "<script>\n"
            + "  window.addEventListener('click', function () { log('window at click 1') })\n"
            + "  window.addEventListener('click', function () { log('window at click 1 capture') }, true)\n"
            + "  window.addEventListener('click', function () { log('window at click 2') })\n"
            + "  window.addEventListener('click', function () { log('window at click 2 capture') }, true)\n"

            + "  d1.addEventListener('click', function () { log('d1 at click 1') })\n"
            + "  d1.onclick = function () { log('d1 onclick') }\n"
            + "  d1.addEventListener('click', function () { log('d1 at click 1 capture') }, true)\n"
            + "  d1.addEventListener('click', function () { log('d1 at click 2') })\n"
            + "  d1.addEventListener('click', function () { log('d1 at click 2 capture') }, true)\n"

            + "  d2.addEventListener('click', function () { log('d2 at click 1') })\n"
            + "  d2.onclick = function () { log('d2 onclick'); d2.parentNode.removeChild(d2) }\n"
            + "  d2.addEventListener('click', function () { log('d2 at click 1 capture') }, true)\n"
            + "  d2.addEventListener('click', function () { log('d2 at click 2') })\n"
            + "  d2.addEventListener('click', function () { log('d2 at click 2 capture') }, true)\n"

            + "  d3.addEventListener('click', function () { log('d3 at click 1') })\n"
            + "  d3.onclick = function () { log('d3 onclick') }\n"
            + "  d3.addEventListener('click', function () { log('d3 at click 1 capture') }, true)\n"
            + "  d3.addEventListener('click', function () { log('d3 at click 2') })\n"
            + "  d3.addEventListener('click', function () { log('d3 at click 2 capture') }, true)\n"
            + "</script>\n"
            + "</body></html>";

        final WebDriver driver = loadPage2(html);
        driver.findElement(By.id("d3")).click();

        final String text = driver.getTitle().trim().replaceAll(";", "\n").trim();
        assertEquals(String.join("\n", getExpectedAlerts()), text);
    }

    /**
     * Similar as {@link #propagationNested()} but clicking a detached element.
     * Check bubbling propagation after modification of the DOM tree by an intermediate listener.
     *
     * @throws Exception if the test fails
     */
    @Test
    @Alerts({"window at click 1 capture",
                "window at click 2 capture",
                "begin detach click",
                "d2 at click 1 capture",
                "d2 at click 2 capture",
                "d3 at click 1",
                "d3 onclick",
                "d3 at click 1 capture",
                "d3 at click 2",
                "d3 at click 2 capture",
                "d2 at click 1",
                "d2 onclick",
                "d2 at click 2",
                "end detach click",
                "window at click 1",
                "window at click 2"})
    public void propagationNestedDetached() throws Exception {
        final String html = HtmlPageTest.STANDARDS_MODE_PREFIX_
            + "<html><head>\n"
            + "<script>\n"
            + "  function log(msg) {\n"
            + "    window.parent.document.title += msg + ';';\n"
            + "  }\n"

            + "  function detachAndClick() {\n"
            + "    log('begin detach click')\n"
            + "    var d2 = window.d2, d3 = window.d3\n"
            + "    d2.parentNode.removeChild(d2);\n"
            + "    d3.click();\n"
            + "    log('end detach click')\n"
            + "  }\n"
            + "</script>\n"
            + "</head>\n"
            + "<body>\n"
            + "  <div id='d1' style='width: 150px; height: 150px; background-color: blue'>\n"
            + "    <div id='d2' style='width: 100px; height: 100px; background-color: green'>\n"
            + "      <div id='d3' style='width: 50px; height: 50px; background-color: red'>\n"
            + "      </div>\n"
            + "    </div>\n"
            + "  </div>\n"
            + "  <input id='detach_click' type='button' value='Detach & click' onclick='detachAndClick()'>\n"

            + "<script>\n"
            + "  d2 = window.d2, d3 = window.d3\n" // Save because "Detach & click" removes them
            + "  window.addEventListener('click', function () { log('window at click 1') })\n"
            + "  window.addEventListener('click', function () { log('window at click 1 capture') }, true)\n"
            + "  window.addEventListener('click', function () { log('window at click 2') })\n"
            + "  window.addEventListener('click', function () { log('window at click 2 capture') }, true)\n"

            + "  d1.addEventListener('click', function () { log('d1 at click 1') })\n"
            + "  d1.onclick = function () { log('d1 onclick') }\n"
            + "  d1.addEventListener('click', function () { log('d1 at click 1 capture') }, true)\n"
            + "  d1.addEventListener('click', function () { log('d1 at click 2') })\n"
            + "  d1.addEventListener('click', function () { log('d1 at click 2 capture') }, true)\n"

            + "  d2.addEventListener('click', function () { log('d2 at click 1') })\n"
            + "  d2.onclick = function () { log('d2 onclick'); if (d2.parentNode) d2.parentNode.removeChild(d2) }\n"
            + "  d2.addEventListener('click', function () { log('d2 at click 1 capture') }, true)\n"
            + "  d2.addEventListener('click', function () { log('d2 at click 2') })\n"
            + "  d2.addEventListener('click', function () { log('d2 at click 2 capture') }, true)\n"

            + "  d3.addEventListener('click', function () { log('d3 at click 1') })\n"
            + "  d3.onclick = function () { log('d3 onclick') }\n"
            + "  d3.addEventListener('click', function () { log('d3 at click 1 capture') }, true)\n"
            + "  d3.addEventListener('click', function () { log('d3 at click 2') })\n"
            + "  d3.addEventListener('click', function () { log('d3 at click 2 capture') }, true)\n"
            + "</script>\n"
            + "</body></html>";

        final WebDriver driver = loadPage2(html);
        driver.findElement(By.id("detach_click")).click();

        final String text = driver.getTitle().trim().replaceAll(";", "\n").trim();
        assertEquals(String.join("\n", getExpectedAlerts()), text);
    }

    /**
     * This test determines that the return value of listeners are apparently
     * ignored and only that of the property handler is used.
     *
     * @throws Exception if the test fails
     */
    @Test
    @Alerts(DEFAULT = {"listener: stop propagation & return false",
                "FIRED a1",
                "listener: return true",
                "property: return false",
                "listener: return true",
                "listener: prevented=false returnValue: true -> false (false)",
                "listener: prevented=true returnValue: false -> true (false)",
                "listener: prevented=true returnValue: false -> preventDefault() (false)",
                "property: prevented=true returnValue: false -> return true",
                "listener: prevented=true returnValue: false -> x (false)",
                "listener: prevented=true returnValue: false -> null (false)"},
            IE = {"listener: stop propagation & return false",
                "FIRED a1",
                "listener: return true",
                "property: return false",
                "listener: return true",
                "listener: prevented=false returnValue: undefined -> false (false)",
                "listener: prevented=false returnValue: false -> true (true)",
                "listener: prevented=false returnValue: true -> preventDefault() (true)",
                "property: prevented=true returnValue: true -> return true",
                "listener: prevented=true returnValue: true -> x (x)",
                "listener: prevented=true returnValue: x -> null (null)"})
    public void stopPropagation() throws Exception {
        final String html = HtmlPageTest.STANDARDS_MODE_PREFIX_
            + "<html><head>\n"
            + "<script>\n"
            + "  function log(msg) {\n"
            + "    window.parent.document.title += msg + ';';\n"
            + "  }\n"
            + "</script>\n"
            + "</head>\n"
            + "<body>\n"
            + "  <div><a id='a1' href='javascript:log(\"FIRED a1\")'>test: listener return false</a></div>\n"
            + "  <div><a id='a2' href='javascript:log(\"FIRED a2\")'>test: property return false</a></div>\n"
            + "  <div><a id='a3' href='javascript:log(\"FIRED a3\")'>test: listener returnValue = false</a></div>\n"

            + "  <textarea id='log' rows=40 cols=80></textarea>\n"

            + "<script>\n"
            // The event.stopPropagation() has no bearing on whether 'return false'
            // below is effective at preventing "href" processing.
            + "  a1.addEventListener('click', function (event) { "
                                                + "log('listener: stop propagation & return false');"
                                                + "event.stopPropagation(); return false })\n"

            // The only return value that matters is the value from the 'onclick' property.  The 'return false' below
            // prevents "href' being processed.
            + "  a2.addEventListener('click',"
            + "        function (event) { log('listener: return true'); event.stopPropagation(); return true })\n"
            + "  a2.onclick = function () { log('property: return false'); return false }\n"
            + "  a2.addEventListener('click', function (event) { log('listener: return true'); return true })\n"

            // Uncommenting this causes a2 to fire because propagation is
            // stopped before 'onclick' property is processed.
            // Again, the 'return false' here is ineffective.
            // The return values of non-property handlers are probably ignored. (tested in Chrome/FF)
            //window.addEventListener("click", function (event) {
            //                  log('window: stop propagation & return false');
            //                  event.stopPropagation(); return false }, true)

            // In Chrome, this sets event.returnValue to 'false'
            // which is synonymous with setting 'event.defaultPrevented'
            // In FF/IE11, event.returnValue is settable but does not appear to be used for anything
            + "  a3.addEventListener('click', function (event) {"
            + "      var a = event.returnValue, p = event.defaultPrevented, b = false; event.returnValue = b;"
            + "      log('listener: prevented=' + p + ' returnValue: ' + a "
                                    + "+ ' -> ' + b + ' (' + event.returnValue + ')') })\n"
             // This shows it's possible to set event.returnValue back to 'true' from 'false'
            + "  a3.addEventListener('click', function (event) {"
            + "      var a = event.returnValue, p = event.defaultPrevented, b = true; event.returnValue = b;"
            + "      log('listener: prevented=' + p + ' returnValue: ' + a "
                                    + "+ ' -> ' + b + ' (' + event.returnValue + ')') })\n"
            // The value of event.returnValue is consistent across multiple listener calls of the same event
            + "  a3.addEventListener('click', function (event) {"
            + "      var a = event.returnValue, p = event.defaultPrevented, "
                                    + "b = 'preventDefault()'; event.preventDefault();"
            + "      log('listener: prevented=' + p + ' returnValue: ' + a "
                                    + "+ ' -> ' + b + ' (' + event.returnValue + ')') })\n"
            // This shows a property handler returning 'true' will not change event.returnValue if it's already 'false'
            + "  a3.onclick = function (event) {"
            + "      var a = event.returnValue, p = event.defaultPrevented; b = true;"
            + "      log('property: prevented=' + p + ' returnValue: ' + a + ' -> return ' + b); return b }\n"
            // Instead of returning 'true', the property handler can directly set
            // event.returnValue to set it to 'true' from 'false'
            //+ "  a3.onclick = function (event) {"
            //+ "      var a = event.returnValue, p = event.defaultPrevented; b = true;"
            //+ "      log('property: prevented=' + p + ' returnValue: ' + a + ' -> true'); event.returnValue = b }\n"
            // These shows setting event.returnValue cannot be set to a non-boolean
            // value in Chrome but can in (FF/IE11)
            + "  a3.addEventListener('click', function (event) {"
            + "        var a = event.returnValue, p = event.defaultPrevented, b = 'x'; event.returnValue = b;"
            + "        log('listener: prevented=' + p + ' returnValue: ' + a "
                                    + "+ ' -> ' + b + ' (' + event.returnValue + ')') })\n"
            + "  a3.addEventListener('click', function (event) {"
            + "        var a = event.returnValue, p = event.defaultPrevented, b = null; event.returnValue = b;"
            + "        log('listener: prevented=' + p + ' returnValue: ' + a "
                                    + "+ ' -> ' + b + ' (' + event.returnValue + ')') })\n"
            + "</script>\n"
            + "</body></html>";

        final WebDriver driver = loadPage2(html);
        driver.findElement(By.id("a1")).click();
        driver.findElement(By.id("a2")).click();
        driver.findElement(By.id("a3")).click();

        final String text = driver.getTitle().trim().replaceAll(";", "\n").trim();
        assertEquals(String.join("\n", getExpectedAlerts()), text);
    }
}<|MERGE_RESOLUTION|>--- conflicted
+++ resolved
@@ -419,11 +419,7 @@
     @Test
     @Alerts(DEFAULT = "exception",
             FF = {},
-<<<<<<< HEAD
-            FF68 = {})
-=======
             FF78 = {})
->>>>>>> 6cc30901
     public void scrollByLines() throws Exception {
         final String html = HtmlPageTest.STANDARDS_MODE_PREFIX_
             + "<html><head><title>foo</title><script>\n"
@@ -442,11 +438,7 @@
     @Test
     @Alerts(DEFAULT = "exception",
             FF = {},
-<<<<<<< HEAD
-            FF68 = {})
-=======
             FF78 = {})
->>>>>>> 6cc30901
     public void scrollByPages() throws Exception {
         final String html = HtmlPageTest.STANDARDS_MODE_PREFIX_
             + "<html><head><title>foo</title><script>\n"
