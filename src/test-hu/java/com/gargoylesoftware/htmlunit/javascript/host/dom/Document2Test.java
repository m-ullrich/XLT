/*
 * Copyright (c) 2002-2021 Gargoyle Software Inc.
 *
 * Licensed under the Apache License, Version 2.0 (the "License");
 * you may not use this file except in compliance with the License.
 * You may obtain a copy of the License at
 * http://www.apache.org/licenses/LICENSE-2.0
 *
 * Unless required by applicable law or agreed to in writing, software
 * distributed under the License is distributed on an "AS IS" BASIS,
 * WITHOUT WARRANTIES OR CONDITIONS OF ANY KIND, either express or implied.
 * See the License for the specific language governing permissions and
 * limitations under the License.
 */
package com.gargoylesoftware.htmlunit.javascript.host.dom;

import static com.gargoylesoftware.htmlunit.BrowserRunner.TestedBrowser.FF;
<<<<<<< HEAD
import static com.gargoylesoftware.htmlunit.BrowserRunner.TestedBrowser.FF68;
=======
import static com.gargoylesoftware.htmlunit.BrowserRunner.TestedBrowser.FF78;
>>>>>>> 6cc30901
import static com.gargoylesoftware.htmlunit.BrowserRunner.TestedBrowser.IE;

import java.net.URL;

import org.junit.Test;
import org.junit.runner.RunWith;
import org.openqa.selenium.By;
import org.openqa.selenium.WebDriver;

import com.gargoylesoftware.htmlunit.BrowserRunner;
import com.gargoylesoftware.htmlunit.BrowserRunner.Alerts;
import com.gargoylesoftware.htmlunit.BrowserRunner.NotYetImplemented;
import com.gargoylesoftware.htmlunit.MockWebConnection;
import com.gargoylesoftware.htmlunit.WebDriverTestCase;
import com.gargoylesoftware.htmlunit.util.MimeType;

/**
 * Tests for {@link Document}.
 *
 * @author Ronald Brill
 * @author Marc Guillemot
 * @author Frank Danek
 * @author Madis Pärn
 * @author Ahmed Ashour
 */
@RunWith(BrowserRunner.class)
public class Document2Test extends WebDriverTestCase {

    /**
     * @throws Exception if the test fails
     */
    @Test
    @Alerts("exception")
    public void createElementWithAngleBrackets() throws Exception {
        final String html = "<html><head><title>foo</title><script>\n"
            + "  function test() {\n"
            + "    try {\n"
            + "      var select = document.createElement('<select>');\n"
            + "      alert(select.add == undefined);\n"
            + "    }\n"
            + "    catch (e) { alert('exception') }\n"
            + "  }\n"
            + "</script></head><body onload='test()'>\n"
            + "</body></html>";
        loadPageWithAlerts2(html);
    }

    /**
     * @throws Exception if the test fails
     */
    @Test
    @Alerts("exception")
    public void createElementWithHtml() throws Exception {
        final String html = "<html><head><title>foo</title><script>\n"
            + "  function test() {\n"
            + "    try {\n"
            + "      alert(document.createElement('<div>').tagName);\n"
            + "      var select = document.createElement(\"<select id='mySelect'><option>hello</option>\");\n"
            + "      alert(select.add == undefined);\n"
            + "      alert(select.id);\n"
            + "      alert(select.childNodes.length);\n"
            + "      var option = document.createElement(\"<option id='myOption'>\");\n"
            + "      alert(option.tagName);\n"
            + "      alert(option.id);\n"
            + "      alert(option.childNodes.length);\n"
            + "    }\n"
            + "    catch (e) { alert('exception') }\n"
            + "  }\n"
            + "</script></head><body onload='test()'>\n"
            + "</body></html>";

        loadPageWithAlerts2(html);
    }

    /**
     * Dedicated test for 3410657.
     *
     * @throws Exception if the test fails
     */
    @Test
    @Alerts("false")
    public void createElementPrototype() throws Exception {
        final String html = "<html><head><title>foo</title><script>\n"
            + "  var HAS_EXTENDED_CREATE_ELEMENT_SYNTAX = (function() {\n"
            + "    try {\n"
            + "      var el = document.createElement('<input name=\"x\">');\n"
            + "      return el.tagName.toLowerCase() === 'input' && el.name === 'x';\n"
            + "    } catch (err) {\n"
            + "      return false;\n"
            + "    }\n"
            + "  })();\n"
            + "  alert(HAS_EXTENDED_CREATE_ELEMENT_SYNTAX);\n"
            + "</script></head><body>\n"
            + "</body></html>";

        loadPageWithAlerts2(html);
    }

    /**
     * @throws Exception if the test fails
     */
    @Test
    @Alerts("true")
    public void appendChild() throws Exception {
        final String html
            = "<html><head><title>foo</title><script>\n"
            + "function test() {\n"
            + "  var span = document.createElement('SPAN');\n"
            + "  var div = document.getElementById('d');\n"
            + "  div.appendChild(span);\n"
            + "  alert(span === div.childNodes[0]);\n"
            + "}\n"
            + "</script></head><body onload='test()'>\n"
            + "<div id='d'></div>\n"
            + "</body></html>";

        loadPageWithAlerts2(html);
    }

    /**
     * @throws Exception if the test fails
     */
    @Test
    @Alerts("1")
    public void getElementByTagNameNS_includesHtml() throws Exception {
        final String html
            = "<html><head><title>foo</title>\n"
            + "<script>\n"
            + "  function doTest() {\n"
            + "    alert(document.getElementsByTagNameNS('*', 'html').length);\n"
            + "  }\n"
            + "</script>\n"
            + "</head>\n"
            + "<body onload='doTest()'>\n"
            + "  <p>hello world</p>\n"
            + "</body></html>";

        loadPageWithAlerts2(html);
    }

    /**
     * @throws Exception if the test fails
     */
    @Test
    @Alerts({"div1", "null", "2", "1"})
    public void importNode_deep() throws Exception {
        importNode(true);
    }

    /**
     * @throws Exception if the test fails
     */
    @Test
    @Alerts({"div1", "null", "0"})
    public void importNode_notDeep() throws Exception {
        importNode(false);
    }

    private void importNode(final boolean deep) throws Exception {
        final String html = "<html><head><title>foo</title><script>\n"
            + "  function test() {\n"
            + "    var node = document.importNode(document.getElementById('div1'), " + deep + ");\n"
            + "    alert(node.id);\n"
            + "    alert(node.parentNode);\n"
            + "    alert(node.childNodes.length);\n"
            + "    if (node.childNodes.length != 0)\n"
            + "      alert(node.childNodes[0].childNodes.length);\n"
            + "  }\n"
            + "</script></head><body onload='test()'>\n"
            + "  <div id='div1'><div id='div1_1'><div id='div1_1_1'></div></div><div id='div1_2'></div></div>\n"
            + "</body></html>";

        loadPageWithAlerts2(html);
    }

    /**
     * Test for issue 3560821.
     * @throws Exception if the test fails
     */
    @Test
    @Alerts(DEFAULT = {"parent", "child"},
            IE = "evaluate not available")
    public void importNodeWithNamespace() throws Exception {
        final MockWebConnection conn = getMockWebConnection();
        conn.setDefaultResponse(
                "<?xml version=\"1.0\"?><html xmlns=\"http://www.w3.org/1999/xhtml\"><div id='child'> </div></html>",
                200, "OK", MimeType.TEXT_XML);

        final String html = "<html xmlns='http://www.w3.org/1999/xhtml'>\n"
            + "<head><title>foo</title><script>\n"
            + "function test() {\n"
            + "  if (!document.evaluate) { alert('evaluate not available'); return; }\n"
            + "  var xmlhttp = new XMLHttpRequest();\n"
            + "  xmlhttp.open(\"GET\",\"content.xhtml\",true);\n"
            + "  xmlhttp.send();\n"
            + "  xmlhttp.onreadystatechange = function() {\n"
            + "    if (xmlhttp.readyState == 4 && xmlhttp.status == 200) {\n"
            + "      var child = document.importNode(xmlhttp.responseXML.getElementById(\"child\"), true);\n"
            + "      document.getElementById(\"parent\").appendChild(child);\n"
            + "      var found = document.evaluate(\"//div[@id='parent']\", document, null,"
            +                      "XPathResult.FIRST_ORDERED_NODE_TYPE, null);\n"
            + "      alert(found.singleNodeValue.id);\n"
            + "      found = document.evaluate(\"//div[@id='child']\", document, null,"
            +                      "XPathResult.FIRST_ORDERED_NODE_TYPE, null);\n"
            + "      alert(found.singleNodeValue.id);\n"
            + "    }\n"
            + " }\n"
            + "}\n"
            + "</script></head>\n"
            + "<body onload='test()'>\n"
            + "  <div id='parent'></div>\n"
            + "</body></html>\n";

        loadPageWithAlerts2(html, 200);
    }

    /**
     * Test for issue 3560821.
     * @throws Exception if the test fails
     */
    @Test
    @Alerts(DEFAULT = {"parent", "child", "child3"},
            IE = "evaluate not available")
    public void importNodesWithNamespace() throws Exception {
        final MockWebConnection conn = getMockWebConnection();
        conn.setDefaultResponse(
                "<?xml version=\"1.0\"?><html xmlns=\"http://www.w3.org/1999/xhtml\">\n"
                + "<div id='child'><div id='child2'><div id='child3'>-</div></div></div></html>",
                200, "OK", MimeType.TEXT_XML);

        final String html = "<html xmlns='http://www.w3.org/1999/xhtml'>\n"
            + "<head><title>foo</title><script>\n"
            + "function test() {\n"
            + "  if (!document.evaluate) { alert('evaluate not available'); return; }\n"
            + "  var xmlhttp = new XMLHttpRequest();\n"
            + "  xmlhttp.open(\"GET\",\"content.xhtml\",true);\n"
            + "  xmlhttp.send();\n"
            + "  xmlhttp.onreadystatechange = function() {\n"
            + "    if (xmlhttp.readyState == 4 && xmlhttp.status == 200) {\n"
            + "      var child = document.importNode(xmlhttp.responseXML.getElementById(\"child\"), true);\n"
            + "      document.getElementById(\"parent\").appendChild(child);\n"
            + "      var found = document.evaluate(\"//div[@id='parent']\", document, null,"
            +                      "XPathResult.FIRST_ORDERED_NODE_TYPE, null);\n"
            + "      alert(found.singleNodeValue.id);\n"
            + "      found = document.evaluate(\"//div[@id='child']\", document, null,"
            +                      "XPathResult.FIRST_ORDERED_NODE_TYPE, null);\n"
            + "      alert(found.singleNodeValue.id);\n"
            + "      found = document.evaluate(\"//div[@id='child3']\", document, null,"
            +                      "XPathResult.FIRST_ORDERED_NODE_TYPE, null);\n"
            + "      alert(found.singleNodeValue.id);\n"
            + "    }\n"
            + "  }\n"
            + "}\n"
            + "</script></head>\n"
            + "<body onload='test()'>\n"
            + "  <div id='parent'></div>\n"
            + "</body></html>\n";

        loadPageWithAlerts2(html, 200);
    }

    /**
     * @throws Exception if the test fails
     */
    @Test
    @Alerts({"div1", "null", "null"})
    public void adoptNode() throws Exception {
        final String html = "<html><head><script>\n"
            + "  function test() {\n"
            + "    var newDoc = document.implementation.createHTMLDocument('something');\n"
            + "    var node = newDoc.adoptNode(document.getElementById('div1'));\n"
            + "    alert(node.id);\n"
            + "    alert(node.parentNode);\n"
            + "    alert(document.getElementById('div1'));\n"
            + "  }\n"
            + "</script></head><body onload='test()'>\n"
            + "  <div id='div1'><div id='div1_1'></div></div>\n"
            + "</body></html>";

        loadPageWithAlerts2(html);
    }

    /**
     * @throws Exception if the test fails
     */
    @Test
    @Alerts({"null", "text1"})
    public void activeElement() throws Exception {
        final String html = "<html><head><script>\n"
            + "  alert(document.activeElement);\n"
            + "  function test() {\n"
            + "    alert(document.activeElement.id);\n"
            + "  }\n"
            + "</script></head>\n"
            + "<body>\n"
            + "  <input id='text1' onclick='test()'>\n"
            + "</body></html>";
        getMockWebConnection().setDefaultResponse("Error: not found", 404, "Not Found", MimeType.TEXT_HTML);

        final WebDriver driver = loadPage2(html);
        verifyAlerts(driver, getExpectedAlerts()[0]);
        Thread.sleep(100);
        driver.findElement(By.id("text1")).click();
        verifyAlerts(driver, getExpectedAlerts()[1]);
    }

    /**
     * Regression test for issue 1568.
     * @throws Exception if the test fails
     */
    @Test
    @Alerts(DEFAULT = {"[object HTMLBodyElement]", "§§URL§§#", "§§URL§§#"},
            IE = {"null", "§§URL§§#", "§§URL§§#"})
    @NotYetImplemented(IE)
    public void activeElement_iframe() throws Exception {
        final String html =
                "<html>\n"
                + "<head></head>\n"
                + "<body>\n"

                + "  <a id='insert' "
                        + "onclick=\"insertText("
                        + "'<html><head></head><body>first frame text</body></html>');\" href=\"#\">\n"
                        + "insert text to frame</a>\n"
                + "  <a id= 'update' "
                        + "onclick=\"insertText("
                        + "'<html><head></head><body>another frame text</body></html>');\" href=\"#\">\n"
                        + "change frame text again</a><br>\n"
                + "  <iframe id='innerFrame' name='innerFrame' src='frame1.html'></iframe>\n"

                + "  <script>\n"
                + "    alert(document.activeElement);\n"

                + "    function insertText(text) {\n"
                + "      with (innerFrame.document) {\n"
                + "        open();\n"
                + "        writeln(text);\n"
                + "        close();\n"
                + "      }\n"
                + "      alert(document.activeElement);\n"
                + "    }\n"
                + "  </script>\n"
                + "</body>\n"
                + "</html>";
        getMockWebConnection().setDefaultResponse("Error: not found", 404, "Not Found", MimeType.TEXT_HTML);

        getMockWebConnection().setResponse(new URL("http://example.com/frame1.html"), "");

        final WebDriver driver = loadPage2(html);

        expandExpectedAlertsVariables(URL_FIRST);
        verifyAlerts(driver, getExpectedAlerts()[0]);

        driver.findElement(By.id("insert")).click();
        verifyAlerts(driver, getExpectedAlerts()[1]);

        driver.switchTo().frame(driver.findElement(By.id("innerFrame")));
        assertEquals("first frame text", driver.findElement(By.tagName("body")).getText());

        driver.switchTo().defaultContent();
        driver.findElement(By.id("update")).click();
        verifyAlerts(driver, getExpectedAlerts()[2]);

        driver.switchTo().frame(driver.findElement(By.id("innerFrame")));
        assertEquals("another frame text", driver.findElement(By.tagName("body")).getText());
    }

    /**
     * Verifies that when we create a text node and append it to an existing DOM node,
     * its <tt>outerHTML</tt>, <tt>innerHTML</tt> and <tt>innerText</tt> properties are
     * properly escaped.
     * @throws Exception if the test fails
     */
    @Test
    @Alerts({"<p>a & b</p> &amp; \u0162 \" '",
                        "<p>a & b</p> &amp; \u0162 \" '",
                        "<div id=\"div\">&lt;p&gt;a &amp; b&lt;/p&gt; &amp;amp; \u0162 \" '</div>",
                        "&lt;p&gt;a &amp; b&lt;/p&gt; &amp;amp; \u0162 \" '",
                        "<p>a & b</p> &amp; \u0162 \" '"})
    public void createTextNodeWithHtml() throws Exception {
        final String html = "<html><body onload='test()'><script>\n"
            + "  function test() {\n"
            + "    var node = document.createTextNode('<p>a & b</p> &amp; \\u0162 \" \\'');\n"
            + "    alert(node.data);\n"
            + "    alert(node.nodeValue);\n"
            + "    var div = document.getElementById('div');\n"
            + "    div.appendChild(node);\n"
            + "    alert(div.outerHTML);\n"
            + "    alert(div.innerHTML);\n"
            + "    alert(div.innerText);\n"
            + "  }\n"
            + "</script>\n"
            + "<div id='div'></div>\n"
            + "</body></html>";

        loadPageWithAlerts2(html);
    }

    /**
     * @throws Exception if an error occurs
     */
    @Test
    @Alerts(DEFAULT = {"true", "true", "true", "true", "true"},
            FF = {"false", "false", "false", "false", "false"},
<<<<<<< HEAD
            FF68 = {"false", "false", "false", "false", "false"})
    @NotYetImplemented({FF, FF68})
=======
            FF78 = {"false", "false", "false", "false", "false"})
    @NotYetImplemented({FF, FF78})
>>>>>>> 6cc30901
    public void queryCommandEnabled() throws Exception {
        final String html = "<html><body onload='x()'><iframe name='f' id='f'></iframe><script>\n"
            + "function x() {\n"
            + "  var d = window.frames['f'].document;\n"
            + "  try { alert(d.queryCommandEnabled('SelectAll')); } catch(e) { alert('error'); }\n"
            + "  try { alert(d.queryCommandEnabled('sElectaLL')); } catch(e) { alert('error'); }\n"
            + "  d.designMode = 'on';\n"
            + "  alert(d.queryCommandEnabled('SelectAll'));\n"
            + "  alert(d.queryCommandEnabled('selectall'));\n"
            + "  alert(d.queryCommandEnabled('SeLeCtALL'));\n"
            + "}\n"
            + "</script></body></html>";

        loadPageWithAlerts2(html);
    }

    /**
     * @throws Exception if the test fails
     */
    @Test
    @Alerts({"bar", "null", "null"})
    public void getElementById() throws Exception {
        final String html
            = "<html><head><title>First</title><script>\n"
            + "function doTest() {\n"
            + "  alert(top.document.getElementById('input1').value);\n"
            + "  alert(document.getElementById(''));\n"
            + "  alert(document.getElementById('non existing'));\n"
            + "}\n"
            + "</script></head><body onload='doTest()'>\n"
            + "<form id='form1'>\n"
            + "<input id='input1' name='foo' type='text' value='bar' />\n"
            + "</form>\n"
            + "</body></html>";

        loadPageWithAlerts2(html);
    }

    /**
     * @throws Exception if the test fails
     */
    @Test
    @Alerts({"bar", "null"})
    public void getElementById_resetId() throws Exception {
        final String html
            = "<html><head><title>First</title><script>\n"
            + "function doTest() {\n"
            + "  var input1 = top.document.getElementById('input1');\n"
            + "  input1.id = 'newId';\n"
            + "  alert(top.document.getElementById('newId').value);\n"
            + "  alert(top.document.getElementById('input1'));\n"
            + "}\n"
            + "</script></head><body onload='doTest()'>\n"
            + "<form id='form1'>\n"
            + "<input id='input1' name='foo' type='text' value='bar' />\n"
            + "</form>\n"
            + "</body></html>";

        loadPageWithAlerts2(html);
    }

    /**
     * @throws Exception if the test fails
     */
    @Test
    @Alerts("bar")
    public void getElementById_setNewId() throws Exception {
        final String html
            = "<html><head><title>First</title><script>\n"
            + "function doTest() {\n"
            + "  var div1 = document.getElementById('div1');\n"
            + "  div1.firstChild.id = 'newId';\n"
            + "  alert(document.getElementById('newId').value);\n"
            + "}\n"
            + "</script></head><body onload='doTest()'>\n"
            + "<form id='form1'>\n"
            + "<div id='div1'><input name='foo' type='text' value='bar'></div>\n"
            + "</form>\n"
            + "</body></html>";

        loadPageWithAlerts2(html);
    }

    /**
     * Regression test for bug 740665.
     * @throws Exception if the test fails
     */
    @Test
    @Alerts("id1")
    public void getElementById_divId() throws Exception {
        final String html
            = "<html><head><title>First</title><script>\n"
            + "function doTest() {\n"
            + "  var element = document.getElementById('id1');\n"
            + "  alert(element.id);\n"
            + "}\n"
            + "</script></head><body onload='doTest()'>\n"
            + "<div id='id1'></div></body></html>";

        loadPageWithAlerts2(html);
    }

    /**
     * Regression test for bug 740665.
     * @throws Exception if the test fails
     */
    @Test
    @Alerts("script1")
    public void getElementById_scriptId() throws Exception {
        final String html
            = "<html><head><title>First</title><script id='script1'>\n"
            + "function doTest() {\n"
            + "  alert(top.document.getElementById('script1').id);\n"
            + "}\n"
            + "</script></head><body onload='doTest()'>\n"
            + "</body></html>";

        loadPageWithAlerts2(html);
    }

    /**
     * @throws Exception if the test fails
     */
    @Test
    @Alerts({"first", "newest"})
    public void getElementById_alwaysFirstOneInDocumentOrder() throws Exception {
        final String html = "<html><body>\n"
            + "<span id='it' class='first'></span>\n"
            + "<span id='it' class='second'></span>\n"
            + "<script>\n"
            + "alert(document.getElementById('it').className);\n"
            + "var s = document.createElement('span');\n"
            + "s.id = 'it';\n"
            + "s.className = 'newest';\n"
            + "document.body.insertBefore(s, document.body.firstChild);\n"
            + "alert(document.getElementById('it').className);\n"
            + "</script></body></html>";

        loadPageWithAlerts2(html);
    }

    /**
     * @throws Exception if the test fails
     */
    @Test
    public void createStyleSheet() throws Exception {
        final String html
            = "<html><head><title>First</title>\n"
            + "<script>\n"
            + "  function doTest() {\n"
            + "    if (document.createStyleSheet) {\n"
            + "      document.createStyleSheet('style.css');\n"
            + "      for (var si = 0; si < document.styleSheets.length; si++) {\n"
            + "        var sheet = document.styleSheets[si];\n"
            + "        alert(sheet.href);\n"
            + "        alert(sheet.owningElement.tagName);\n"
            + "      }\n"
            + "    }\n"
            + "  }\n"
            + "</script></head>\n"
            + "<body onload='doTest()'>\n"
            + "  <div id='id1'></div>\n"
            + "</body></html>";

        loadPageWithAlerts2(html);
    }

    /**
     * @throws Exception if the test fails
     */
    @Test
    public void createStyleSheet_emptyUrl() throws Exception {
        final String html
            = "<html><head><title>First</title>\n"
            + "<script>\n"
            + "  function doTest() {\n"
            + "    if (document.createStyleSheet) {\n"
            + "      document.createStyleSheet(null);\n"
            + "      document.createStyleSheet('');\n"
            + "      for (var si = 0; si < document.styleSheets.length; si++) {\n"
            + "        var sheet = document.styleSheets[si];\n"
            + "        alert(sheet.href);\n"
            + "      }\n"
            + "    }\n"
            + "  }\n"
            + "</script></head>\n"
            + "<body onload='doTest()'>\n"
            + "  <div id='id1'></div>\n"
            + "</body></html>";

        loadPageWithAlerts2(html);
    }

    /**
     * @throws Exception if the test fails
     */
    @Test
    public void createStyleSheet_insertAt() throws Exception {
        final String html
            = "<html><head><title>First</title>\n"
            + "<script>\n"
            + "  function doTest() {\n"
            + "    if (document.createStyleSheet) {\n"
            + "      document.createStyleSheet('minus1.css', -1);\n"
            + "      document.createStyleSheet('zero.css', 0);\n"
            + "      document.createStyleSheet('dotseven.css', 0.7);\n"
            + "      document.createStyleSheet('seven.css', 7);\n"
            + "      document.createStyleSheet('none.css');\n"
            + "      for (var si = 0; si < document.styleSheets.length; si++) {\n"
            + "        var sheet = document.styleSheets[si];\n"
            + "        alert(sheet.href);\n"
            + "      }\n"
            + "    }\n"
            + "  }\n"
            + "</script></head>\n"
            + "<body onload='doTest()'>\n"
            + "  <div id='id1'></div>\n"
            + "</body></html>";

        loadPageWithAlerts2(html);
    }
}<|MERGE_RESOLUTION|>--- conflicted
+++ resolved
@@ -15,11 +15,7 @@
 package com.gargoylesoftware.htmlunit.javascript.host.dom;
 
 import static com.gargoylesoftware.htmlunit.BrowserRunner.TestedBrowser.FF;
-<<<<<<< HEAD
-import static com.gargoylesoftware.htmlunit.BrowserRunner.TestedBrowser.FF68;
-=======
 import static com.gargoylesoftware.htmlunit.BrowserRunner.TestedBrowser.FF78;
->>>>>>> 6cc30901
 import static com.gargoylesoftware.htmlunit.BrowserRunner.TestedBrowser.IE;
 
 import java.net.URL;
@@ -424,13 +420,8 @@
     @Test
     @Alerts(DEFAULT = {"true", "true", "true", "true", "true"},
             FF = {"false", "false", "false", "false", "false"},
-<<<<<<< HEAD
-            FF68 = {"false", "false", "false", "false", "false"})
-    @NotYetImplemented({FF, FF68})
-=======
             FF78 = {"false", "false", "false", "false", "false"})
     @NotYetImplemented({FF, FF78})
->>>>>>> 6cc30901
     public void queryCommandEnabled() throws Exception {
         final String html = "<html><body onload='x()'><iframe name='f' id='f'></iframe><script>\n"
             + "function x() {\n"
