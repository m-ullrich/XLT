/*
 * Copyright (c) 2002-2021 Gargoyle Software Inc.
 *
 * Licensed under the Apache License, Version 2.0 (the "License");
 * you may not use this file except in compliance with the License.
 * You may obtain a copy of the License at
 * http://www.apache.org/licenses/LICENSE-2.0
 *
 * Unless required by applicable law or agreed to in writing, software
 * distributed under the License is distributed on an "AS IS" BASIS,
 * WITHOUT WARRANTIES OR CONDITIONS OF ANY KIND, either express or implied.
 * See the License for the specific language governing permissions and
 * limitations under the License.
 */
package com.gargoylesoftware.htmlunit.javascript.host.file;

import static com.gargoylesoftware.htmlunit.BrowserRunner.TestedBrowser.IE;

import java.io.File;
import java.net.URL;
import java.nio.charset.Charset;
import java.nio.charset.StandardCharsets;

import org.apache.commons.io.FileUtils;
import org.junit.Test;
import org.junit.runner.RunWith;
import org.openqa.selenium.By;
import org.openqa.selenium.WebDriver;

import com.gargoylesoftware.htmlunit.BrowserRunner;
import com.gargoylesoftware.htmlunit.BrowserRunner.Alerts;
import com.gargoylesoftware.htmlunit.BrowserRunner.NotYetImplemented;
import com.gargoylesoftware.htmlunit.WebDriverTestCase;
import com.gargoylesoftware.htmlunit.html.HtmlPageTest;

/**
 * Tests for {@link FileReader}.
 *
 * @author Ronald Brill
 * @author Ahmed Ashour
 */
@RunWith(BrowserRunner.class)
public class FileReaderTest extends WebDriverTestCase {

    /**
     * @throws Exception if the test fails
     */
    @Test
    @Alerts("0")
    public void ctorReadyState() throws Exception {
        final String html
            = HtmlPageTest.STANDARDS_MODE_PREFIX_
            + "<html>\n"
            + "<head>\n"
            + "  <script>\n"
            + "    function test() {\n"
            + "      var reader = new FileReader();\n"
            + "      alert(reader.readyState);\n"
            + "    }\n"
            + "  </script>\n"
            + "<head>\n"
            + "<body>\n"
            + "  <button id='testBtn' onclick='test()'>Tester</button>\n"
            + "</body>\n"
            + "</html>";

        final WebDriver driver = loadPage2(html);
        driver.findElement(By.id("testBtn")).click();
        verifyAlerts(driver, getExpectedAlerts());
    }

    /**
     * @throws Exception if the test fails
     */
    @Test
    @Alerts("data:text/plain;base64,SHRtbFVuaXQ=")
    public void readAsDataURL_file() throws Exception {
        final String html
            = HtmlPageTest.STANDARDS_MODE_PREFIX_
            + "<html>\n"
            + "<head>\n"
            + "  <script>\n"
            + "    function test() {\n"
            + "      var files = document.testForm.fileupload.files;\n"
            + "      var reader = new FileReader();\n"
            + "      reader.onload = function() {\n"
            + "        var dataURL = reader.result;\n"
            + "        alert(dataURL);\n"
            + "      };\n"
            + "      reader.readAsDataURL(files[0]);\n"
            + "    }\n"
            + "  </script>\n"
            + "<head>\n"
            + "<body>\n"
            + "  <form name='testForm'>\n"
            + "    <input type='file' id='fileupload' name='fileupload'>\n"
            + "  </form>\n"
            + "  <button id='testBtn' onclick='test()'>Tester</button>\n"
            + "</body>\n"
            + "</html>";

        final WebDriver driver = loadPage2(html);

        final File tstFile = File.createTempFile("HtmlUnitReadAsDataURLTest", ".txt");
        try {
            FileUtils.write(tstFile, "HtmlUnit", StandardCharsets.UTF_8);

            final String path = tstFile.getCanonicalPath();
            driver.findElement(By.name("fileupload")).sendKeys(path);

            driver.findElement(By.id("testBtn")).click();

            verifyAlerts(driver, getExpectedAlerts());
        }
        finally {
            FileUtils.deleteQuietly(tstFile);
        }
    }

    /**
     * @throws Exception if the test fails
     */
    @Test
    @Alerts(DEFAULT = "data:application/octet-stream;base64,SHRtbFVuaXRpcyBncmVhdA==",
            IE = "data:;base64,SHRtbFVuaXRpcyBncmVhdA==")
    public void readAsDataURL_blob() throws Exception {
        final String html
            = HtmlPageTest.STANDARDS_MODE_PREFIX_
            + "<html>\n"
            + "<head>\n"
            + "  <script>\n"
            + "    function test() {\n"
            + "      var blob = new Blob(['Html', 'Unit', 'is great']);\n"
            + "      var reader = new FileReader();\n"
            + "      reader.onload = function() {\n"
            + "        var dataURL = reader.result;\n"
            + "        alert(dataURL);\n"
            + "      };\n"
            + "      reader.readAsDataURL(blob);\n"
            + "    }\n"
            + "  </script>\n"
            + "<head>\n"
            + "<body onload='test()'>\n"
            + "</body>\n"
            + "</html>";

        loadPageWithAlerts2(html);
    }

    /**
     * @throws Exception if the test fails
     */
    @Test
    @Alerts("data:text/plain;base64,SHRtbFVuaXRpcyBncmVhdA==")
    public void readAsDataURL_blobMimeType() throws Exception {
        final String html
            = HtmlPageTest.STANDARDS_MODE_PREFIX_
            + "<html>\n"
            + "<head>\n"
            + "  <script>\n"
            + "    function test() {\n"
            + "      var blob = new Blob(['Html', 'Unit', 'is great'], {type : 'text/plain'});\n"
            + "      var reader = new FileReader();\n"
            + "      reader.onload = function() {\n"
            + "        var dataURL = reader.result;\n"
            + "        alert(dataURL);\n"
            + "      };\n"
            + "      reader.readAsDataURL(blob);\n"
            + "    }\n"
            + "  </script>\n"
            + "<head>\n"
            + "<body onload='test()'>\n"
            + "</body>\n"
            + "</html>";

        loadPageWithAlerts2(html);
    }

    /**
     * @throws Exception if the test fails
     */
    @Test
    @Alerts(DEFAULT = "data:unknown;base64,SHRtbFVuaXRpcyBncmVhdA==",
            IE = "data:unKNown;base64,SHRtbFVuaXRpcyBncmVhdA==")
    public void readAsDataURL_blobMimeTypeUnknown() throws Exception {
        final String html
            = HtmlPageTest.STANDARDS_MODE_PREFIX_
            + "<html>\n"
            + "<head>\n"
            + "  <script>\n"
            + "    function test() {\n"
            + "      var blob = new Blob(['Html', 'Unit', 'is great'], {type : 'unKNown'});\n"
            + "      var reader = new FileReader();\n"
            + "      reader.onload = function() {\n"
            + "        var dataURL = reader.result;\n"
            + "        alert(dataURL);\n"
            + "      };\n"
            + "      reader.readAsDataURL(blob);\n"
            + "    }\n"
            + "  </script>\n"
            + "<head>\n"
            + "<body onload='test()'>\n"
            + "</body>\n"
            + "</html>";

        loadPageWithAlerts2(html);
    }

    /**
     * @throws Exception if the test fails
     */
    @Test
    @Alerts(DEFAULT = "data:application/octet-stream;base64,"
                + "Niii65mOV9yO6adjkXdWd+zTIXFcOWwumIGlIFRqQ05seTG+J2dx0KcD",
            IE = "data:;base64,Niii65mOV9yO6adjkXdWd+zTIXFcOWwumIGlIFRqQ05seTG+J2dx0KcD")
    @NotYetImplemented(IE) // fails only on linux
    public void readAsDataURLUnknown() throws Exception {
        final String html
            = HtmlPageTest.STANDARDS_MODE_PREFIX_
            + "<html>\n"
            + "<head><title>foo</title>\n"
            + "<script>\n"
            + "  function previewFile() {\n"
            + "    var file = document.querySelector('input[type=file]').files[0];\n"
            + "    var reader = new FileReader();\n"
            + "    reader.addEventListener('load', function () {\n"
            + "      alert(reader.result);\n"
            + "    }, false);\n"
            + "\n"
            + "    if (file) {\n"
            + "      reader.readAsDataURL(file);\n"
            + "    }\n"
            + "  }\n"
            + "</script>\n"
            + "</head>\n"
            + "<body>\n"
            + "  <input type='file' onchange='previewFile()'>\n"
            + "</body>\n"
            + "</html>";

        final WebDriver driver = loadPage2(html);

        final String filename = "testfiles/random.bytes";
        final URL fileURL = getClass().getClassLoader().getResource(filename);
        assertNotNull("Resource '" + filename + "' not found", fileURL);
        final File file = new File(fileURL.toURI());
        assertTrue("File '" + file.getAbsolutePath() + "' does not exist", file.exists());

        driver.findElement(By.tagName("input")).sendKeys(file.getAbsolutePath());
        verifyAlerts(driver, getExpectedAlerts());
    }

    /**
     * @throws Exception if the test fails
     */
    @Test
    @Alerts(DEFAULT = "data:",
            FF = "data:image/png;base64,",
<<<<<<< HEAD
            FF68 = "data:image/png;base64,",
=======
            FF78 = "data:image/png;base64,",
>>>>>>> 6cc30901
            IE = "null")
    public void readAsDataURLEmptyImage() throws Exception {
        final String html
            = HtmlPageTest.STANDARDS_MODE_PREFIX_
            + "<html>\n"
            + "<head><title>foo</title>\n"
            + "<script>\n"
            + "  function previewFile() {\n"
            + "    var file = document.querySelector('input[type=file]').files[0];\n"
            + "    var reader = new FileReader();\n"
            + "    reader.addEventListener('load', function () {\n"
            + "      alert(reader.result);\n"
            + "    }, false);\n"
            + "\n"
            + "    if (file) {\n"
            + "      reader.readAsDataURL(file);\n"
            + "    }\n"
            + "  }\n"
            + "</script>\n"
            + "</head>\n"
            + "<body>\n"
            + "  <input type='file' onchange='previewFile()'>\n"
            + "</body>\n"
            + "</html>";

        final WebDriver driver = loadPage2(html);

        final String filename = "testfiles/empty.png";
        final URL fileURL = getClass().getClassLoader().getResource(filename);
        assertNotNull("Resource '" + filename + "' not found", fileURL);
        final File file = new File(fileURL.toURI());
        assertTrue("File '" + file.getAbsolutePath() + "' does not exist", file.exists());

        driver.findElement(By.tagName("input")).sendKeys(file.getAbsolutePath());
        verifyAlerts(driver, getExpectedAlerts());
    }

    /**
     * @throws Exception if the test fails
     */
    @Test
    @Alerts({"[object ArrayBuffer]", "8"})
    public void readAsArrayBuffer() throws Exception {
        final String html
            = HtmlPageTest.STANDARDS_MODE_PREFIX_
            + "<html>\n"
            + "<head>\n"
            + "  <script>\n"
            + "    function test() {\n"
            + "      var files = document.testForm.fileupload.files;\n"
            + "      var reader = new FileReader();\n"
            + "      reader.onload = function() {\n"
            + "        alert(reader.result);\n"
            + "        alert(reader.result.byteLength);\n"
            + "      };\n"
            + "      reader.readAsArrayBuffer(files[0]);\n"
            + "    }\n"
            + "  </script>\n"
            + "<head>\n"
            + "<body>\n"
            + "  <form name='testForm'>\n"
            + "    <input type='file' id='fileupload' name='fileupload'>\n"
            + "  </form>\n"
            + "  <button id='testBtn' onclick='test()'>Tester</button>\n"
            + "</body>\n"
            + "</html>";

        final WebDriver driver = loadPage2(html);

        final File tstFile = File.createTempFile("HtmlUnitReadAsArrayBufferTest", ".txt");
        try {
            FileUtils.write(tstFile, "HtmlUnit", StandardCharsets.UTF_8);

            final String path = tstFile.getCanonicalPath();
            driver.findElement(By.name("fileupload")).sendKeys(path);

            driver.findElement(By.id("testBtn")).click();

            verifyAlerts(driver, getExpectedAlerts());
        }
        finally {
            FileUtils.deleteQuietly(tstFile);
        }
    }

    /**
     * @throws Exception if the test fails
     */
    @Test
    @Alerts({"[object ArrayBuffer]", "128"})
    public void readAsArrayBufferUnknown() throws Exception {
        final String html
            = HtmlPageTest.STANDARDS_MODE_PREFIX_
            + "<html>\n"
            + "<head><title>foo</title>\n"
            + "<script>\n"
            + "  function previewFile() {\n"
            + "    var file = document.querySelector('input[type=file]').files[0];\n"
            + "    var reader = new FileReader();\n"
            + "    reader.addEventListener('load', function () {\n"
            + "      alert(reader.result);\n"
            + "      alert(reader.result.byteLength);\n"
            + "    }, false);\n"
            + "\n"
            + "    if (file) {\n"
            + "      reader.readAsArrayBuffer(file);\n"
            + "    }\n"
            + "  }\n"
            + "</script>\n"
            + "</head>\n"
            + "<body>\n"
            + "  <input type='file' onchange='previewFile()'>\n"
            + "</body>\n"
            + "</html>";

        final WebDriver driver = loadPage2(html);

        final String filename = "testfiles/tiny-png.img";
        final URL fileURL = getClass().getClassLoader().getResource(filename);
        assertNotNull("Resource '" + filename + "' not found", fileURL);
        final File file = new File(fileURL.toURI());
        assertTrue("File '" + file.getAbsolutePath() + "' does not exist", file.exists());

        driver.findElement(By.tagName("input")).sendKeys(file.getAbsolutePath());
        verifyAlerts(driver, getExpectedAlerts());
    }

    /**
     * @throws Exception if the test fails
     */
    @Test
    @Alerts({"[object ArrayBuffer]", "0"})
    public void readAsArrayBufferEmptyImage() throws Exception {
        final String html
            = HtmlPageTest.STANDARDS_MODE_PREFIX_
            + "<html>\n"
            + "<head><title>foo</title>\n"
            + "<script>\n"
            + "  function previewFile() {\n"
            + "    var file = document.querySelector('input[type=file]').files[0];\n"
            + "    var reader = new FileReader();\n"
            + "    reader.addEventListener('load', function () {\n"
            + "      alert(reader.result);\n"
            + "      alert(reader.result.byteLength);\n"
            + "    }, false);\n"
            + "\n"
            + "    if (file) {\n"
            + "      reader.readAsArrayBuffer(file);\n"
            + "    }\n"
            + "  }\n"
            + "</script>\n"
            + "</head>\n"
            + "<body>\n"
            + "  <input type='file' onchange='previewFile()'>\n"
            + "</body>\n"
            + "</html>";

        final WebDriver driver = loadPage2(html);

        final String filename = "testfiles/empty.png";
        final URL fileURL = getClass().getClassLoader().getResource(filename);
        assertNotNull("Resource '" + filename + "' not found", fileURL);
        final File file = new File(fileURL.toURI());
        assertTrue("File '" + file.getAbsolutePath() + "' does not exist", file.exists());

        driver.findElement(By.tagName("input")).sendKeys(file.getAbsolutePath());
        verifyAlerts(driver, getExpectedAlerts());
    }

    /**
     * @throws Exception if the test fails
     */
    @Test
    @Alerts("Html \u00dcnit")
    public void readAsText() throws Exception {
        final String html
            = HtmlPageTest.STANDARDS_MODE_PREFIX_
            + "<html>\n"
            + "<head>\n"
            + "  <script>\n"
            + "    function test() {\n"
            + "      var files = document.testForm.fileupload.files;\n"
            + "      var reader = new FileReader();\n"
            + "      reader.onload = function() {\n"
            + "        alert(reader.result);\n"
            + "      };\n"
            + "      reader.readAsText(files[0]);\n"
            + "    }\n"
            + "  </script>\n"
            + "<head>\n"
            + "<body>\n"
            + "  <form name='testForm'>\n"
            + "    <input type='file' id='fileupload' name='fileupload'>\n"
            + "  </form>\n"
            + "  <button id='testBtn' onclick='test()'>Tester</button>\n"
            + "</body>\n"
            + "</html>";

        final WebDriver driver = loadPage2(html);

        final File tstFile = File.createTempFile("HtmlUnitReadAsTextTest", ".txt");
        try {
            FileUtils.write(tstFile, "Html \u00dcnit", StandardCharsets.UTF_8);

            final String path = tstFile.getCanonicalPath();
            driver.findElement(By.name("fileupload")).sendKeys(path);

            driver.findElement(By.id("testBtn")).click();

            verifyAlerts(driver, getExpectedAlerts());
        }
        finally {
            FileUtils.deleteQuietly(tstFile);
        }
    }

    /**
     * @throws Exception if the test fails
     */
    @Test
    @Alerts("Html \u00dcnit")
    public void readAsTextEncodingNull() throws Exception {
        final String html
            = HtmlPageTest.STANDARDS_MODE_PREFIX_
            + "<html>\n"
            + "<head>\n"
            + "  <script>\n"
            + "    function test() {\n"
            + "      var files = document.testForm.fileupload.files;\n"
            + "      var reader = new FileReader();\n"
            + "      reader.onload = function() {\n"
            + "        alert(reader.result);\n"
            + "      };\n"
            + "      reader.readAsText(files[0], null);\n"
            + "    }\n"
            + "  </script>\n"
            + "<head>\n"
            + "<body>\n"
            + "  <form name='testForm'>\n"
            + "    <input type='file' id='fileupload' name='fileupload'>\n"
            + "  </form>\n"
            + "  <button id='testBtn' onclick='test()'>Tester</button>\n"
            + "</body>\n"
            + "</html>";

        final WebDriver driver = loadPage2(html);

        final File tstFile = File.createTempFile("HtmlUnitReadAsTextTest", ".txt");
        try {
            FileUtils.write(tstFile, "Html \u00dcnit", StandardCharsets.UTF_8);

            final String path = tstFile.getCanonicalPath();
            driver.findElement(By.name("fileupload")).sendKeys(path);

            driver.findElement(By.id("testBtn")).click();

            verifyAlerts(driver, getExpectedAlerts());
        }
        finally {
            FileUtils.deleteQuietly(tstFile);
        }
    }

    /**
     * @throws Exception if the test fails
     */
    @Test
    @Alerts("Html \u00dcnit")
    public void readAsTextEncodingUndefined() throws Exception {
        final String html
            = HtmlPageTest.STANDARDS_MODE_PREFIX_
            + "<html>\n"
            + "<head>\n"
            + "  <script>\n"
            + "    function test() {\n"
            + "      var files = document.testForm.fileupload.files;\n"
            + "      var reader = new FileReader();\n"
            + "      reader.onload = function() {\n"
            + "        alert(reader.result);\n"
            + "      };\n"
            + "      reader.readAsText(files[0], undefined);\n"
            + "    }\n"
            + "  </script>\n"
            + "<head>\n"
            + "<body>\n"
            + "  <form name='testForm'>\n"
            + "    <input type='file' id='fileupload' name='fileupload'>\n"
            + "  </form>\n"
            + "  <button id='testBtn' onclick='test()'>Tester</button>\n"
            + "</body>\n"
            + "</html>";

        final WebDriver driver = loadPage2(html);

        final File tstFile = File.createTempFile("HtmlUnitReadAsTextTest", ".txt");
        try {
            FileUtils.write(tstFile, "Html \u00dcnit", StandardCharsets.UTF_8);

            final String path = tstFile.getCanonicalPath();
            driver.findElement(By.name("fileupload")).sendKeys(path);

            driver.findElement(By.id("testBtn")).click();

            verifyAlerts(driver, getExpectedAlerts());
        }
        finally {
            FileUtils.deleteQuietly(tstFile);
        }
    }

    /**
     * @throws Exception if the test fails
     */
    @Test
    @Alerts("Html \u00dcnit")
    public void readAsTextEncodingUnknown() throws Exception {
        final String html
            = HtmlPageTest.STANDARDS_MODE_PREFIX_
            + "<html>\n"
            + "<head>\n"
            + "  <script>\n"
            + "    function test() {\n"
            + "      var files = document.testForm.fileupload.files;\n"
            + "      var reader = new FileReader();\n"
            + "      reader.onload = function() {\n"
            + "        alert(reader.result);\n"
            + "      };\n"
            + "      reader.readAsText(files[0], 'Unknown');\n"
            + "    }\n"
            + "  </script>\n"
            + "<head>\n"
            + "<body>\n"
            + "  <form name='testForm'>\n"
            + "    <input type='file' id='fileupload' name='fileupload'>\n"
            + "  </form>\n"
            + "  <button id='testBtn' onclick='test()'>Tester</button>\n"
            + "</body>\n"
            + "</html>";

        final WebDriver driver = loadPage2(html);

        final File tstFile = File.createTempFile("HtmlUnitReadAsTextTest", ".txt");
        try {
            FileUtils.write(tstFile, "Html \u00dcnit", StandardCharsets.UTF_8);

            final String path = tstFile.getCanonicalPath();
            driver.findElement(By.name("fileupload")).sendKeys(path);

            driver.findElement(By.id("testBtn")).click();

            verifyAlerts(driver, getExpectedAlerts());
        }
        finally {
            FileUtils.deleteQuietly(tstFile);
        }
    }

    /**
     * @throws Exception if the test fails
     */
    @Test
    @Alerts("Html \u00dcnit")
    public void readAsTextUtf8() throws Exception {
        final String html
            = HtmlPageTest.STANDARDS_MODE_PREFIX_
            + "<html>\n"
            + "<head>\n"
            + "  <script>\n"
            + "    function test() {\n"
            + "      var files = document.testForm.fileupload.files;\n"
            + "      var reader = new FileReader();\n"
            + "      reader.onload = function() {\n"
            + "        alert(reader.result);\n"
            + "      };\n"
            + "      reader.readAsText(files[0], 'utf-8');\n"
            + "    }\n"
            + "  </script>\n"
            + "<head>\n"
            + "<body>\n"
            + "  <form name='testForm'>\n"
            + "    <input type='file' id='fileupload' name='fileupload'>\n"
            + "  </form>\n"
            + "  <button id='testBtn' onclick='test()'>Tester</button>\n"
            + "</body>\n"
            + "</html>";

        final WebDriver driver = loadPage2(html);

        final File tstFile = File.createTempFile("HtmlUnitReadAsTextTest", ".txt");
        try {
            FileUtils.write(tstFile, "Html \u00dcnit", StandardCharsets.UTF_8);

            final String path = tstFile.getCanonicalPath();
            driver.findElement(By.name("fileupload")).sendKeys(path);

            driver.findElement(By.id("testBtn")).click();

            verifyAlerts(driver, getExpectedAlerts());
        }
        finally {
            FileUtils.deleteQuietly(tstFile);
        }
    }

    /**
     * @throws Exception if the test fails
     */
    @Test
    @Alerts("Html \u00dcnit")
    public void readAsTextIso88591() throws Exception {
        final String html
            = HtmlPageTest.STANDARDS_MODE_PREFIX_
            + "<html>\n"
            + "<head>\n"
            + "  <script>\n"
            + "    function test() {\n"
            + "      var files = document.testForm.fileupload.files;\n"
            + "      var reader = new FileReader();\n"
            + "      reader.onload = function() {\n"
            + "        alert(reader.result);\n"
            + "      };\n"
            + "      reader.readAsText(files[0], 'iso-8859-1');\n"
            + "    }\n"
            + "  </script>\n"
            + "<head>\n"
            + "<body>\n"
            + "  <form name='testForm'>\n"
            + "    <input type='file' id='fileupload' name='fileupload'>\n"
            + "  </form>\n"
            + "  <button id='testBtn' onclick='test()'>Tester</button>\n"
            + "</body>\n"
            + "</html>";

        final WebDriver driver = loadPage2(html);

        final File tstFile = File.createTempFile("HtmlUnitReadAsTextTest", ".txt");
        try {
            FileUtils.write(tstFile, "Html \u00dcnit", Charset.forName("ISO-8859-1"));

            final String path = tstFile.getCanonicalPath();
            driver.findElement(By.name("fileupload")).sendKeys(path);

            driver.findElement(By.id("testBtn")).click();

            verifyAlerts(driver, getExpectedAlerts());
        }
        finally {
            FileUtils.deleteQuietly(tstFile);
        }
    }

    /**
     * @throws Exception if the test fails
     */
    @Test
    @Alerts({"", "0"})
    public void readAsTextEmpty() throws Exception {
        final String html
            = HtmlPageTest.STANDARDS_MODE_PREFIX_
            + "<html>\n"
            + "<head>\n"
            + "  <script>\n"
            + "    function test() {\n"
            + "      var files = document.testForm.fileupload.files;\n"
            + "      var reader = new FileReader();\n"
            + "      reader.onload = function() {\n"
            + "        alert(reader.result);\n"
            + "        alert(reader.result.length);\n"
            + "      };\n"
            + "      reader.readAsText(files[0]);\n"
            + "    }\n"
            + "  </script>\n"
            + "<head>\n"
            + "<body>\n"
            + "  <form name='testForm'>\n"
            + "    <input type='file' id='fileupload' name='fileupload'>\n"
            + "  </form>\n"
            + "  <button id='testBtn' onclick='test()'>Tester</button>\n"
            + "</body>\n"
            + "</html>";

        final WebDriver driver = loadPage2(html);

        final File tstFile = File.createTempFile("HtmlUnitReadAsTextTest", ".txt");
        try {
            FileUtils.write(tstFile, "", StandardCharsets.UTF_8);

            final String path = tstFile.getCanonicalPath();
            driver.findElement(By.name("fileupload")).sendKeys(path);

            driver.findElement(By.id("testBtn")).click();

            verifyAlerts(driver, getExpectedAlerts());
        }
        finally {
            FileUtils.deleteQuietly(tstFile);
        }
    }
}<|MERGE_RESOLUTION|>--- conflicted
+++ resolved
@@ -256,11 +256,7 @@
     @Test
     @Alerts(DEFAULT = "data:",
             FF = "data:image/png;base64,",
-<<<<<<< HEAD
-            FF68 = "data:image/png;base64,",
-=======
             FF78 = "data:image/png;base64,",
->>>>>>> 6cc30901
             IE = "null")
     public void readAsDataURLEmptyImage() throws Exception {
         final String html
