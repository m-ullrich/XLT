/*
 * Copyright (c) 2002-2021 Gargoyle Software Inc.
 *
 * Licensed under the Apache License, Version 2.0 (the "License");
 * you may not use this file except in compliance with the License.
 * You may obtain a copy of the License at
 * http://www.apache.org/licenses/LICENSE-2.0
 *
 * Unless required by applicable law or agreed to in writing, software
 * distributed under the License is distributed on an "AS IS" BASIS,
 * WITHOUT WARRANTIES OR CONDITIONS OF ANY KIND, either express or implied.
 * See the License for the specific language governing permissions and
 * limitations under the License.
 */
package com.gargoylesoftware.htmlunit.javascript.host.css;

import org.junit.Test;
import org.junit.runner.RunWith;

import com.gargoylesoftware.htmlunit.BrowserRunner;
import com.gargoylesoftware.htmlunit.BrowserRunner.Alerts;
import com.gargoylesoftware.htmlunit.WebDriverTestCase;

/**
 * Tests for {@link StyleMedia}.
 *
 * @author Ahmed Ashour
 */
@RunWith(BrowserRunner.class)
public class StyleMediaTest extends WebDriverTestCase {

    /**
     * @throws Exception if the test fails
     */
    @Test
    @Alerts(DEFAULT = {"[object StyleMedia]", "screen"},
            FF = "undefined",
<<<<<<< HEAD
            FF68 = "undefined")
=======
            FF78 = "undefined")
>>>>>>> 6cc30901
    public void type() throws Exception {
        final String html
            = "<html><head><script>\n"
            + "  function test() {\n"
            + "    alert(window.styleMedia);\n"
            + "    if (window.styleMedia) {\n"
            + "      alert(window.styleMedia.type);\n"
            + "    }\n"
            + "  }\n"
            + "</script></head><body onload='test()'>\n"
            + "</body></html>";

        loadPageWithAlerts2(html);
    }

    /**
     * @throws Exception if the test fails
     */
    @Test
    @Alerts(DEFAULT = {"true", "true", "true", "false"},
            FF = {},
<<<<<<< HEAD
            FF68 = {})
=======
            FF78 = {})
>>>>>>> 6cc30901
    public void matchMedium() throws Exception {
        final String html
            = "<html><head><script>\n"
            + "  function test() {\n"
            + "    if (window.styleMedia) {\n"
            + "      alert(window.styleMedia.matchMedium('screen'));\n"
            + "      alert(window.styleMedia.matchMedium('SCREEN'));\n"
            + "      alert(window.styleMedia.matchMedium('screen, handheld'));\n"
            + "      alert(window.styleMedia.matchMedium('handheld'));\n"
            + "    }\n"
            + "  }\n"
            + "</script></head><body onload='test()'>\n"
            + "</body></html>";

        loadPageWithAlerts2(html);
    }
}<|MERGE_RESOLUTION|>--- conflicted
+++ resolved
@@ -35,11 +35,7 @@
     @Test
     @Alerts(DEFAULT = {"[object StyleMedia]", "screen"},
             FF = "undefined",
-<<<<<<< HEAD
-            FF68 = "undefined")
-=======
             FF78 = "undefined")
->>>>>>> 6cc30901
     public void type() throws Exception {
         final String html
             = "<html><head><script>\n"
@@ -61,11 +57,7 @@
     @Test
     @Alerts(DEFAULT = {"true", "true", "true", "false"},
             FF = {},
-<<<<<<< HEAD
-            FF68 = {})
-=======
             FF78 = {})
->>>>>>> 6cc30901
     public void matchMedium() throws Exception {
         final String html
             = "<html><head><script>\n"
