--- conflicted
+++ resolved
@@ -14,11 +14,6 @@
  */
 package com.gargoylesoftware.htmlunit.javascript.host.xml;
 
-<<<<<<< HEAD
-import static com.gargoylesoftware.htmlunit.BrowserRunner.TestedBrowser.FF68;
-
-=======
->>>>>>> 6cc30901
 import java.net.URL;
 
 import org.junit.Test;
@@ -43,13 +38,7 @@
      * @throws Exception if the test fails
      */
     @Test
-<<<<<<< HEAD
-    @Alerts(DEFAULT = "exception",
-            FF68 = {"134", "[object Element]"})
-    @NotYetImplemented(FF68)
-=======
     @Alerts("exception")
->>>>>>> 6cc30901
     public void test() throws Exception {
         final String html = "<html><head><title>foo</title><script>\n"
             + "  function test() {\n"
@@ -156,11 +145,7 @@
                 "[object XSLTProcessor]"},
             FF = {"function", "function XSLTProcessor() {\n    [native code]\n}",
                 "[object XSLTProcessor]"},
-<<<<<<< HEAD
-            FF68 = {"function", "function XSLTProcessor() {\n    [native code]\n}",
-=======
             FF78 = {"function", "function XSLTProcessor() {\n    [native code]\n}",
->>>>>>> 6cc30901
                 "[object XSLTProcessor]"},
             IE = {"undefined", "exception"})
     public void type() throws Exception {
@@ -184,11 +169,7 @@
     @Test
     @Alerts(DEFAULT = {"function XSLTProcessor() { [native code] }", "NaN", "true", "Yes", "Yes"},
             FF = {"function XSLTProcessor() {\n    [native code]\n}", "NaN", "true", "Yes", "Yes"},
-<<<<<<< HEAD
-            FF68 = {"function XSLTProcessor() {\n    [native code]\n}", "NaN", "true", "Yes", "Yes"},
-=======
             FF78 = {"function XSLTProcessor() {\n    [native code]\n}", "NaN", "true", "Yes", "Yes"},
->>>>>>> 6cc30901
             IE = {"exception str", "exception numb", "exception bool", "exception ?", "exception if"})
     public void browserDetection() throws Exception {
         final String html = "<html>\n"
