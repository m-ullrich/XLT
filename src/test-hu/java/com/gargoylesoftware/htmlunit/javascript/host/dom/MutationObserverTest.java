/*
 * Copyright (c) 2002-2021 Gargoyle Software Inc.
 *
 * Licensed under the Apache License, Version 2.0 (the "License");
 * you may not use this file except in compliance with the License.
 * You may obtain a copy of the License at
 * http://www.apache.org/licenses/LICENSE-2.0
 *
 * Unless required by applicable law or agreed to in writing, software
 * distributed under the License is distributed on an "AS IS" BASIS,
 * WITHOUT WARRANTIES OR CONDITIONS OF ANY KIND, either express or implied.
 * See the License for the specific language governing permissions and
 * limitations under the License.
 */
package com.gargoylesoftware.htmlunit.javascript.host.dom;

import java.net.URL;
import java.util.Arrays;

import org.junit.Test;
import org.junit.runner.RunWith;
import org.openqa.selenium.By;
import org.openqa.selenium.WebDriver;

import com.gargoylesoftware.htmlunit.BrowserRunner;
import com.gargoylesoftware.htmlunit.BrowserRunner.Alerts;
import com.gargoylesoftware.htmlunit.BrowserRunner.BuggyWebDriver;
import com.gargoylesoftware.htmlunit.WebDriverTestCase;

/**
 * Tests for {@link MutationObserver}.
 *
 * @author Ahmed Ashour
 * @author Ronald Brill
 * @author Atsushi Nakagawa
 */
@RunWith(BrowserRunner.class)
public class MutationObserverTest extends WebDriverTestCase {

    /**
     * @throws Exception if the test fails
     */
    @Test
    @Alerts("exception")
    public void observeNullNode() throws Exception {
        final String html
            = "<html><head><script>\n"
            + "function test() {\n"
            + "  var observer = new MutationObserver(function(mutations) {});\n"
            + "\n"
            + "  try {\n"
            + "    observer.observe(div, {});\n"
            + "  } catch(e) { alert('exception'); }\n"
            + "}\n"
            + "</script></head>\n"
            + "<body onload='test()'>\n"
            + "  <div id='myDiv'>old</div>\n"
            + "</body></html>";
        loadPageWithAlerts2(html);
    }

    /**
     * @throws Exception if the test fails
     */
    @Test
    @Alerts("exception")
    public void observeNullInit() throws Exception {
        final String html
            = "<html><head><script>\n"
            + "function test() {\n"
            + "  var div = document.getElementById('myDiv');\n"
            + "  var observer = new MutationObserver(function(mutations) {});\n"
            + "\n"
            + "  try {\n"
            + "    observer.observe(div);\n"
            + "  } catch(e) { alert('exception'); }\n"
            + "}\n"
            + "</script></head>\n"
            + "<body onload='test()'>\n"
            + "  <div id='myDiv'>old</div>\n"
            + "</body></html>";
        loadPageWithAlerts2(html);
    }

    /**
     * @throws Exception if the test fails
     */
    @Test
    @Alerts("exception")
    public void observeEmptyInit() throws Exception {
        final String html
            = "<html><head><script>\n"
            + "function test() {\n"
            + "  var div = document.getElementById('myDiv');\n"
            + "  var observer = new MutationObserver(function(mutations) {});\n"
            + "\n"
            + "  try {\n"
            + "    observer.observe(div, {});\n"
            + "  } catch(e) { alert('exception'); }\n"
            + "}\n"
            + "</script></head>\n"
            + "<body onload='test()'>\n"
            + "  <div id='myDiv'>old</div>\n"
            + "</body></html>";
        loadPageWithAlerts2(html);
    }

    /**
     * @throws Exception if the test fails
     */
    @Test
    @Alerts({"exception", "childList", "attributes", "characterData"})
    public void observeRequiredMissingInit() throws Exception {
        final String html
            = "<html><head><script>\n"
            + "function test() {\n"
            + "  var div = document.getElementById('myDiv');\n"
            + "  var observer = new MutationObserver(function(mutations) {});\n"
            + "\n"
            + "  try {\n"
            + "    observer.observe(div, {subtree: true});\n"
            + "  } catch(e) { alert('exception'); }\n"
            + "  try {\n"
            + "    observer.observe(div, {childList: true});\n"
            + "    alert('childList');\n"
            + "  } catch(e) { alert('exception'); }\n"
            + "  try {\n"
            + "    observer.observe(div, {attributes: true});\n"
            + "    alert('attributes');\n"
            + "  } catch(e) { alert('exception'); }\n"
            + "  try {\n"
            + "    observer.observe(div, {characterData: true});\n"
            + "    alert('characterData');\n"
            + "  } catch(e) { alert('exception'); }\n"
            + "}\n"
            + "</script></head>\n"
            + "<body onload='test()'>\n"
            + "  <div id='myDiv'>old</div>\n"
            + "</body></html>";
        loadPageWithAlerts2(html);
    }

    /**
     * @throws Exception if the test fails
     */
    @Test
    @Alerts({"old", "new"})
    public void characterData() throws Exception {
        final String html
            = "<html><head><script>\n"
            + "function test() {\n"
            + "  var div = document.getElementById('myDiv');\n"
            + "  var observer = new MutationObserver(function(mutations) {\n"
            + "    mutations.forEach(function(mutation) {\n"
            + "      alert(mutation.oldValue);\n"
            + "      alert(mutation.target.textContent);\n"
            + "    });\n"
            + "  });\n"
            + "\n"
            + "  observer.observe(div, {\n"
            + "    characterData: true,\n"
            + "    characterDataOldValue: true,\n"
            + "    subtree: true\n"
            + "  });\n"
            + "\n"
            + "  div.firstChild.textContent = 'new';\n"
            + "}\n"
            + "</script></head>\n"
            + "<body onload='test()'>\n"
            + "  <div id='myDiv'>old</div>\n"
            + "</body></html>";
        loadPageWithAlerts2(html);
    }

    /**
     * @throws Exception if the test fails
     */
    @Test
    @Alerts({"null", "new"})
    public void characterDataNoOldValue() throws Exception {
        final String html
            = "<html><head><script>\n"
            + "function test() {\n"
            + "  var div = document.getElementById('myDiv');\n"
            + "  var observer = new MutationObserver(function(mutations) {\n"
            + "    mutations.forEach(function(mutation) {\n"
            + "      alert(mutation.oldValue);\n"
            + "      alert(mutation.target.textContent);\n"
            + "    });\n"
            + "  });\n"
            + "\n"
            + "  observer.observe(div, {\n"
            + "    characterData: true,\n"
            + "    subtree: true\n"
            + "  });\n"
            + "\n"
            + "  div.firstChild.textContent = 'new';\n"
            + "}\n"
            + "</script></head>\n"
            + "<body onload='test()'>\n"
            + "  <div id='myDiv'>old</div>\n"
            + "</body></html>";
        loadPageWithAlerts2(html);
    }

    /**
     * @throws Exception if the test fails
     */
    @Test
    public void characterDataNoSubtree() throws Exception {
        final String html
            = "<html><head><script>\n"
            + "function test() {\n"
            + "  var div = document.getElementById('myDiv');\n"
            + "  var observer = new MutationObserver(function(mutations) {\n"
            + "    mutations.forEach(function(mutation) {\n"
            + "      alert(mutation.oldValue);\n"
            + "      alert(mutation.target.textContent);\n"
            + "    });\n"
            + "  });\n"
            + "\n"
            + "  observer.observe(div, {\n"
            + "    characterData: true,\n"
            + "    characterDataOldValue: true\n"
            + "  });\n"
            + "\n"
            + "  div.firstChild.textContent = 'new';\n"
            + "}\n"
            + "</script></head>\n"
            + "<body onload='test()'>\n"
            + "  <div id='myDiv'>old</div>\n"
            + "</body></html>";
        loadPageWithAlerts2(html);
    }

    /**
     * @throws Exception if the test fails
     */
    @Test
    @Alerts({"attributes", "ltr"})
    public void attributes() throws Exception {
        final String html
            = "<html><head><script>\n"
            + "function test() {\n"
            + "  var div = document.getElementById('myDiv');\n"
            + "  var observer = new MutationObserver(function(mutations) {\n"
            + "    mutations.forEach(function(mutation) {\n"
            + "      alert(mutation.type);\n"
            + "      alert(mutation.oldValue);\n"
            + "    });\n"
            + "  });\n"
            + "\n"
            + "  observer.observe(div, {\n"
            + "    attributes: true,\n"
            + "    attributeFilter: ['dir'],\n"
            + "    attributeOldValue: true\n"
            + "  });\n"
            + "\n"
            + "  div.dir = 'rtl';\n"
            + "}\n"
            + "</script></head>\n"
            + "<body onload='test()'>\n"
            + "  <div id='myDiv' dir='ltr'>old</div>\n"
            + "</body></html>";
        loadPageWithAlerts2(html);
    }

    /**
     * Test case for issue #1811.
     * @throws Exception if the test fails
     */
    @Test
    @Alerts({"attributes", "value", "null", "x", "abc",
             "attributes", "value", "null", "y", "abc"})
    public void attributeValue() throws Exception {
        final String html
            = "<html>\n"
            + "<head><script>\n"
            + "  function test() {\n"
            + "    var config = { attributes: true, childList: true, characterData: true, subtree: true };\n"
            + "    var observer = new MutationObserver(function(mutations) {\n"
            + "      mutations.forEach(function(mutation) {\n"
            + "        alert(mutation.type);\n"
            + "        alert(mutation.attributeName);\n"
            + "        alert(mutation.oldValue);\n"
            + "        alert(mutation.target.getAttribute(\"value\"));\n"
            + "        alert(mutation.target.value);\n"
            + "      });\n"
            + "    });\n"
            + "    observer.observe(document.getElementById('tester'), config);\n"
            + "  }\n"
            + "</script></head>\n"
            + "<body onload='test()'>\n"
            + "  <input id='tester' value=''>\n"
            + "  <button id='doAlert' onclick='alert(\"heho\");'>DoAlert</button>\n"
            + "  <button id='doIt' "
                        + "onclick='document.getElementById(\"tester\").setAttribute(\"value\", \"x\")'>"
                        + "DoIt</button>\n"
            + "  <button id='doItAgain' "
                        + " onclick='document.getElementById(\"tester\").setAttribute(\"value\", \"y\")'>"
                        + "DoItAgain</button>\n"
            + "</body></html>";
        final WebDriver driver = loadPage2(html);
        driver.findElement(By.id("tester")).sendKeys("abc");
        verifyAlerts(driver, new String[] {});

        driver.findElement(By.id("doAlert")).click();
        verifyAlerts(driver, new String[] {"heho"});

        final String[] expected = getExpectedAlerts();
        driver.findElement(By.id("doIt")).click();
        verifyAlerts(driver, Arrays.copyOfRange(expected, 0, 5));

        driver.findElement(By.id("doAlert")).click();
        verifyAlerts(driver, new String[] {"heho"});

        driver.findElement(By.id("doItAgain")).click();
        verifyAlerts(driver, Arrays.copyOfRange(expected, 5, 10));
    }

    /**
     * @throws Exception if an error occurs
     */
    @Test
    @Alerts("[object HTMLHeadingElement]-attributes")
    @BuggyWebDriver(FF = "[object HTMLInputElement]-attributes\n"
            + "[object HTMLInputElement]-attributes\n"
            + "[object HTMLInputElement]-attributes\n"
            + "[object HTMLInputElement]-attributes\n"
            + "[object HTMLHeadingElement]-attributes",
<<<<<<< HEAD
            FF68 = "[object HTMLInputElement]-attributes\n"
=======
            FF78 = "[object HTMLInputElement]-attributes\n"
>>>>>>> 6cc30901
            + "[object HTMLInputElement]-attributes\n"
            + "[object HTMLInputElement]-attributes\n"
            + "[object HTMLInputElement]-attributes\n"
            + "[object HTMLHeadingElement]-attributes")
    public void attributeValue2() throws Exception {
        final String html = "<html><head><script>\n"
            + "  function makeRed() {\n"
            + "    document.getElementById('headline').setAttribute('style', 'color: red');\n"
            + "  }\n"

            + "  function print(mutation) {\n"
            + "    log(mutation.target + '-' + mutation.type);\n"
            + "  }\n"

            + "  function log(x) {\n"
            + "    document.getElementById('log').value += x + '\\n';\n"
            + "  }\n"

            + "  function test() {\n"
            + "    var mobs = new MutationObserver(function(mutations) {\n"
            + "      mutations.forEach(print)\n"
            + "    });\n"

            + "    mobs.observe(document.getElementById('container'), {\n"
            + "      attributes: true,\n"
            + "      childList: true,\n"
            + "      characterData: true,\n"
            + "      subtree: true\n"
            + "    });\n"

            + "    document.addEventListener('beforeunload', function() {\n"
            + "      mobs.disconnect();\n"
            + "    });\n"
            + "  }\n"
            + "</script></head><body onload='test()'>\n"
            + "  <div id='container'>\n"
            + "    <h1 id='headline' style='font-style: italic'>Some headline</h1>\n"
            + "    <input id='id1' type='button' onclick='makeRed()' value='Make Red'>\n"
            + "  </div>\n"
            + "  <textarea id='log' cols='80' rows='40'></textarea>\n"
            + "</body></html>\n";
        final WebDriver driver = loadPage2(html);
        driver.findElement(By.id("id1")).click();

        final String text = driver.findElement(By.id("log")).getAttribute("value").trim().replaceAll("\r", "");
        assertEquals(String.join("\n", getExpectedAlerts()), text);
    }

    /**
     * @throws Exception if the test fails
     */
    @Test
    @Alerts(DEFAULT = {"before", "after div", "after text", "div observed", "text observed"},
            IE = {"before", "after div", "after text", "text observed"})
    public void callbackOrder() throws Exception {
        final String html
            = "<html><head><script>\n"
            + "function test() {\n"
            + "  var div = document.getElementById('myDiv');\n"
            + "  var divObserver = new MutationObserver(function() {\n"
            + "      alert('div observed');\n"
            + "    });\n"
            + "\n"
            + "  divObserver.observe(div, { attributes: true });\n"
            + "\n"
            + "  var text = document.createTextNode('')\n"
            + "  var txtObserver = new MutationObserver(function() {\n"
            + "        alert('text observed');\n"
            + "    });\n"
            + "  txtObserver.observe(text, { characterData: true });"
            + "\n"
            + "  alert('before');\n"
            + "  div.style = 'background-color: red';\n"
            + "  alert('after div');\n"
            + "  text.data = 42;\n"
            + "  alert('after text');\n"
            + "}\n"
            + "</script></head>\n"
            + "<body onload='test()'>\n"
            + "  <div id='myDiv' style='color: green'>old</div>\n"
            + "</body></html>";
        loadPageWithAlerts2(html);
    }

    /**
     * @throws Exception if the test fails
     */
    @Test
    @Alerts("Content")
    public void callbackRequiresStackSetup() throws Exception {
        final String content = "<html><head><title>Content</title></head><body><p>content</p></body></html>";

        getMockWebConnection().setResponse(new URL(URL_FIRST, "content.html"), content);

        final String html
            = "<html><head><script>\n"
            + "function test() {\n"
            + "\n"
            + "  var text = document.createTextNode('')\n"
            + "  var txtObserver = new MutationObserver(function() {\n"
            + "        window.location.href = 'content.html'"
            + "    });\n"
            + "  txtObserver.observe(text, { characterData: true });"
            + "\n"
            + "  text.data = 42\n"
            + "}\n"
            + "</script></head>\n"
            + "<body onload='test()'>\n"
            + "  <div id='myDiv' dir='ltr'>old</div>\n"
            + "</body></html>";

        final WebDriver driver = loadPage2(html);
        assertTitle(driver, getExpectedAlerts()[0]);
    }
}<|MERGE_RESOLUTION|>--- conflicted
+++ resolved
@@ -328,11 +328,7 @@
             + "[object HTMLInputElement]-attributes\n"
             + "[object HTMLInputElement]-attributes\n"
             + "[object HTMLHeadingElement]-attributes",
-<<<<<<< HEAD
-            FF68 = "[object HTMLInputElement]-attributes\n"
-=======
             FF78 = "[object HTMLInputElement]-attributes\n"
->>>>>>> 6cc30901
             + "[object HTMLInputElement]-attributes\n"
             + "[object HTMLInputElement]-attributes\n"
             + "[object HTMLInputElement]-attributes\n"
