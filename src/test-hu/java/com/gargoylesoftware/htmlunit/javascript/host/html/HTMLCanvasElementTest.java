/*
 * Copyright (c) 2002-2021 Gargoyle Software Inc.
 *
 * Licensed under the Apache License, Version 2.0 (the "License");
 * you may not use this file except in compliance with the License.
 * You may obtain a copy of the License at
 * http://www.apache.org/licenses/LICENSE-2.0
 *
 * Unless required by applicable law or agreed to in writing, software
 * distributed under the License is distributed on an "AS IS" BASIS,
 * WITHOUT WARRANTIES OR CONDITIONS OF ANY KIND, either express or implied.
 * See the License for the specific language governing permissions and
 * limitations under the License.
 */
package com.gargoylesoftware.htmlunit.javascript.host.html;

import org.junit.Test;
import org.junit.runner.RunWith;

import com.gargoylesoftware.htmlunit.BrowserRunner;
import com.gargoylesoftware.htmlunit.BrowserRunner.Alerts;
import com.gargoylesoftware.htmlunit.BrowserRunner.NotYetImplemented;
import com.gargoylesoftware.htmlunit.WebDriverTestCase;

/**
 * Unit tests for {@link HTMLCanvasElement}.
 *
 * @author Ahmed Ashour
 * @author Frank Danek
 * @author Ronald Brill
 */
@RunWith(BrowserRunner.class)
public class HTMLCanvasElementTest extends WebDriverTestCase {

    /**
     * @throws Exception if an error occurs
     */
    @Test
    @Alerts({"300", "number", "150", "number", "[object CanvasRenderingContext2D]"})
    public void test() throws Exception {
        final String html =
            "<html>\n"
            + "  <head>\n"
            + "    <script>\n"
            + "      function test() {\n"
            + "        var canvas = document.getElementById('myCanvas');\n"
            + "        alert(canvas.width);\n"
            + "        alert(typeof canvas.width);\n"
            + "        alert(canvas.height);\n"
            + "        alert(typeof canvas.height);\n"
            + "        if (canvas.getContext){\n"
            + "          var ctx = canvas.getContext('2d');\n"
            + "          alert(ctx);\n"
            + "        }\n"
            + "      }\n"
            + "    </script>\n"
            + "  </head>\n"
            + "  <body onload='test()'><canvas id='myCanvas'></canvas></body>\n"
            + "</html>";
        loadPageWithAlerts2(html);
    }

    /**
     * @throws Exception if an error occurs
     */
    @Test
    @Alerts(FF = {"data:image/png;base64,iVBORw0KGgoAAAANSUhEUgAAASwAAACWCAYAAABkW7XSAAAAxUlEQVR4nO3BMQEAAADCoPVPbQhf"
            + "oAAAAAAAAAAAAAAAAAAAAAAAAAAAAAAAAAAAAAAAAAAAAAAAAAAAAAAAAAAAAAAAAAAAAAAAAAAAAAAAAAAAAAAAAAAAAAAAAAAAAAA"
            + "AAAAAAAAAAAAAAAAAAAAAAAAAAAAAAAAAAAAAAAAAAAAAAAAAAAAAAAAAAAAAAAAAAAAAAAAAAAAAAAAAAAAAAAAAAAAAAAAAAAAAAA"
            + "AAAAAAAAAAAAAAAAAAAAAAAAAAAOA1v9QAATX68/0AAAAASUVORK5CYII=",
            "data:image/png;base64,iVBORw0KGgoAAAANSUhEUgAAASwAAACWCAYAAABkW7XSAAAAxUlEQVR4nO3BMQEAAADCoPVPbQhf"
            + "oAAAAAAAAAAAAAAAAAAAAAAAAAAAAAAAAAAAAAAAAAAAAAAAAAAAAAAAAAAAAAAAAAAAAAAAAAAAAAAAAAAAAAAAAAAAAAAAAAAAAAA"
            + "AAAAAAAAAAAAAAAAAAAAAAAAAAAAAAAAAAAAAAAAAAAAAAAAAAAAAAAAAAAAAAAAAAAAAAAAAAAAAAAAAAAAAAAAAAAAAAAAAAAAAAA"
            + "AAAAAAAAAAAAAAAAAAAAAAAAAAAOA1v9QAATX68/0AAAAASUVORK5CYII="},
<<<<<<< HEAD
            FF68 = {"data:image/png;base64,iVBORw0KGgoAAAANSUhEUgAAASwAAACWCAYAAABkW7XSAAAAxUlEQVR4nO3BMQEAAADCoPVPbQhf"
=======
            FF78 = {"data:image/png;base64,iVBORw0KGgoAAAANSUhEUgAAASwAAACWCAYAAABkW7XSAAAAxUlEQVR4nO3BMQEAAADCoPVPbQhf"
>>>>>>> 6cc30901
            + "oAAAAAAAAAAAAAAAAAAAAAAAAAAAAAAAAAAAAAAAAAAAAAAAAAAAAAAAAAAAAAAAAAAAAAAAAAAAAAAAAAAAAAAAAAAAAAAAAAAAAAA"
            + "AAAAAAAAAAAAAAAAAAAAAAAAAAAAAAAAAAAAAAAAAAAAAAAAAAAAAAAAAAAAAAAAAAAAAAAAAAAAAAAAAAAAAAAAAAAAAAAAAAAAAAA"
            + "AAAAAAAAAAAAAAAAAAAAAAAAAAAOA1v9QAATX68/0AAAAASUVORK5CYII=",
            "data:image/png;base64,iVBORw0KGgoAAAANSUhEUgAAASwAAACWCAYAAABkW7XSAAAAxUlEQVR4nO3BMQEAAADCoPVPbQhf"
            + "oAAAAAAAAAAAAAAAAAAAAAAAAAAAAAAAAAAAAAAAAAAAAAAAAAAAAAAAAAAAAAAAAAAAAAAAAAAAAAAAAAAAAAAAAAAAAAAAAAAAAAA"
            + "AAAAAAAAAAAAAAAAAAAAAAAAAAAAAAAAAAAAAAAAAAAAAAAAAAAAAAAAAAAAAAAAAAAAAAAAAAAAAAAAAAAAAAAAAAAAAAAAAAAAAAA"
            + "AAAAAAAAAAAAAAAAAAAAAAAAAAAOA1v9QAATX68/0AAAAASUVORK5CYII="},
            IE = {"data:image/png;base64,iVBORw0KGgoAAAANSUhEUgAAASwAAACWCAYAAABkW7XSAAAAAXNSR0IArs4c6QAAAARnQU1BAA"
            + "Cxjwv8YQUAAADGSURBVHhe7cExAQAAAMKg9U9tCF8gAAAAAAAAAAAAAAAAAAAAAAAAAAAAAAAAAAAAAAAAAAAAAAAAAAAAAAAAAAAAA"
            + "AAAAAAAAAAAAAAAAAAAAAAAAAAAAAAAAAAAAAAAAAAAAAAAAAAAAAAAAAAAAAAAAAAAAAAAAAAAAAAAAAAAAAAAAAAAAAAAAAAAAAAA"
            + "AAAAAAAAAAAAAAAAAAAAAAAAAAAAAAAAAAAAAAAAAAAAAAAAAAAAAAAAAAAAAAAAAAAAONUAv9QAAcDhjokAAAAASUVORK5CYII=",
            "data:image/png;base64,iVBORw0KGgoAAAANSUhEUgAAASwAAACWCAYAAABkW7XSAAAAAXNSR0IArs4c6QAAAARnQU1BAACx"
            + "jwv8YQUAAADGSURBVHhe7cExAQAAAMKg9U9tCF8gAAAAAAAAAAAAAAAAAAAAAAAAAAAAAAAAAAAAAAAAAAAAAAAAAAAAAAAAAAAAAAA"
            + "AAAAAAAAAAAAAAAAAAAAAAAAAAAAAAAAAAAAAAAAAAAAAAAAAAAAAAAAAAAAAAAAAAAAAAAAAAAAAAAAAAAAAAAAAAAAAAAAAAAAAAA"
            + "AAAAAAAAAAAAAAAAAAAAAAAAAAAAAAAAAAAAAAAAAAAAAAAAAAAAAAAAAAAAAAAAAAONUAv9QAAcDhjokAAAAASUVORK5CYII="},
            CHROME = {"data:image/png;base64,iVBORw0KGgoAAAANSUhEUgAAASwAAACWCAYAAABkW7XSAAAEYklEQVR4Xu3UAQkAAAwCwdm/"
            + "9HI83BLIOdw5AgQIRAQWySkmAQIEzmB5AgIEMgIGK1OVoAQIGCw/QIBARsBgZaoSlAABg+UHCBDICBisTFWCEiBgsPwAAQIZAYOVqUp"
            + "QAgQMlh8gQCAjYLAyVQlKgIDB8gMECGQEDFamKkEJEDBYfoAAgYyAwcpUJSgBAgbLDxAgkBEwWJmqBCVAwGD5AQIEMgIGK1OVoAQIGC"
            + "w/QIBARsBgZaoSlAABg+UHCBDICBisTFWCEiBgsPwAAQIZAYOVqUpQAgQMlh8gQCAjYLAyVQlKgIDB8gMECGQEDFamKkEJEDBYfoAAg"
            + "YyAwcpUJSgBAgbLDxAgkBEwWJmqBCVAwGD5AQIEMgIGK1OVoAQIGCw/QIBARsBgZaoSlAABg+UHCBDICBisTFWCEiBgsPwAAQIZAYOV"
            + "qUpQAgQMlh8gQCAjYLAyVQlKgIDB8gMECGQEDFamKkEJEDBYfoAAgYyAwcpUJSgBAgbLDxAgkBEwWJmqBCVAwGD5AQIEMgIGK1OVoAQ"
            + "IGCw/QIBARsBgZaoSlAABg+UHCBDICBisTFWCEiBgsPwAAQIZAYOVqUpQAgQMlh8gQCAjYLAyVQlKgIDB8gMECGQEDFamKkEJEDBYfo"
            + "AAgYyAwcpUJSgBAgbLDxAgkBEwWJmqBCVAwGD5AQIEMgIGK1OVoAQIGCw/QIBARsBgZaoSlAABg+UHCBDICBisTFWCEiBgsPwAAQIZA"
            + "YOVqUpQAgQMlh8gQCAjYLAyVQlKgIDB8gMECGQEDFamKkEJEDBYfoAAgYyAwcpUJSgBAgbLDxAgkBEwWJmqBCVAwGD5AQIEMgIGK1OV"
            + "oAQIGCw/QIBARsBgZaoSlAABg+UHCBDICBisTFWCEiBgsPwAAQIZAYOVqUpQAgQMlh8gQCAjYLAyVQlKgIDB8gMECGQEDFamKkEJEDB"
            + "YfoAAgYyAwcpUJSgBAgbLDxAgkBEwWJmqBCVAwGD5AQIEMgIGK1OVoAQIGCw/QIBARsBgZaoSlAABg+UHCBDICBisTFWCEiBgsPwAAQ"
            + "IZAYOVqUpQAgQMlh8gQCAjYLAyVQlKgIDB8gMECGQEDFamKkEJEDBYfoAAgYyAwcpUJSgBAgbLDxAgkBEwWJmqBCVAwGD5AQIEMgIGK"
            + "1OVoAQIGCw/QIBARsBgZaoSlAABg+UHCBDICBisTFWCEiBgsPwAAQIZAYOVqUpQAgQMlh8gQCAjYLAyVQlKgIDB8gMECGQEDFamKkEJ"
            + "EDBYfoAAgYyAwcpUJSgBAgbLDxAgkBEwWJmqBCVAwGD5AQIEMgIGK1OVoAQIGCw/QIBARsBgZaoSlAABg+UHCBDICBisTFWCEiBgsPw"
            + "AAQIZAYOVqUpQAgQMlh8gQCAjYLAyVQlKgIDB8gMECGQEDFamKkEJEDBYfoAAgYyAwcpUJSgBAgbLDxAgkBEwWJmqBCVAwGD5AQIEMg"
            + "IGK1OVoAQIGCw/QIBARsBgZaoSlACBB1YxAJfjJb2jAAAAAElFTkSuQmCC",
            "data:image/png;base64,iVBORw0KGgoAAAANSUhEUgAAASwAAACWCAYAAABkW7XSAAAEYklEQVR4Xu3UAQkAAAwCwdm/9HI83BLIOdw"
            + "5AgQIRAQWySkmAQIEzmB5AgIEMgIGK1OVoAQIGCw/QIBARsBgZaoSlAABg+UHCBDICBisTFWCEiBgsPwAAQIZAYOVqUpQAgQMlh8gQC"
            + "AjYLAyVQlKgIDB8gMECGQEDFamKkEJEDBYfoAAgYyAwcpUJSgBAgbLDxAgkBEwWJmqBCVAwGD5AQIEMgIGK1OVoAQIGCw/QIBARsBgZ"
            + "aoSlAABg+UHCBDICBisTFWCEiBgsPwAAQIZAYOVqUpQAgQMlh8gQCAjYLAyVQlKgIDB8gMECGQEDFamKkEJEDBYfoAAgYyAwcpUJSgB"
            + "AgbLDxAgkBEwWJmqBCVAwGD5AQIEMgIGK1OVoAQIGCw/QIBARsBgZaoSlAABg+UHCBDICBisTFWCEiBgsPwAAQIZAYOVqUpQAgQMlh8"
            + "gQCAjYLAyVQlKgIDB8gMECGQEDFamKkEJEDBYfoAAgYyAwcpUJSgBAgbLDxAgkBEwWJmqBCVAwGD5AQIEMgIGK1OVoAQIGCw/QIBARs"
            + "BgZaoSlAABg+UHCBDICBisTFWCEiBgsPwAAQIZAYOVqUpQAgQMlh8gQCAjYLAyVQlKgIDB8gMECGQEDFamKkEJEDBYfoAAgYyAwcpUJ"
            + "SgBAgbLDxAgkBEwWJmqBCVAwGD5AQIEMgIGK1OVoAQIGCw/QIBARsBgZaoSlAABg+UHCBDICBisTFWCEiBgsPwAAQIZAYOVqUpQAgQM"
            + "lh8gQCAjYLAyVQlKgIDB8gMECGQEDFamKkEJEDBYfoAAgYyAwcpUJSgBAgbLDxAgkBEwWJmqBCVAwGD5AQIEMgIGK1OVoAQIGCw/QIB"
            + "ARsBgZaoSlAABg+UHCBDICBisTFWCEiBgsPwAAQIZAYOVqUpQAgQMlh8gQCAjYLAyVQlKgIDB8gMECGQEDFamKkEJEDBYfoAAgYyAwc"
            + "pUJSgBAgbLDxAgkBEwWJmqBCVAwGD5AQIEMgIGK1OVoAQIGCw/QIBARsBgZaoSlAABg+UHCBDICBisTFWCEiBgsPwAAQIZAYOVqUpQA"
            + "gQMlh8gQCAjYLAyVQlKgIDB8gMECGQEDFamKkEJEDBYfoAAgYyAwcpUJSgBAgbLDxAgkBEwWJmqBCVAwGD5AQIEMgIGK1OVoAQIGCw/"
            + "QIBARsBgZaoSlAABg+UHCBDICBisTFWCEiBgsPwAAQIZAYOVqUpQAgQMlh8gQCAjYLAyVQlKgIDB8gMECGQEDFamKkEJEDBYfoAAgYy"
            + "AwcpUJSgBAgbLDxAgkBEwWJmqBCVAwGD5AQIEMgIGK1OVoAQIGCw/QIBARsBgZaoSlAABg+UHCBDICBisTFWCEiBgsPwAAQIZAYOVqU"
            + "pQAgQMlh8gQCAjYLAyVQlKgIDB8gMECGQEDFamKkEJEDBYfoAAgYyAwcpUJSgBAgbLDxAgkBEwWJmqBCVAwGD5AQIEMgIGK1OVoAQIG"
            + "Cw/QIBARsBgZaoSlACBB1YxAJfjJb2jAAAAAElFTkSuQmCC"},
            EDGE = {"data:image/png;base64,iVBORw0KGgoAAAANSUhEUgAAASwAAACWCAYAAABkW7XSAAAEYklEQVR4Xu3UAQkAAAwCwdm/"
            + "9HI83BLIOdw5AgQIRAQWySkmAQIEzmB5AgIEMgIGK1OVoAQIGCw/QIBARsBgZaoSlAABg+UHCBDICBisTFWCEiBgsPwAAQIZAYOVqUp"
            + "QAgQMlh8gQCAjYLAyVQlKgIDB8gMECGQEDFamKkEJEDBYfoAAgYyAwcpUJSgBAgbLDxAgkBEwWJmqBCVAwGD5AQIEMgIGK1OVoAQIGC"
            + "w/QIBARsBgZaoSlAABg+UHCBDICBisTFWCEiBgsPwAAQIZAYOVqUpQAgQMlh8gQCAjYLAyVQlKgIDB8gMECGQEDFamKkEJEDBYfoAAg"
            + "YyAwcpUJSgBAgbLDxAgkBEwWJmqBCVAwGD5AQIEMgIGK1OVoAQIGCw/QIBARsBgZaoSlAABg+UHCBDICBisTFWCEiBgsPwAAQIZAYOV"
            + "qUpQAgQMlh8gQCAjYLAyVQlKgIDB8gMECGQEDFamKkEJEDBYfoAAgYyAwcpUJSgBAgbLDxAgkBEwWJmqBCVAwGD5AQIEMgIGK1OVoAQ"
            + "IGCw/QIBARsBgZaoSlAABg+UHCBDICBisTFWCEiBgsPwAAQIZAYOVqUpQAgQMlh8gQCAjYLAyVQlKgIDB8gMECGQEDFamKkEJEDBYfo"
            + "AAgYyAwcpUJSgBAgbLDxAgkBEwWJmqBCVAwGD5AQIEMgIGK1OVoAQIGCw/QIBARsBgZaoSlAABg+UHCBDICBisTFWCEiBgsPwAAQIZA"
            + "YOVqUpQAgQMlh8gQCAjYLAyVQlKgIDB8gMECGQEDFamKkEJEDBYfoAAgYyAwcpUJSgBAgbLDxAgkBEwWJmqBCVAwGD5AQIEMgIGK1OV"
            + "oAQIGCw/QIBARsBgZaoSlAABg+UHCBDICBisTFWCEiBgsPwAAQIZAYOVqUpQAgQMlh8gQCAjYLAyVQlKgIDB8gMECGQEDFamKkEJEDB"
            + "YfoAAgYyAwcpUJSgBAgbLDxAgkBEwWJmqBCVAwGD5AQIEMgIGK1OVoAQIGCw/QIBARsBgZaoSlAABg+UHCBDICBisTFWCEiBgsPwAAQ"
            + "IZAYOVqUpQAgQMlh8gQCAjYLAyVQlKgIDB8gMECGQEDFamKkEJEDBYfoAAgYyAwcpUJSgBAgbLDxAgkBEwWJmqBCVAwGD5AQIEMgIGK"
            + "1OVoAQIGCw/QIBARsBgZaoSlAABg+UHCBDICBisTFWCEiBgsPwAAQIZAYOVqUpQAgQMlh8gQCAjYLAyVQlKgIDB8gMECGQEDFamKkEJ"
            + "EDBYfoAAgYyAwcpUJSgBAgbLDxAgkBEwWJmqBCVAwGD5AQIEMgIGK1OVoAQIGCw/QIBARsBgZaoSlAABg+UHCBDICBisTFWCEiBgsPw"
            + "AAQIZAYOVqUpQAgQMlh8gQCAjYLAyVQlKgIDB8gMECGQEDFamKkEJEDBYfoAAgYyAwcpUJSgBAgbLDxAgkBEwWJmqBCVAwGD5AQIEMg"
            + "IGK1OVoAQIGCw/QIBARsBgZaoSlACBB1YxAJfjJb2jAAAAAElFTkSuQmCC",
            "data:image/png;base64,iVBORw0KGgoAAAANSUhEUgAAASwAAACWCAYAAABkW7XSAAAEYklEQVR4Xu3UAQkAAAwCwdm/9HI83BLIOdw"
            + "5AgQIRAQWySkmAQIEzmB5AgIEMgIGK1OVoAQIGCw/QIBARsBgZaoSlAABg+UHCBDICBisTFWCEiBgsPwAAQIZAYOVqUpQAgQMlh8gQC"
            + "AjYLAyVQlKgIDB8gMECGQEDFamKkEJEDBYfoAAgYyAwcpUJSgBAgbLDxAgkBEwWJmqBCVAwGD5AQIEMgIGK1OVoAQIGCw/QIBARsBgZ"
            + "aoSlAABg+UHCBDICBisTFWCEiBgsPwAAQIZAYOVqUpQAgQMlh8gQCAjYLAyVQlKgIDB8gMECGQEDFamKkEJEDBYfoAAgYyAwcpUJSgB"
            + "AgbLDxAgkBEwWJmqBCVAwGD5AQIEMgIGK1OVoAQIGCw/QIBARsBgZaoSlAABg+UHCBDICBisTFWCEiBgsPwAAQIZAYOVqUpQAgQMlh8"
            + "gQCAjYLAyVQlKgIDB8gMECGQEDFamKkEJEDBYfoAAgYyAwcpUJSgBAgbLDxAgkBEwWJmqBCVAwGD5AQIEMgIGK1OVoAQIGCw/QIBARs"
            + "BgZaoSlAABg+UHCBDICBisTFWCEiBgsPwAAQIZAYOVqUpQAgQMlh8gQCAjYLAyVQlKgIDB8gMECGQEDFamKkEJEDBYfoAAgYyAwcpUJ"
            + "SgBAgbLDxAgkBEwWJmqBCVAwGD5AQIEMgIGK1OVoAQIGCw/QIBARsBgZaoSlAABg+UHCBDICBisTFWCEiBgsPwAAQIZAYOVqUpQAgQM"
            + "lh8gQCAjYLAyVQlKgIDB8gMECGQEDFamKkEJEDBYfoAAgYyAwcpUJSgBAgbLDxAgkBEwWJmqBCVAwGD5AQIEMgIGK1OVoAQIGCw/QIB"
            + "ARsBgZaoSlAABg+UHCBDICBisTFWCEiBgsPwAAQIZAYOVqUpQAgQMlh8gQCAjYLAyVQlKgIDB8gMECGQEDFamKkEJEDBYfoAAgYyAwc"
            + "pUJSgBAgbLDxAgkBEwWJmqBCVAwGD5AQIEMgIGK1OVoAQIGCw/QIBARsBgZaoSlAABg+UHCBDICBisTFWCEiBgsPwAAQIZAYOVqUpQA"
            + "gQMlh8gQCAjYLAyVQlKgIDB8gMECGQEDFamKkEJEDBYfoAAgYyAwcpUJSgBAgbLDxAgkBEwWJmqBCVAwGD5AQIEMgIGK1OVoAQIGCw/"
            + "QIBARsBgZaoSlAABg+UHCBDICBisTFWCEiBgsPwAAQIZAYOVqUpQAgQMlh8gQCAjYLAyVQlKgIDB8gMECGQEDFamKkEJEDBYfoAAgYy"
            + "AwcpUJSgBAgbLDxAgkBEwWJmqBCVAwGD5AQIEMgIGK1OVoAQIGCw/QIBARsBgZaoSlAABg+UHCBDICBisTFWCEiBgsPwAAQIZAYOVqU"
            + "pQAgQMlh8gQCAjYLAyVQlKgIDB8gMECGQEDFamKkEJEDBYfoAAgYyAwcpUJSgBAgbLDxAgkBEwWJmqBCVAwGD5AQIEMgIGK1OVoAQIG"
            + "Cw/QIBARsBgZaoSlACBB1YxAJfjJb2jAAAAAElFTkSuQmCC"})
    public void toDataUrl() throws Exception {
        final String html =
            "<html>\n"
            + "<body><canvas id='myCanvas'></canvas>\n"
            + "<script>\n"
            + "try {\n"
            + "  var canvas = document.getElementById('myCanvas');\n"
            + "  alert(canvas.toDataURL());\n"
            + "  alert(canvas.toDataURL('image/png'));\n"
            + "}\n"
            + "catch (e) { alert('exception'); }\n"
            + "</script>\n"
            + "</body>\n"
            + "</html>";
        loadPageWithAlerts2(html);
    }

    /**
     * @throws Exception if an error occurs
     */
    @Test
    @Alerts(DEFAULT = {"[object CanvasRenderingContext2D]", "[object WebGLRenderingContext]",
                        "[object WebGLRenderingContext]", "[object WebGL2RenderingContext]", "null", "null"},
            IE = {"[object CanvasRenderingContext2D]", "null",
                        "[object WebGLRenderingContext]", "null", "null", "null"})
    @NotYetImplemented
    public void getContext() throws Exception {
        final String html =
            "<html>\n"
            + "  <head>\n"
            + "    <script>\n"
            + "      function test() {\n"
            + "        var canvas = document.createElement('canvas');\n"
            + "        if (canvas.getContext){\n"
            + "          alert(document.createElement('canvas').getContext('2d'));\n"
            + "          alert(document.createElement('canvas').getContext('webgl'));\n"
            + "          alert(document.createElement('canvas').getContext('experimental-webgl'));\n"
            + "          alert(document.createElement('canvas').getContext('webgl2'));\n"
            + "          alert(document.createElement('canvas').getContext('experimental-webgl2'));\n"
            + "          alert(document.createElement('canvas').getContext('abcdefg'));\n"
            + "        }\n"
            + "      }\n"
            + "    </script>\n"
            + "  </head>\n"
            + "  <body onload='test()'></body>\n"
            + "</html>";
        loadPageWithAlerts2(html);
    }

    /**
     * Was throwing exception as of HU 2.18.
     * @throws Exception if an error occurs
     */
    @Test
    @Alerts("[object CanvasRenderingContext2D]")
    public void getContextShouldNotThrowForSize0() throws Exception {
        final String html = "<html><body>\n"
            + "<canvas id='it' width=0 height=0></canvas>\n"
            + "<script>\n"
            + "var canvas = document.getElementById('it');\n"
            + "if (canvas.getContext){\n"
            + "  alert(canvas.getContext('2d'));\n"
            + "}\n"
            + "</script>\n"
            + "</body></html>\n";
        loadPageWithAlerts2(html);
    }

    /**
     * @throws Exception if an error occurs
     */
    @Test
    @Alerts({"3", "3"})
    public void getWidthDot() throws Exception {
        getWidth("3.1");
    }

    /**
     * @throws Exception if an error occurs
     */
    @Test
    @Alerts({"3", "3"})
    public void getWidthDigitAlpha() throws Exception {
        getWidth("3a1");
    }

    /**
     * @throws Exception if an error occurs
     */
    @Test
    @Alerts({"300", "150"})
    public void getWidthAlphaDigit() throws Exception {
        getWidth("a7");
    }

    /**
     * @throws Exception if an error occurs
     */
    @Test
    @Alerts({"300", "150"})
    public void getWidthAlpha() throws Exception {
        getWidth("abb");
    }

    private void getWidth(final String value) throws Exception {
        final String html =
            "<html>\n"
            + "  <head>\n"
            + "    <script>\n"
            + "      function test() {\n"
            + "        var canvas = document.getElementById('myId');\n"
            + "        alert(canvas.width);\n"
            + "        alert(canvas.height);\n"
            + "      }\n"
            + "    </script>\n"
            + "  </head>\n"
            + "  <body onload='test()'>\n"
            + "  <canvas id='myId' width='" + value + "' height='" + value + "'></canvas>\n"
            + "  </body>\n"
            + "</html>";
        loadPageWithAlerts2(html);
    }

}<|MERGE_RESOLUTION|>--- conflicted
+++ resolved
@@ -72,11 +72,7 @@
             + "oAAAAAAAAAAAAAAAAAAAAAAAAAAAAAAAAAAAAAAAAAAAAAAAAAAAAAAAAAAAAAAAAAAAAAAAAAAAAAAAAAAAAAAAAAAAAAAAAAAAAAA"
             + "AAAAAAAAAAAAAAAAAAAAAAAAAAAAAAAAAAAAAAAAAAAAAAAAAAAAAAAAAAAAAAAAAAAAAAAAAAAAAAAAAAAAAAAAAAAAAAAAAAAAAAA"
             + "AAAAAAAAAAAAAAAAAAAAAAAAAAAOA1v9QAATX68/0AAAAASUVORK5CYII="},
-<<<<<<< HEAD
-            FF68 = {"data:image/png;base64,iVBORw0KGgoAAAANSUhEUgAAASwAAACWCAYAAABkW7XSAAAAxUlEQVR4nO3BMQEAAADCoPVPbQhf"
-=======
             FF78 = {"data:image/png;base64,iVBORw0KGgoAAAANSUhEUgAAASwAAACWCAYAAABkW7XSAAAAxUlEQVR4nO3BMQEAAADCoPVPbQhf"
->>>>>>> 6cc30901
             + "oAAAAAAAAAAAAAAAAAAAAAAAAAAAAAAAAAAAAAAAAAAAAAAAAAAAAAAAAAAAAAAAAAAAAAAAAAAAAAAAAAAAAAAAAAAAAAAAAAAAAAA"
             + "AAAAAAAAAAAAAAAAAAAAAAAAAAAAAAAAAAAAAAAAAAAAAAAAAAAAAAAAAAAAAAAAAAAAAAAAAAAAAAAAAAAAAAAAAAAAAAAAAAAAAAA"
             + "AAAAAAAAAAAAAAAAAAAAAAAAAAAOA1v9QAATX68/0AAAAASUVORK5CYII=",
