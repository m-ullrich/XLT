--- conflicted
+++ resolved
@@ -265,13 +265,8 @@
     @Test
     @Alerts(DEFAULT = {"15", "15"},
             FF = {"12", "12"},
-<<<<<<< HEAD
-            FF68 = {"12", "12"})
-    @NotYetImplemented({CHROME, IE})
-=======
             FF78 = {"12", "12"})
     @NotYetImplemented({CHROME, EDGE, IE})
->>>>>>> 6cc30901
     public void offsetTopAndLeft_Borders() throws Exception {
         final String html =
               "<html>\n"
