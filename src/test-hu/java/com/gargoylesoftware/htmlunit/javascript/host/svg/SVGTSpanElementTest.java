--- conflicted
+++ resolved
@@ -37,11 +37,7 @@
     @Test
     @Alerts(DEFAULT = "function SVGTSpanElement() { [native code] }",
             FF = "function SVGTSpanElement() {\n    [native code]\n}",
-<<<<<<< HEAD
-            FF68 = "function SVGTSpanElement() {\n    [native code]\n}",
-=======
             FF78 = "function SVGTSpanElement() {\n    [native code]\n}",
->>>>>>> 6cc30901
             IE = "[object SVGTSpanElement]")
     public void simpleScriptable() throws Exception {
         final String html = HtmlPageTest.STANDARDS_MODE_PREFIX_
