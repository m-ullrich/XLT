/*
 * Copyright (c) 2002-2021 Gargoyle Software Inc.
 *
 * Licensed under the Apache License, Version 2.0 (the "License");
 * you may not use this file except in compliance with the License.
 * You may obtain a copy of the License at
 * http://www.apache.org/licenses/LICENSE-2.0
 *
 * Unless required by applicable law or agreed to in writing, software
 * distributed under the License is distributed on an "AS IS" BASIS,
 * WITHOUT WARRANTIES OR CONDITIONS OF ANY KIND, either express or implied.
 * See the License for the specific language governing permissions and
 * limitations under the License.
 */
package com.gargoylesoftware.htmlunit.javascript.host;

import static com.gargoylesoftware.htmlunit.BrowserRunner.TestedBrowser.IE;

import java.util.Set;

import org.junit.Test;
import org.junit.runner.RunWith;

import com.gargoylesoftware.htmlunit.BrowserRunner;
import com.gargoylesoftware.htmlunit.BrowserRunner.Alerts;
import com.gargoylesoftware.htmlunit.BrowserRunner.NotYetImplemented;
import com.gargoylesoftware.htmlunit.WebDriverTestCase;
import com.gargoylesoftware.htmlunit.html.HtmlPageTest;

/**
 * Tests for {@link Set}.
 *
 * @author Ahmed Ashour
 * @author Ronald Brill
 */
@RunWith(BrowserRunner.class)
public class SetTest extends WebDriverTestCase {

    /**
     * @throws Exception if the test fails
     */
    @Test
    @Alerts(DEFAULT = {"3", "true"},
            IE = {"1", "false"})
    @NotYetImplemented(IE)
    public void has() throws Exception {
        final String html =
            HtmlPageTest.STANDARDS_MODE_PREFIX_
            + "<html>\n"
            + "<head>\n"
            + "<script>\n"
            + "  function test() {\n"
            + "    var myArray = ['value1', 'value2', 'value3'];\n"
            + "    var mySet = new Set(myArray);\n"
            + "    mySet.add('value1');\n"
            + "    alert(mySet.size);\n"
            + "    alert(mySet.has('value2'));\n"
            + "  }\n"
            + "</script>\n"
            + "</head>\n"
            + "<body onload='test()'>\n"
            + "</body></html>";
        loadPageWithAlerts2(html);
    }

    /**
     * @throws Exception if the test fails
     */
    @Test
    @Alerts(DEFAULT = {"function values() { [native code] }",
                "[object Set Iterator]", "0", "1", "[object Object]"},
            FF = {"function values() {\n    [native code]\n}",
                    "[object Set Iterator]", "0", "1", "[object Object]"},
<<<<<<< HEAD
            FF68 = {"function values() {\n    [native code]\n}",
=======
            FF78 = {"function values() {\n    [native code]\n}",
>>>>>>> 6cc30901
                    "[object Set Iterator]", "0", "1", "[object Object]"},
            IE = {})
    public void iterator() throws Exception {
        final String html =
            HtmlPageTest.STANDARDS_MODE_PREFIX_
            + "<html>\n"
            + "<head>\n"
            + "<script>\n"
            + "  function test() {\n"
            + "    if (window.Symbol) {\n"
            + "      var set = new Set();\n"
            + "      set.add('0');\n"
            + "      set.add(1);\n"
            + "      set.add({});\n"
            + "      alert(set[Symbol.iterator]);\n"
            + "      var iter = set[Symbol.iterator]();\n"
            + "      alert(iter);\n"
            + "      alert(iter.next().value);\n"
            + "      alert(iter.next().value);\n"
            + "      alert(iter.next().value);\n"
            + "    }\n"
            + "  }\n"
            + "</script>\n"
            + "</head>\n"
            + "<body onload='test()'>\n"
            + "</body></html>";
        loadPageWithAlerts2(html);
    }

    /**
     * @throws Exception if the test fails
     */
    @Test
    @Alerts(DEFAULT = {"function values() { [native code] }",
                "[object Set Iterator]", "0", "1", "[object Object]"},
            FF = {"function values() {\n    [native code]\n}",
                "[object Set Iterator]", "0", "1", "[object Object]"},
<<<<<<< HEAD
            FF68 = {"function values() {\n    [native code]\n}",
=======
            FF78 = {"function values() {\n    [native code]\n}",
>>>>>>> 6cc30901
                "[object Set Iterator]", "0", "1", "[object Object]"},
            IE = {})
    public void values() throws Exception {
        final String html =
            HtmlPageTest.STANDARDS_MODE_PREFIX_
            + "<html>\n"
            + "<head>\n"
            + "<script>\n"
            + "  function test() {\n"
            + "    if (window.Symbol) {\n"
            + "      var set = new Set();\n"
            + "      set.add('0');\n"
            + "      set.add(1);\n"
            + "      set.add({});\n"
            + "      alert(set.values);\n"
            + "      var iter = set.values();\n"
            + "      alert(iter);\n"
            + "      alert(iter.next().value);\n"
            + "      alert(iter.next().value);\n"
            + "      alert(iter.next().value);\n"
            + "    }\n"
            + "  }\n"
            + "</script>\n"
            + "</head>\n"
            + "<body onload='test()'>\n"
            + "</body></html>";
        loadPageWithAlerts2(html);
    }

    /**
     * @throws Exception if the test fails
     */
    @Test
    @Alerts(DEFAULT = "2",
            IE = "0")
    @NotYetImplemented(IE)
    public void constructorArray() throws Exception {
        final String html
            = "<html><head><title>foo</title><script>\n"
            + "function test() {\n"
            + "  var mySet = new Set([2, 7]);\n"
            + "  alert(mySet.size);\n"
            + "}\n"
            + "</script></head><body onload='test()'>\n"
            + "</body></html>";

        loadPageWithAlerts2(html);
    }

    /**
     * @throws Exception if the test fails
     */
    @Test
    @Alerts(DEFAULT = "2",
            IE = "0")
    @NotYetImplemented(IE)
    public void constructorInt32Array() throws Exception {
        final String html
            = "<html><head><title>foo</title><script>\n"
            + "function test() {\n"
            + "  var array = new Int32Array([2, 7]);\n"
            + "  var mySet = new Set(array);\n"
            + "  alert(mySet.size);\n"
            + "}\n"
            + "</script></head><body onload='test()'>\n"
            + "</body></html>";

        loadPageWithAlerts2(html);
    }

    /**
     * @throws Exception if the test fails
     */
    @Test
    @Alerts(DEFAULT = {"3", "true", "false"},
            IE = {"0", "false", "false"})
    @NotYetImplemented(IE)
    public void constructorStringParam() throws Exception {
        final String html
            = "<html><head><title>foo</title><script>\n"
            + "function test() {\n"
            + "  var mySet = new Set('test');\n"
            + "  alert(mySet.size);\n"
            + "  alert(mySet.has('t'));\n"
            + "  alert(mySet.has('x'));\n"
            + "}\n"
            + "</script></head><body onload='test()'>\n"
            + "</body></html>";

        loadPageWithAlerts2(html);
    }

    /**
     * @throws Exception if the test fails
     */
    @Test
    @Alerts(DEFAULT = {"7", "true", "false"},
            IE = {})
    public void constructorStringIteratorParam() throws Exception {
        final String html
            = "<html><head><title>foo</title><script>\n"
            + "function test() {\n"
            + "  if (window.Symbol) {\n"
            + "    var strIter = 'HtmlUnit'[Symbol.iterator]();"
            + "    var mySet = new Set(strIter);\n"
            + "    alert(mySet.size);\n"
            + "    alert(mySet.has('t'));\n"
            + "    alert(mySet.has('x'));\n"
            + "  }\n"
            + "}\n"
            + "</script></head><body onload='test()'>\n"
            + "</body></html>";

        loadPageWithAlerts2(html);
    }

    /**
     * @throws Exception if the test fails
     */
    @Test
    @Alerts(DEFAULT = {"3", "true", "false"},
            IE = {"0", "false", "false"})
    @NotYetImplemented(IE)
    public void constructorSetParam() throws Exception {
        final String html
            = "<html><head><title>foo</title><script>\n"
            + "function test() {\n"
            + "  var mySet = new Set(new Set('test'));\n"
            + "  alert(mySet.size);\n"
            + "  alert(mySet.has('t'));\n"
            + "  alert(mySet.has('x'));\n"
            + "}\n"
            + "</script></head><body onload='test()'>\n"
            + "</body></html>";

        loadPageWithAlerts2(html);
    }

    /**
     * @throws Exception if the test fails
     */
    @Test
    @Alerts(DEFAULT = {"2", "false", "false"},
            IE = {"0", "false", "false"})
    @NotYetImplemented(IE)
    public void constructorMapParam() throws Exception {
        final String html
            = "<html><head><title>foo</title><script>\n"
            + "function test() {\n"
            + "  var kvArray = [['key1', 'value1'], ['key2', 'value2']];\n"
            + "  var myMap = new Map(kvArray);\n"
            + "  var mySet = new Set(myMap);\n"
            + "  alert(mySet.size);\n"
            + "  alert(mySet.has('key1'));\n"
            + "  alert(mySet.has('value2'));\n"
            + "}\n"
            + "</script></head><body onload='test()'>\n"
            + "</body></html>";

        loadPageWithAlerts2(html);
    }

    /**
     * @throws Exception if the test fails
     */
    @Test
    @Alerts(DEFAULT = {"1", "#77"},
            IE = "exception")
    public void constructorIteratorParam() throws Exception {
        final String html
            = "<html><head><title>foo</title><script>\n"
            + "function logElement(value) {\n"
            + "  alert(value);\n"
            + "}\n"
            + "function test() {\n"
            + "  try {\n"
            + "    var myIterable = {};\n"
            + "    myIterable[Symbol.iterator] = function() {\n"
            + "      return {\n"
            + "        next: function() {\n"
            + "          if (this._first) {;\n"
            + "            this._first = false;\n"
            + "            return { value: '#77', done: false };\n"
            + "          }\n"
            + "          return { done: true };\n"
            + "        },\n"
            + "        _first: true\n"
            + "      };\n"
            + "    };\n"
            + "    var mySet = new Set(myIterable);\n"
            + "    alert(mySet.size);\n"
            + "    mySet.forEach(logElement);\n"
            + "  } catch(e) { alert('exception'); }"
            + "}\n"
            + "</script></head>\n"
            + "<body onload='test()'>\n"
            + "</body></html>";

        loadPageWithAlerts2(html);
    }

    /**
     * @throws Exception if the test fails
     */
    @Test
    @Alerts(DEFAULT = {"ab", "ab", "[object Set]", "[object Window]",
            "undefined", "undefined", "[object Set]", "[object Window]",
            "null", "null", "[object Set]", "[object Window]"},
            IE = {})
    @NotYetImplemented(IE)
    public void forEach() throws Exception {
        final String html
            = "<html><head>\n"
            + "<script>\n"
            + "function logElement(value1, value2, s) {\n"
            + "  alert(value1);\n"
            + "  alert(value2);\n"
            + "  alert(s);\n"
            + "  alert(this);\n"
            + "}\n"
            + "function test() {\n"
            + "  var mySet = new Set(['ab', undefined, null]);\n"
            + "  mySet.forEach(logElement);\n"
            + "}\n"
            + "</script>\n"
            + "</head>\n"
            + "<body onload='test()'>\n"
            + "</body></html>";

        loadPageWithAlerts2(html);
    }

    /**
     * @throws Exception if the test fails
     */
    @Test
    @Alerts(DEFAULT = {"ab", "ab", "[object Set]", "undefined",
            "undefined", "undefined", "[object Set]", "undefined",
            "null", "null", "[object Set]", "undefined"},
            IE = {})
    @NotYetImplemented(IE)
    public void forEachStrict() throws Exception {
        final String html
            = "<html><head>\n"
            + "<script>\n"
            + "'use strict';\n"
            + "function logElement(value1, value2, s) {\n"
            + "  alert(value1);\n"
            + "  alert(value2);\n"
            + "  alert(s);\n"
            + "  alert(this);\n"
            + "}\n"
            + "function test() {\n"
            + "  var mySet = new Set(['ab', undefined, null]);\n"
            + "  mySet.forEach(logElement);\n"
            + "}\n"
            + "</script>\n"
            + "</head>\n"
            + "<body onload='test()'>\n"
            + "</body></html>";

        loadPageWithAlerts2(html);
    }

    /**
     * @throws Exception if the test fails
     */
    @Test
    @Alerts(DEFAULT = {"ab", "ab", "[object Set]", "hello", "undefined", "undefined", "[object Set]", "hello",
            "null", "null", "[object Set]", "hello"},
            IE = {})
    @NotYetImplemented(IE)
    public void forEachThis() throws Exception {
        final String html
            = "<html><head><title>foo</title><script>\n"
            + "function logElement(value1, value2, s) {\n"
            + "  alert(value1);\n"
            + "  alert(value2);\n"
            + "  alert(s);\n"
            + "  alert(this);\n"
            + "}\n"
            + "function test() {\n"
            + "  var mySet = new Set(['ab', undefined, null]);\n"
            + "  mySet.forEach(logElement, 'hello');\n"
            + "}\n"
            + "</script></head><body onload='test()'>\n"
            + "</body></html>";

        loadPageWithAlerts2(html);
    }

    /**
     * Test case for Bug #1868.
     *
     * @throws Exception if the test fails
     */
    @Test
    @Alerts(DEFAULT = "[object Set Iterator]",
            IE = {})
    public void iteratorPrototype() throws Exception {
        final String html =
            HtmlPageTest.STANDARDS_MODE_PREFIX_
            + "<html>\n"
            + "<head>\n"
            + "<script>\n"
            + "  function test() {\n"
            + "    if (window.Symbol) {\n"
            + "      var mySet = new Set();\n"
            + "      var iter = mySet[Symbol.iterator]();\n"
            + "      alert(Object.getPrototypeOf(iter));\n"
            + "    }\n"
            + "  }\n"
            + "</script>\n"
            + "</head>\n"
            + "<body onload='test()'>\n"
            + "</body></html>";
        loadPageWithAlerts2(html);
    }

    /**
     * Test case for Bug #1886.
     *
     * @throws Exception if the test fails
     */
    @Test
    @Alerts(DEFAULT = {"undefined", "0"},
            IE = {})
    @NotYetImplemented(IE)
    public void forEach_withElision() throws Exception {
        final String html
                = "<html><head><title>foo</title><script>\n"
                + "function logElement(value) {\n"
                + "  alert(value);\n"
                + "}\n"
                + "function test() {\n"
                + "  var mySet = new Set([, 0]);\n"
                + "  mySet.forEach(logElement);\n"
                + "}\n"
                + "</script></head><body onload='test()'>\n"
                + "</body></html>";

        loadPageWithAlerts2(html);
    }
}<|MERGE_RESOLUTION|>--- conflicted
+++ resolved
@@ -71,11 +71,7 @@
                 "[object Set Iterator]", "0", "1", "[object Object]"},
             FF = {"function values() {\n    [native code]\n}",
                     "[object Set Iterator]", "0", "1", "[object Object]"},
-<<<<<<< HEAD
-            FF68 = {"function values() {\n    [native code]\n}",
-=======
             FF78 = {"function values() {\n    [native code]\n}",
->>>>>>> 6cc30901
                     "[object Set Iterator]", "0", "1", "[object Object]"},
             IE = {})
     public void iterator() throws Exception {
@@ -113,11 +109,7 @@
                 "[object Set Iterator]", "0", "1", "[object Object]"},
             FF = {"function values() {\n    [native code]\n}",
                 "[object Set Iterator]", "0", "1", "[object Object]"},
-<<<<<<< HEAD
-            FF68 = {"function values() {\n    [native code]\n}",
-=======
             FF78 = {"function values() {\n    [native code]\n}",
->>>>>>> 6cc30901
                 "[object Set Iterator]", "0", "1", "[object Object]"},
             IE = {})
     public void values() throws Exception {
