--- conflicted
+++ resolved
@@ -246,12 +246,7 @@
      * @throws Exception if the test fails
      */
     @Test
-<<<<<<< HEAD
-    @Alerts(DEFAULT = "toSource: undefined",
-            FF68 = "toSource: function")
-=======
     @Alerts("toSource: undefined")
->>>>>>> 6cc30901
     public void methods_different() throws Exception {
         final String html = NativeDateTest.createHTMLTestMethods("new Number()", "toSource");
         loadPageWithAlerts2(html);
