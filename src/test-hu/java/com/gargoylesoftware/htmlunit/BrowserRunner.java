--- conflicted
+++ resolved
@@ -17,11 +17,7 @@
 import static com.gargoylesoftware.htmlunit.BrowserRunner.TestedBrowser.CHROME;
 import static com.gargoylesoftware.htmlunit.BrowserRunner.TestedBrowser.EDGE;
 import static com.gargoylesoftware.htmlunit.BrowserRunner.TestedBrowser.FF;
-<<<<<<< HEAD
-import static com.gargoylesoftware.htmlunit.BrowserRunner.TestedBrowser.FF68;
-=======
 import static com.gargoylesoftware.htmlunit.BrowserRunner.TestedBrowser.FF78;
->>>>>>> 6cc30901
 import static com.gargoylesoftware.htmlunit.BrowserRunner.TestedBrowser.IE;
 
 import java.lang.annotation.ElementType;
@@ -83,13 +79,8 @@
                 if (browsers.contains("chrome")) {
                     runners_.add(new BrowserVersionClassRunner(klass, BrowserVersion.CHROME, true));
                 }
-<<<<<<< HEAD
-                if (browsers.contains("ff68")) {
-                    runners_.add(new BrowserVersionClassRunner(klass, BrowserVersion.FIREFOX_68, true));
-=======
                 if (browsers.contains("ff78")) {
                     runners_.add(new BrowserVersionClassRunner(klass, BrowserVersion.FIREFOX_78, true));
->>>>>>> 6cc30901
                 }
                 if (browsers.contains("ff")) {
                     runners_.add(new BrowserVersionClassRunner(klass, BrowserVersion.FIREFOX, true));
@@ -108,13 +99,8 @@
             if (browsers.contains("hu-ff")) {
                 runners_.add(new BrowserVersionClassRunner(klass, BrowserVersion.FIREFOX, false));
             }
-<<<<<<< HEAD
-            if (browsers.contains("hu-ff68")) {
-                runners_.add(new BrowserVersionClassRunner(klass, BrowserVersion.FIREFOX_68, false));
-=======
             if (browsers.contains("hu-ff78")) {
                 runners_.add(new BrowserVersionClassRunner(klass, BrowserVersion.FIREFOX_78, false));
->>>>>>> 6cc30901
             }
             if (browsers.contains("hu-ie")) {
                 runners_.add(new BrowserVersionClassRunner(klass, BrowserVersion.INTERNET_EXPLORER, false));
@@ -185,13 +171,8 @@
         /** Firefox. */
         FF,
 
-<<<<<<< HEAD
-        /** Firefox 68. */
-        FF68
-=======
         /** Firefox 78. */
         FF78
->>>>>>> 6cc30901
     }
 
     /**
@@ -232,11 +213,7 @@
         String[] FF() default { EMPTY_DEFAULT };
 
         /**
-<<<<<<< HEAD
-         * Alerts for Firefox 68.
-=======
          * Alerts for Firefox 78.
->>>>>>> 6cc30901
          * @return the alerts
          */
         String[] FF78() default { EMPTY_DEFAULT };
@@ -321,11 +298,7 @@
          * @return the browsers
          */
         TestedBrowser[] value() default {
-<<<<<<< HEAD
-            IE, EDGE, FF68, FF, CHROME
-=======
             IE, EDGE, FF78, FF, CHROME
->>>>>>> 6cc30901
         };
     }
 
