/*
 * Copyright (c) 2002-2021 Gargoyle Software Inc.
 *
 * Licensed under the Apache License, Version 2.0 (the "License");
 * you may not use this file except in compliance with the License.
 * You may obtain a copy of the License at
 * http://www.apache.org/licenses/LICENSE-2.0
 *
 * Unless required by applicable law or agreed to in writing, software
 * distributed under the License is distributed on an "AS IS" BASIS,
 * WITHOUT WARRANTIES OR CONDITIONS OF ANY KIND, either express or implied.
 * See the License for the specific language governing permissions and
 * limitations under the License.
 */
package com.gargoylesoftware.htmlunit;

<<<<<<< HEAD
import static com.gargoylesoftware.htmlunit.BrowserVersion.CHROME;
import static com.gargoylesoftware.htmlunit.BrowserVersion.FIREFOX;
import static com.gargoylesoftware.htmlunit.BrowserVersion.FIREFOX_68;
import static com.gargoylesoftware.htmlunit.BrowserVersion.INTERNET_EXPLORER;
=======
>>>>>>> 6cc30901
import static java.nio.charset.StandardCharsets.ISO_8859_1;
import static org.junit.Assert.fail;

import java.io.File;
import java.util.ArrayList;
import java.util.HashSet;
import java.util.List;
import java.util.Set;

import org.apache.commons.io.FileUtils;
import org.junit.Test;

import com.gargoylesoftware.htmlunit.html.HtmlPageTest;
import com.gargoylesoftware.htmlunit.javascript.configuration.ClassConfiguration;
import com.gargoylesoftware.htmlunit.javascript.configuration.JavaScriptConfiguration;

/**
 * Tests for various test cases.
 *
 * @author Ahmed Ashour
 * @author Ronald Brill
 */
public final class TestCaseTest {

    private Set<String> allClassNames_;

    /**
     * Tests that all test cases with the pattern used by
     * {@link com.gargoylesoftware.htmlunit.source.ElementTestSource#generateTestForHtmlElements}
     * are up to date.
     *
     * @throws Exception if the test fails
     */
    @Test
    public void generateTestForHtmlElements() throws Exception {
        allClassNames_ = getAllClassNames();
        generateTestForHtmlElements(new File("src/test/java"));
    }

    private void generateTestForHtmlElements(final File dir) throws Exception {
        final File[] files = dir.listFiles();
        if (files != null) {
            for (final File file : files) {
                if (file.isDirectory() && !".git".equals(file.getName())) {
                    generateTestForHtmlElements(file);
                }
                else if (file.getName().endsWith(".java")) {
                    final List<String> lines = FileUtils.readLines(file, ISO_8859_1);
                    for (final String line : lines) {
                        if (line.contains("(\"xmp\")")) {
                            final String relativePath = file.getAbsolutePath().substring(
                                    new File(".").getAbsolutePath().length() - 1);
                            checkLines(relativePath, line, lines, "xmp", new HashSet<String>(HtmlPageTest.HTML_TAGS_));
                        }
                        else if (line.contains("(\"ClientRect\")")) {
                            final String relativePath = file.getAbsolutePath().substring(
                                    new File(".").getAbsolutePath().length() - 1);
                            checkLines(relativePath, line, lines, "ClientRect", allClassNames_);
                        }
                    }
                }
            }
        }
    }

    /**
     * Returns list of all host classes defined.
     * @return the list
     * @throws Exception if an error occurs.
     */
    public static Set<String> getAllClassNames() throws Exception {
        final Set<String> names = new HashSet<>();

<<<<<<< HEAD
        for (final BrowserVersion browser : new BrowserVersion[] {CHROME, FIREFOX, FIREFOX_68, INTERNET_EXPLORER}) {
=======
        for (final BrowserVersion browser : BrowserVersion.ALL_SUPPORTED_BROWSERS) {
>>>>>>> 6cc30901
            final JavaScriptConfiguration jsConfig = JavaScriptConfiguration.getInstance(browser);
            for (final ClassConfiguration config : jsConfig.getAll()) {
                names.add(config.getClassName());
            }
        }

        return names;
    }

    private static void checkLines(final String relativePath, final String line, final List<String> lines,
            final String elementName, final Set<String> allElements) {
        final List<String> allExpectedLines = new ArrayList<>();
        for (final String element : allElements) {
            allExpectedLines.add(line.replace(elementName, element));
        }
        allExpectedLines.removeAll(lines);
        if (!allExpectedLines.isEmpty()) {
            fail("You must specify the following line in " + relativePath + ":\n"
                    + String.join(System.lineSeparator(), allExpectedLines));
        }
    }
}<|MERGE_RESOLUTION|>--- conflicted
+++ resolved
@@ -14,13 +14,6 @@
  */
 package com.gargoylesoftware.htmlunit;
 
-<<<<<<< HEAD
-import static com.gargoylesoftware.htmlunit.BrowserVersion.CHROME;
-import static com.gargoylesoftware.htmlunit.BrowserVersion.FIREFOX;
-import static com.gargoylesoftware.htmlunit.BrowserVersion.FIREFOX_68;
-import static com.gargoylesoftware.htmlunit.BrowserVersion.INTERNET_EXPLORER;
-=======
->>>>>>> 6cc30901
 import static java.nio.charset.StandardCharsets.ISO_8859_1;
 import static org.junit.Assert.fail;
 
@@ -94,11 +87,7 @@
     public static Set<String> getAllClassNames() throws Exception {
         final Set<String> names = new HashSet<>();
 
-<<<<<<< HEAD
-        for (final BrowserVersion browser : new BrowserVersion[] {CHROME, FIREFOX, FIREFOX_68, INTERNET_EXPLORER}) {
-=======
         for (final BrowserVersion browser : BrowserVersion.ALL_SUPPORTED_BROWSERS) {
->>>>>>> 6cc30901
             final JavaScriptConfiguration jsConfig = JavaScriptConfiguration.getInstance(browser);
             for (final ClassConfiguration config : jsConfig.getAll()) {
                 names.add(config.getClassName());
