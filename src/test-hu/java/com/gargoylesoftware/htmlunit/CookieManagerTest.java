--- conflicted
+++ resolved
@@ -333,11 +333,7 @@
     @Test
     @Alerts(DEFAULT = "fourth=4; third=3",
             FF = "first=1; second=2; third=3",
-<<<<<<< HEAD
-            FF68 = "first=1; second=2; third=3",
-=======
             FF78 = "first=1; second=2; third=3",
->>>>>>> 6cc30901
             IE = "first=1; fourth=4; second=2; third=3")
     public void setCookieExpired_badDateFormat() throws Exception {
         final List<NameValuePair> responseHeader1 = new ArrayList<>();
@@ -358,11 +354,7 @@
     @Test
     @Alerts(DEFAULT = "cookie1=1",
             FF = "cookie1=1; cookie2=2; cookie3=3",
-<<<<<<< HEAD
-            FF68 = "cookie1=1; cookie2=2; cookie3=3",
-=======
             FF78 = "cookie1=1; cookie2=2; cookie3=3",
->>>>>>> 6cc30901
             IE = "cookie1=1; cookie2=2; cookie3=3; cookie4=4; cookie5=5; cookie6=6")
     public void setCookieExpires_twoDigits() throws Exception {
         final List<NameValuePair> responseHeader1 = new ArrayList<>();
@@ -386,11 +378,7 @@
     @Test
     @Alerts(DEFAULT = "cookie1=1",
             FF = "cookie1=1; cookie2=2; cookie3=3",
-<<<<<<< HEAD
-            FF68 = "cookie1=1; cookie2=2; cookie3=3",
-=======
             FF78 = "cookie1=1; cookie2=2; cookie3=3",
->>>>>>> 6cc30901
             IE = "cookie1=1; cookie2=2; cookie3=3; cookie4=4; cookie5=5; cookie6=6")
     public void setCookieExpires_twoDigits2() throws Exception {
         final List<NameValuePair> responseHeader1 = new ArrayList<>();
