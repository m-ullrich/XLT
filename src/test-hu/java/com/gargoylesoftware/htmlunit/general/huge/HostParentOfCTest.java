--- conflicted
+++ resolved
@@ -73,11 +73,7 @@
     @Test
     @Alerts(DEFAULT = "false",
             FF = "true",
-<<<<<<< HEAD
-            FF68 = "true")
-=======
             FF78 = "true")
->>>>>>> 6cc30901
     public void _CanvasCaptureMediaStream_CanvasCaptureMediaStream() throws Exception {
         test("CanvasCaptureMediaStream", "CanvasCaptureMediaStream");
     }
@@ -126,11 +122,7 @@
     @Test
     @Alerts(DEFAULT = "false",
             FF = "true",
-<<<<<<< HEAD
-            FF68 = "true")
-=======
             FF78 = "true")
->>>>>>> 6cc30901
     public void _CaretPosition_CaretPosition() throws Exception {
         test("CaretPosition", "CaretPosition");
     }
@@ -374,10 +366,6 @@
     @Alerts(DEFAULT = "false",
             CHROME = "true",
             EDGE = "true")
-<<<<<<< HEAD
-    @NotYetImplemented(CHROME)
-=======
->>>>>>> 6cc30901
     public void _CSS_CSS() throws Exception {
         test("CSS", "CSS");
     }
@@ -388,11 +376,7 @@
     @Test
     @Alerts(DEFAULT = "false",
             FF = "true",
-<<<<<<< HEAD
-            FF68 = "true")
-=======
             FF78 = "true")
->>>>>>> 6cc30901
     public void _CSS2Properties_CSS2Properties() throws Exception {
         test("CSS2Properties", "CSS2Properties");
     }
@@ -433,11 +417,7 @@
     @Test
     @Alerts(DEFAULT = "false",
             FF = "true",
-<<<<<<< HEAD
-            FF68 = "true")
-=======
             FF78 = "true")
->>>>>>> 6cc30901
     public void _CSSCounterStyleRule_CSSCounterStyleRule() throws Exception {
         test("CSSCounterStyleRule", "CSSCounterStyleRule");
     }
@@ -570,11 +550,7 @@
     @Test
     @Alerts(DEFAULT = "false",
             FF = "true",
-<<<<<<< HEAD
-            FF68 = "true")
-=======
             FF78 = "true")
->>>>>>> 6cc30901
     public void _CSSRule_CSSCounterStyleRule() throws Exception {
         test("CSSRule", "CSSCounterStyleRule");
     }
@@ -695,11 +671,7 @@
     @Test
     @Alerts(DEFAULT = "false",
             FF = "true",
-<<<<<<< HEAD
-            FF68 = "true")
-=======
             FF78 = "true")
->>>>>>> 6cc30901
     public void _CSSStyleDeclaration_CSS2Properties() throws Exception {
         test("CSSStyleDeclaration", "CSS2Properties");
     }
