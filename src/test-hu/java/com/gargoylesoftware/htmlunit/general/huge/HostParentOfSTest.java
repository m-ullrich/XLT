/*
 * Copyright (c) 2002-2021 Gargoyle Software Inc.
 *
 * Licensed under the Apache License, Version 2.0 (the "License");
 * you may not use this file except in compliance with the License.
 * You may obtain a copy of the License at
 * http://www.apache.org/licenses/LICENSE-2.0
 *
 * Unless required by applicable law or agreed to in writing, software
 * distributed under the License is distributed on an "AS IS" BASIS,
 * WITHOUT WARRANTIES OR CONDITIONS OF ANY KIND, either express or implied.
 * See the License for the specific language governing permissions and
 * limitations under the License.
 */
package com.gargoylesoftware.htmlunit.general.huge;

import static com.gargoylesoftware.htmlunit.BrowserRunner.TestedBrowser.CHROME;
import static com.gargoylesoftware.htmlunit.BrowserRunner.TestedBrowser.EDGE;
import static com.gargoylesoftware.htmlunit.BrowserRunner.TestedBrowser.FF;
<<<<<<< HEAD
import static com.gargoylesoftware.htmlunit.BrowserRunner.TestedBrowser.FF68;
=======
import static com.gargoylesoftware.htmlunit.BrowserRunner.TestedBrowser.FF78;
>>>>>>> 6cc30901
import static com.gargoylesoftware.htmlunit.BrowserRunner.TestedBrowser.IE;

import java.util.Collection;

import org.junit.Test;
import org.junit.runner.RunWith;
import org.junit.runners.Parameterized.Parameters;

import com.gargoylesoftware.htmlunit.BrowserParameterizedRunner;
import com.gargoylesoftware.htmlunit.BrowserRunner.Alerts;
import com.gargoylesoftware.htmlunit.BrowserRunner.NotYetImplemented;

/**
 * Tests two Host classes, if one prototype is parent of another.
 *
 * This class handles all host names which starts by character 'S'.
 *
 * @author Ahmed Ashour
 * @author Ronald Brill
 */
@RunWith(BrowserParameterizedRunner.class)
public class HostParentOfSTest extends HostParentOf {

    /**
     * Returns the parameterized data.
     * @return the parameterized data
     * @throws Exception if an error occurs
     */
    @Parameters
    public static Collection<Object[]> data() throws Exception {
        return HostParentOf.data(input -> {
            final char ch = Character.toUpperCase(input.charAt(0));
            return ch == 'S';
        });
    }

    /**
     * @throws Exception if the test fails
     */
    @Test
    @Alerts("true")
    public void _Screen_Screen() throws Exception {
        test("Screen", "Screen");
    }

    /**
     * @throws Exception if the test fails
     */
    @Test
    @Alerts(DEFAULT = "true",
            IE = "false")
    public void _ScreenOrientation_ScreenOrientation() throws Exception {
        test("ScreenOrientation", "ScreenOrientation");
    }

    /**
     * @throws Exception if the test fails
     */
    @Test
    @Alerts(DEFAULT = "true",
            IE = "false")
    public void _ScriptProcessorNode_ScriptProcessorNode() throws Exception {
        test("ScriptProcessorNode", "ScriptProcessorNode");
    }

    /**
     * @throws Exception if the test fails
     */
    @Test
    @Alerts(DEFAULT = "true",
            IE = "false")
    public void _SecurityPolicyViolationEvent_SecurityPolicyViolationEvent() throws Exception {
        test("SecurityPolicyViolationEvent", "SecurityPolicyViolationEvent");
    }

    /**
     * @throws Exception if the test fails
     */
    @Test
    @Alerts("true")
    public void _Selection_Selection() throws Exception {
        test("Selection", "Selection");
    }

    /**
     * @throws Exception if the test fails
     */
    @Test
    @Alerts(DEFAULT = "false",
            CHROME = "true",
            EDGE = "true",
<<<<<<< HEAD
            FF = "true")
=======
            FF = "true",
            FF78 = "true")
>>>>>>> 6cc30901
    public void _ServiceWorker_ServiceWorker() throws Exception {
        test("ServiceWorker", "ServiceWorker");
    }

    /**
     * @throws Exception if the test fails
     */
    @Test
    @Alerts(DEFAULT = "false",
            CHROME = "true",
            EDGE = "true",
<<<<<<< HEAD
            FF = "true")
=======
            FF = "true",
            FF78 = "true")
>>>>>>> 6cc30901
    public void _ServiceWorkerContainer_ServiceWorkerContainer() throws Exception {
        test("ServiceWorkerContainer", "ServiceWorkerContainer");
    }

    /**
     * @throws Exception if the test fails
     */
    @Test
    @Alerts(DEFAULT = "false",
            CHROME = "true",
            EDGE = "true",
<<<<<<< HEAD
            FF = "true")
=======
            FF = "true",
            FF78 = "true")
>>>>>>> 6cc30901
    public void _ServiceWorkerRegistration_ServiceWorkerRegistration() throws Exception {
        test("ServiceWorkerRegistration", "ServiceWorkerRegistration");
    }

    /**
     * @throws Exception if the test fails
     */
    @Test
    @Alerts("true")
    public void _Set_Set() throws Exception {
        test("Set", "Set");
    }

    /**
     * @throws Exception if the test fails
     */
    @Test
    @Alerts(DEFAULT = "false",
            CHROME = "true",
            EDGE = "true")
    public void _SharedArrayBuffer_SharedArrayBuffer() throws Exception {
        test("SharedArrayBuffer", "SharedArrayBuffer");
    }

    /**
     * @throws Exception if the test fails
     */
    @Test
    @Alerts(DEFAULT = "true",
            IE = "false")
    public void _ShadowRoot_ShadowRoot() throws Exception {
        test("ShadowRoot", "ShadowRoot");
    }

    /**
     * @throws Exception if the test fails
     */
    @Test
    @Alerts(DEFAULT = "true",
            IE = "false")
    public void _SharedWorker_SharedWorker() throws Exception {
        test("SharedWorker", "SharedWorker");
    }

    /**
     * @throws Exception if the test fails
     */
    @Test
    @Alerts(DEFAULT = "true",
            IE = "false")
    public void _SourceBuffer_SourceBuffer() throws Exception {
        test("SourceBuffer", "SourceBuffer");
    }

    /**
     * @throws Exception if the test fails
     */
    @Test
    @Alerts(DEFAULT = "true",
            IE = "false")
    public void _SourceBufferList_SourceBufferList() throws Exception {
        test("SourceBufferList", "SourceBufferList");
    }

    /**
     * @throws Exception if the test fails
     */
    @Test
    @Alerts(DEFAULT = "false",
            FF = "true",
<<<<<<< HEAD
            FF68 = "true")
=======
            FF78 = "true")
>>>>>>> 6cc30901
    public void _SpeechSynthesis_SpeechSynthesis() throws Exception {
        test("SpeechSynthesis", "SpeechSynthesis");
    }

    /**
     * @throws Exception if the test fails
     */
    @Test
    @Alerts(DEFAULT = "true",
            IE = "false")
    public void _SpeechSynthesisErrorEvent_SpeechSynthesisErrorEvent() throws Exception {
        test("SpeechSynthesisErrorEvent", "SpeechSynthesisErrorEvent");
    }

    /**
     * @throws Exception if the test fails
     */
    @Test
    @Alerts(DEFAULT = "true",
            IE = "false")
    public void _SpeechSynthesisEvent_SpeechSynthesisErrorEvent() throws Exception {
        test("SpeechSynthesisEvent", "SpeechSynthesisErrorEvent");
    }

    /**
     * @throws Exception if the test fails
     */
    @Test
    @Alerts(DEFAULT = "true",
            IE = "false")
    public void _SpeechSynthesisEvent_SpeechSynthesisEvent() throws Exception {
        test("SpeechSynthesisEvent", "SpeechSynthesisEvent");
    }

    /**
     * @throws Exception if the test fails
     */
    @Test
    @Alerts(DEFAULT = "true",
            IE = "false")
    public void _SpeechSynthesisUtterance_SpeechSynthesisUtterance() throws Exception {
        test("SpeechSynthesisUtterance", "SpeechSynthesisUtterance");
    }

    /**
     * @throws Exception if the test fails
     */
    @Test
    @Alerts(DEFAULT = "false",
            FF = "true",
<<<<<<< HEAD
            FF68 = "true")
=======
            FF78 = "true")
>>>>>>> 6cc30901
    public void _SpeechSynthesisVoice_SpeechSynthesisVoice() throws Exception {
        test("SpeechSynthesisVoice", "SpeechSynthesisVoice");
    }

    /**
     * @throws Exception if the test fails
     */
    @Test
    @Alerts(DEFAULT = "true",
            IE = "false")
    public void _StereoPannerNode_StereoPannerNode() throws Exception {
        test("StereoPannerNode", "StereoPannerNode");
    }

    /**
     * @throws Exception if the test fails
     */
    @Test
    @Alerts("true")
    public void _Storage_Storage() throws Exception {
        test("Storage", "Storage");
    }

    /**
     * @throws Exception if the test fails
     */
    @Test
    @Alerts("true")
    public void _StorageEvent_StorageEvent() throws Exception {
        test("StorageEvent", "StorageEvent");
    }

    /**
     * @throws Exception if the test fails
     */
    @Test
    @Alerts(DEFAULT = "true",
            IE = "false")
    public void _StorageManager_StorageManager() throws Exception {
        test("StorageManager", "StorageManager");
    }

    /**
     * @throws Exception if the test fails
     */
    @Test
    @Alerts(DEFAULT = "false",
            IE = "true")
    public void _StyleMedia_StyleMedia() throws Exception {
        test("StyleMedia", "StyleMedia");
    }

    /**
     * @throws Exception if the test fails
     */
    @Test
    @Alerts("true")
    public void _StyleSheet_CSSStyleSheet() throws Exception {
        test("StyleSheet", "CSSStyleSheet");
    }

    /**
     * @throws Exception if the test fails
     */
    @Test
    @Alerts("true")
    public void _StyleSheet_StyleSheet() throws Exception {
        test("StyleSheet", "StyleSheet");
    }

    /**
     * @throws Exception if the test fails
     */
    @Test
    @Alerts("true")
    public void _StyleSheetList_StyleSheetList() throws Exception {
        test("StyleSheetList", "StyleSheetList");
    }

    /**
     * @throws Exception if the test fails
     */
    @Test
    @Alerts("true")
    public void _SubtleCrypto_SubtleCrypto() throws Exception {
        test("SubtleCrypto", "SubtleCrypto");
    }

    /**
     * @throws Exception if the test fails
     */
    @Test
    @Alerts("true")
    public void _SVGAElement_SVGAElement() throws Exception {
        test("SVGAElement", "SVGAElement");
    }

    /**
     * @throws Exception if the test fails
     */
    @Test
    @Alerts("true")
    public void _SVGAngle_SVGAngle() throws Exception {
        test("SVGAngle", "SVGAngle");
    }

    /**
     * @throws Exception if the test fails
     */
    @Test
    @Alerts("true")
    public void _SVGAnimatedAngle_SVGAnimatedAngle() throws Exception {
        test("SVGAnimatedAngle", "SVGAnimatedAngle");
    }

    /**
     * @throws Exception if the test fails
     */
    @Test
    @Alerts("true")
    public void _SVGAnimatedBoolean_SVGAnimatedBoolean() throws Exception {
        test("SVGAnimatedBoolean", "SVGAnimatedBoolean");
    }

    /**
     * @throws Exception if the test fails
     */
    @Test
    @Alerts("true")
    public void _SVGAnimatedEnumeration_SVGAnimatedEnumeration() throws Exception {
        test("SVGAnimatedEnumeration", "SVGAnimatedEnumeration");
    }

    /**
     * @throws Exception if the test fails
     */
    @Test
    @Alerts("true")
    public void _SVGAnimatedInteger_SVGAnimatedInteger() throws Exception {
        test("SVGAnimatedInteger", "SVGAnimatedInteger");
    }

    /**
     * @throws Exception if the test fails
     */
    @Test
    @Alerts("true")
    public void _SVGAnimatedLength_SVGAnimatedLength() throws Exception {
        test("SVGAnimatedLength", "SVGAnimatedLength");
    }

    /**
     * @throws Exception if the test fails
     */
    @Test
    @Alerts("true")
    public void _SVGAnimatedLengthList_SVGAnimatedLengthList() throws Exception {
        test("SVGAnimatedLengthList", "SVGAnimatedLengthList");
    }

    /**
     * @throws Exception if the test fails
     */
    @Test
    @Alerts("true")
    public void _SVGAnimatedNumber_SVGAnimatedNumber() throws Exception {
        test("SVGAnimatedNumber", "SVGAnimatedNumber");
    }

    /**
     * @throws Exception if the test fails
     */
    @Test
    @Alerts("true")
    public void _SVGAnimatedNumberList_SVGAnimatedNumberList() throws Exception {
        test("SVGAnimatedNumberList", "SVGAnimatedNumberList");
    }

    /**
     * @throws Exception if the test fails
     */
    @Test
    @Alerts("true")
    public void _SVGAnimatedPreserveAspectRatio_SVGAnimatedPreserveAspectRatio() throws Exception {
        test("SVGAnimatedPreserveAspectRatio", "SVGAnimatedPreserveAspectRatio");
    }

    /**
     * @throws Exception if the test fails
     */
    @Test
    @Alerts("true")
    public void _SVGAnimatedRect_SVGAnimatedRect() throws Exception {
        test("SVGAnimatedRect", "SVGAnimatedRect");
    }

    /**
     * @throws Exception if the test fails
     */
    @Test
    @Alerts("true")
    public void _SVGAnimatedString_SVGAnimatedString() throws Exception {
        test("SVGAnimatedString", "SVGAnimatedString");
    }

    /**
     * @throws Exception if the test fails
     */
    @Test
    @Alerts("true")
    public void _SVGAnimatedTransformList_SVGAnimatedTransformList() throws Exception {
        test("SVGAnimatedTransformList", "SVGAnimatedTransformList");
    }

    /**
     * @throws Exception if the test fails
     */
    @Test
    @Alerts(DEFAULT = "true",
            IE = "false")
    public void _SVGAnimateElement_SVGAnimateElement() throws Exception {
        test("SVGAnimateElement", "SVGAnimateElement");
    }

    /**
     * @throws Exception if the test fails
     */
    @Test
    @Alerts(DEFAULT = "true",
            IE = "false")
    public void _SVGAnimateMotionElement_SVGAnimateMotionElement() throws Exception {
        test("SVGAnimateMotionElement", "SVGAnimateMotionElement");
    }

    /**
     * @throws Exception if the test fails
     */
    @Test
    @Alerts(DEFAULT = "true",
            IE = "false")
    public void _SVGAnimateTransformElement_SVGAnimateTransformElement() throws Exception {
        test("SVGAnimateTransformElement", "SVGAnimateTransformElement");
    }

    /**
     * @throws Exception if the test fails
     */
    @Test
    @Alerts(DEFAULT = "true",
            IE = "false")
    public void _SVGAnimationElement_SVGAnimateElement() throws Exception {
        test("SVGAnimationElement", "SVGAnimateElement");
    }

    /**
     * @throws Exception if the test fails
     */
    @Test
    @Alerts(DEFAULT = "true",
            IE = "false")
    public void _SVGAnimationElement_SVGAnimateMotionElement() throws Exception {
        test("SVGAnimationElement", "SVGAnimateMotionElement");
    }

    /**
     * @throws Exception if the test fails
     */
    @Test
    @Alerts(DEFAULT = "true",
            IE = "false")
    public void _SVGAnimationElement_SVGAnimateTransformElement() throws Exception {
        test("SVGAnimationElement", "SVGAnimateTransformElement");
    }

    /**
     * @throws Exception if the test fails
     */
    @Test
    @Alerts(DEFAULT = "true",
            IE = "false")
    public void _SVGAnimationElement_SVGAnimationElement() throws Exception {
        test("SVGAnimationElement", "SVGAnimationElement");
    }

    /**
     * @throws Exception if the test fails
     */
    @Test
    @Alerts(DEFAULT = "true",
            IE = "false")
    public void _SVGAnimationElement_SVGSetElement() throws Exception {
        test("SVGAnimationElement", "SVGSetElement");
    }

    /**
     * @throws Exception if the test fails
     */
    @Test
    @Alerts("true")
    public void _SVGCircleElement_SVGCircleElement() throws Exception {
        test("SVGCircleElement", "SVGCircleElement");
    }

    /**
     * @throws Exception if the test fails
     */
    @Test
    @Alerts("true")
    public void _SVGClipPathElement_SVGClipPathElement() throws Exception {
        test("SVGClipPathElement", "SVGClipPathElement");
    }

    /**
     * @throws Exception if the test fails
     */
    @Test
    @Alerts("true")
    public void _SVGComponentTransferFunctionElement_SVGComponentTransferFunctionElement() throws Exception {
        test("SVGComponentTransferFunctionElement", "SVGComponentTransferFunctionElement");
    }

    /**
     * @throws Exception if the test fails
     */
    @Test
    @Alerts("true")
    public void _SVGComponentTransferFunctionElement_SVGFEFuncAElement() throws Exception {
        test("SVGComponentTransferFunctionElement", "SVGFEFuncAElement");
    }

    /**
     * @throws Exception if the test fails
     */
    @Test
    @Alerts("true")
    public void _SVGComponentTransferFunctionElement_SVGFEFuncBElement() throws Exception {
        test("SVGComponentTransferFunctionElement", "SVGFEFuncBElement");
    }

    /**
     * @throws Exception if the test fails
     */
    @Test
    @Alerts("true")
    public void _SVGComponentTransferFunctionElement_SVGFEFuncGElement() throws Exception {
        test("SVGComponentTransferFunctionElement", "SVGFEFuncGElement");
    }

    /**
     * @throws Exception if the test fails
     */
    @Test
    @Alerts("true")
    public void _SVGComponentTransferFunctionElement_SVGFEFuncRElement() throws Exception {
        test("SVGComponentTransferFunctionElement", "SVGFEFuncRElement");
    }

    /**
     * @throws Exception if the test fails
     */
    @Test
    @Alerts("true")
    public void _SVGDefsElement_SVGDefsElement() throws Exception {
        test("SVGDefsElement", "SVGDefsElement");
    }

    /**
     * @throws Exception if the test fails
     */
    @Test
    @Alerts("true")
    public void _SVGDescElement_SVGDescElement() throws Exception {
        test("SVGDescElement", "SVGDescElement");
    }

    /**
     * @throws Exception if the test fails
     */
    @Test
    @Alerts("true")
    public void _SVGElement_SVGAElement() throws Exception {
        test("SVGElement", "SVGAElement");
    }

    /**
     * @throws Exception if the test fails
     */
    @Test
    @Alerts(DEFAULT = "true",
            IE = "false")
    public void _SVGElement_SVGAnimateElement() throws Exception {
        test("SVGElement", "SVGAnimateElement");
    }

    /**
     * @throws Exception if the test fails
     */
    @Test
    @Alerts(DEFAULT = "true",
            IE = "false")
    public void _SVGElement_SVGAnimateMotionElement() throws Exception {
        test("SVGElement", "SVGAnimateMotionElement");
    }

    /**
     * @throws Exception if the test fails
     */
    @Test
    @Alerts(DEFAULT = "true",
            IE = "false")
    public void _SVGElement_SVGAnimateTransformElement() throws Exception {
        test("SVGElement", "SVGAnimateTransformElement");
    }

    /**
     * @throws Exception if the test fails
     */
    @Test
    @Alerts(DEFAULT = "true",
            IE = "false")
    public void _SVGElement_SVGAnimationElement() throws Exception {
        test("SVGElement", "SVGAnimationElement");
    }

    /**
     * @throws Exception if the test fails
     */
    @Test
    @Alerts("true")
    public void _SVGElement_SVGCircleElement() throws Exception {
        test("SVGElement", "SVGCircleElement");
    }

    /**
     * @throws Exception if the test fails
     */
    @Test
    @Alerts("true")
    public void _SVGElement_SVGClipPathElement() throws Exception {
        test("SVGElement", "SVGClipPathElement");
    }

    /**
     * @throws Exception if the test fails
     */
    @Test
    @Alerts("true")
    public void _SVGElement_SVGComponentTransferFunctionElement() throws Exception {
        test("SVGElement", "SVGComponentTransferFunctionElement");
    }

    /**
     * @throws Exception if the test fails
     */
    @Test
    @Alerts("true")
    public void _SVGElement_SVGDefsElement() throws Exception {
        test("SVGElement", "SVGDefsElement");
    }

    /**
     * @throws Exception if the test fails
     */
    @Test
    @Alerts("true")
    public void _SVGElement_SVGDescElement() throws Exception {
        test("SVGElement", "SVGDescElement");
    }

    /**
     * @throws Exception if the test fails
     */
    @Test
    @Alerts("true")
    public void _SVGElement_SVGElement() throws Exception {
        test("SVGElement", "SVGElement");
    }

    /**
     * @throws Exception if the test fails
     */
    @Test
    @Alerts("true")
    public void _SVGElement_SVGEllipseElement() throws Exception {
        test("SVGElement", "SVGEllipseElement");
    }

    /**
     * @throws Exception if the test fails
     */
    @Test
    @Alerts("true")
    public void _SVGElement_SVGFEBlendElement() throws Exception {
        test("SVGElement", "SVGFEBlendElement");
    }

    /**
     * @throws Exception if the test fails
     */
    @Test
    @Alerts("true")
    public void _SVGElement_SVGFEColorMatrixElement() throws Exception {
        test("SVGElement", "SVGFEColorMatrixElement");
    }

    /**
     * @throws Exception if the test fails
     */
    @Test
    @Alerts("true")
    public void _SVGElement_SVGFEComponentTransferElement() throws Exception {
        test("SVGElement", "SVGFEComponentTransferElement");
    }

    /**
     * @throws Exception if the test fails
     */
    @Test
    @Alerts("true")
    public void _SVGElement_SVGFECompositeElement() throws Exception {
        test("SVGElement", "SVGFECompositeElement");
    }

    /**
     * @throws Exception if the test fails
     */
    @Test
    @Alerts("true")
    public void _SVGElement_SVGFEConvolveMatrixElement() throws Exception {
        test("SVGElement", "SVGFEConvolveMatrixElement");
    }

    /**
     * @throws Exception if the test fails
     */
    @Test
    @Alerts("true")
    public void _SVGElement_SVGFEDiffuseLightingElement() throws Exception {
        test("SVGElement", "SVGFEDiffuseLightingElement");
    }

    /**
     * @throws Exception if the test fails
     */
    @Test
    @Alerts("true")
    public void _SVGElement_SVGFEDisplacementMapElement() throws Exception {
        test("SVGElement", "SVGFEDisplacementMapElement");
    }

    /**
     * @throws Exception if the test fails
     */
    @Test
    @Alerts("true")
    public void _SVGElement_SVGFEDistantLightElement() throws Exception {
        test("SVGElement", "SVGFEDistantLightElement");
    }

    /**
     * @throws Exception if the test fails
     */
    @Test
    @Alerts(DEFAULT = "true",
            IE = "false")
    public void _SVGElement_SVGFEDropShadowElement() throws Exception {
        test("SVGElement", "SVGFEDropShadowElement");
    }

    /**
     * @throws Exception if the test fails
     */
    @Test
    @Alerts("true")
    public void _SVGElement_SVGFEFloodElement() throws Exception {
        test("SVGElement", "SVGFEFloodElement");
    }

    /**
     * @throws Exception if the test fails
     */
    @Test
    @Alerts("true")
    public void _SVGElement_SVGFEFuncAElement() throws Exception {
        test("SVGElement", "SVGFEFuncAElement");
    }

    /**
     * @throws Exception if the test fails
     */
    @Test
    @Alerts("true")
    public void _SVGElement_SVGFEFuncBElement() throws Exception {
        test("SVGElement", "SVGFEFuncBElement");
    }

    /**
     * @throws Exception if the test fails
     */
    @Test
    @Alerts("true")
    public void _SVGElement_SVGFEFuncGElement() throws Exception {
        test("SVGElement", "SVGFEFuncGElement");
    }

    /**
     * @throws Exception if the test fails
     */
    @Test
    @Alerts("true")
    public void _SVGElement_SVGFEFuncRElement() throws Exception {
        test("SVGElement", "SVGFEFuncRElement");
    }

    /**
     * @throws Exception if the test fails
     */
    @Test
    @Alerts("true")
    public void _SVGElement_SVGFEGaussianBlurElement() throws Exception {
        test("SVGElement", "SVGFEGaussianBlurElement");
    }

    /**
     * @throws Exception if the test fails
     */
    @Test
    @Alerts("true")
    public void _SVGElement_SVGFEImageElement() throws Exception {
        test("SVGElement", "SVGFEImageElement");
    }

    /**
     * @throws Exception if the test fails
     */
    @Test
    @Alerts("true")
    public void _SVGElement_SVGFEMergeElement() throws Exception {
        test("SVGElement", "SVGFEMergeElement");
    }

    /**
     * @throws Exception if the test fails
     */
    @Test
    @Alerts("true")
    public void _SVGElement_SVGFEMergeNodeElement() throws Exception {
        test("SVGElement", "SVGFEMergeNodeElement");
    }

    /**
     * @throws Exception if the test fails
     */
    @Test
    @Alerts("true")
    public void _SVGElement_SVGFEMorphologyElement() throws Exception {
        test("SVGElement", "SVGFEMorphologyElement");
    }

    /**
     * @throws Exception if the test fails
     */
    @Test
    @Alerts("true")
    public void _SVGElement_SVGFEOffsetElement() throws Exception {
        test("SVGElement", "SVGFEOffsetElement");
    }

    /**
     * @throws Exception if the test fails
     */
    @Test
    @Alerts("true")
    public void _SVGElement_SVGFEPointLightElement() throws Exception {
        test("SVGElement", "SVGFEPointLightElement");
    }

    /**
     * @throws Exception if the test fails
     */
    @Test
    @Alerts("true")
    public void _SVGElement_SVGFESpecularLightingElement() throws Exception {
        test("SVGElement", "SVGFESpecularLightingElement");
    }

    /**
     * @throws Exception if the test fails
     */
    @Test
    @Alerts("true")
    public void _SVGElement_SVGFESpotLightElement() throws Exception {
        test("SVGElement", "SVGFESpotLightElement");
    }

    /**
     * @throws Exception if the test fails
     */
    @Test
    @Alerts("true")
    public void _SVGElement_SVGFETileElement() throws Exception {
        test("SVGElement", "SVGFETileElement");
    }

    /**
     * @throws Exception if the test fails
     */
    @Test
    @Alerts("true")
    public void _SVGElement_SVGFETurbulenceElement() throws Exception {
        test("SVGElement", "SVGFETurbulenceElement");
    }

    /**
     * @throws Exception if the test fails
     */
    @Test
    @Alerts("true")
    public void _SVGElement_SVGFilterElement() throws Exception {
        test("SVGElement", "SVGFilterElement");
    }

    /**
     * @throws Exception if the test fails
     */
    @Test
    @Alerts(DEFAULT = "true",
            IE = "false")
    public void _SVGElement_SVGForeignObjectElement() throws Exception {
        test("SVGElement", "SVGForeignObjectElement");
    }

    /**
     * @throws Exception if the test fails
     */
    @Test
    @Alerts("true")
    public void _SVGElement_SVGGElement() throws Exception {
        test("SVGElement", "SVGGElement");
    }

    /**
     * @throws Exception if the test fails
     */
    @Test
    @Alerts(DEFAULT = "true",
            IE = "false")
    public void _SVGElement_SVGGeometryElement() throws Exception {
        test("SVGElement", "SVGGeometryElement");
    }

    /**
     * @throws Exception if the test fails
     */
    @Test
    @Alerts("true")
    public void _SVGElement_SVGGradientElement() throws Exception {
        test("SVGElement", "SVGGradientElement");
    }

    /**
     * @throws Exception if the test fails
     */
    @Test
    @Alerts(DEFAULT = "true",
            IE = "false")
    public void _SVGElement_SVGGraphicsElement() throws Exception {
        test("SVGElement", "SVGGraphicsElement");
    }

    /**
     * @throws Exception if the test fails
     */
    @Test
    @Alerts("true")
    public void _SVGElement_SVGImageElement() throws Exception {
        test("SVGElement", "SVGImageElement");
    }

    /**
     * @throws Exception if the test fails
     */
    @Test
    @Alerts("true")
    public void _SVGElement_SVGLinearGradientElement() throws Exception {
        test("SVGElement", "SVGLinearGradientElement");
    }

    /**
     * @throws Exception if the test fails
     */
    @Test
    @Alerts("true")
    public void _SVGElement_SVGLineElement() throws Exception {
        test("SVGElement", "SVGLineElement");
    }

    /**
     * @throws Exception if the test fails
     */
    @Test
    @Alerts("true")
    public void _SVGElement_SVGMarkerElement() throws Exception {
        test("SVGElement", "SVGMarkerElement");
    }

    /**
     * @throws Exception if the test fails
     */
    @Test
    @Alerts("true")
    public void _SVGElement_SVGMaskElement() throws Exception {
        test("SVGElement", "SVGMaskElement");
    }

    /**
     * @throws Exception if the test fails
     */
    @Test
    @Alerts("true")
    public void _SVGElement_SVGMetadataElement() throws Exception {
        test("SVGElement", "SVGMetadataElement");
    }

    /**
     * @throws Exception if the test fails
     */
    @Test
    @Alerts(DEFAULT = "true",
            IE = "false")
    public void _SVGElement_SVGMPathElement() throws Exception {
        test("SVGElement", "SVGMPathElement");
    }

    /**
     * @throws Exception if the test fails
     */
    @Test
    @Alerts("true")
    public void _SVGElement_SVGPathElement() throws Exception {
        test("SVGElement", "SVGPathElement");
    }

    /**
     * @throws Exception if the test fails
     */
    @Test
    @Alerts("true")
    public void _SVGElement_SVGPatternElement() throws Exception {
        test("SVGElement", "SVGPatternElement");
    }

    /**
     * @throws Exception if the test fails
     */
    @Test
    @Alerts("true")
    public void _SVGElement_SVGPolygonElement() throws Exception {
        test("SVGElement", "SVGPolygonElement");
    }

    /**
     * @throws Exception if the test fails
     */
    @Test
    @Alerts("true")
    public void _SVGElement_SVGPolylineElement() throws Exception {
        test("SVGElement", "SVGPolylineElement");
    }

    /**
     * @throws Exception if the test fails
     */
    @Test
    @Alerts("true")
    public void _SVGElement_SVGRadialGradientElement() throws Exception {
        test("SVGElement", "SVGRadialGradientElement");
    }

    /**
     * @throws Exception if the test fails
     */
    @Test
    @Alerts("true")
    public void _SVGElement_SVGRectElement() throws Exception {
        test("SVGElement", "SVGRectElement");
    }

    /**
     * @throws Exception if the test fails
     */
    @Test
    @Alerts("true")
    public void _SVGElement_SVGScriptElement() throws Exception {
        test("SVGElement", "SVGScriptElement");
    }

    /**
     * @throws Exception if the test fails
     */
    @Test
    @Alerts(DEFAULT = "true",
            IE = "false")
    public void _SVGElement_SVGSetElement() throws Exception {
        test("SVGElement", "SVGSetElement");
    }

    /**
     * @throws Exception if the test fails
     */
    @Test
    @Alerts("true")
    public void _SVGElement_SVGStopElement() throws Exception {
        test("SVGElement", "SVGStopElement");
    }

    /**
     * @throws Exception if the test fails
     */
    @Test
    @Alerts("true")
    public void _SVGElement_SVGStyleElement() throws Exception {
        test("SVGElement", "SVGStyleElement");
    }

    /**
     * @throws Exception if the test fails
     */
    @Test
    @Alerts("true")
    public void _SVGElement_SVGSVGElement() throws Exception {
        test("SVGElement", "SVGSVGElement");
    }

    /**
     * @throws Exception if the test fails
     */
    @Test
    @Alerts("true")
    public void _SVGElement_SVGSwitchElement() throws Exception {
        test("SVGElement", "SVGSwitchElement");
    }

    /**
     * @throws Exception if the test fails
     */
    @Test
    @Alerts("true")
    public void _SVGElement_SVGSymbolElement() throws Exception {
        test("SVGElement", "SVGSymbolElement");
    }

    /**
     * @throws Exception if the test fails
     */
    @Test
    @Alerts("true")
    public void _SVGElement_SVGTextContentElement() throws Exception {
        test("SVGElement", "SVGTextContentElement");
    }

    /**
     * @throws Exception if the test fails
     */
    @Test
    @Alerts("true")
    public void _SVGElement_SVGTextElement() throws Exception {
        test("SVGElement", "SVGTextElement");
    }

    /**
     * @throws Exception if the test fails
     */
    @Test
    @Alerts("true")
    public void _SVGElement_SVGTextPathElement() throws Exception {
        test("SVGElement", "SVGTextPathElement");
    }

    /**
     * @throws Exception if the test fails
     */
    @Test
    @Alerts("true")
    public void _SVGElement_SVGTextPositioningElement() throws Exception {
        test("SVGElement", "SVGTextPositioningElement");
    }

    /**
     * @throws Exception if the test fails
     */
    @Test
    @Alerts("true")
    public void _SVGElement_SVGTitleElement() throws Exception {
        test("SVGElement", "SVGTitleElement");
    }

    /**
     * @throws Exception if the test fails
     */
    @Test
    @Alerts("true")
    public void _SVGElement_SVGTSpanElement() throws Exception {
        test("SVGElement", "SVGTSpanElement");
    }

    /**
     * @throws Exception if the test fails
     */
    @Test
    @Alerts("true")
    public void _SVGElement_SVGUseElement() throws Exception {
        test("SVGElement", "SVGUseElement");
    }

    /**
     * @throws Exception if the test fails
     */
    @Test
    @Alerts("true")
    public void _SVGElement_SVGViewElement() throws Exception {
        test("SVGElement", "SVGViewElement");
    }

    /**
     * @throws Exception if the test fails
     */
    @Test
    @Alerts("true")
    public void _SVGEllipseElement_SVGEllipseElement() throws Exception {
        test("SVGEllipseElement", "SVGEllipseElement");
    }

    /**
     * @throws Exception if the test fails
     */
    @Test
    @Alerts("true")
    public void _SVGFEBlendElement_SVGFEBlendElement() throws Exception {
        test("SVGFEBlendElement", "SVGFEBlendElement");
    }

    /**
     * @throws Exception if the test fails
     */
    @Test
    @Alerts("true")
    public void _SVGFEColorMatrixElement_SVGFEColorMatrixElement() throws Exception {
        test("SVGFEColorMatrixElement", "SVGFEColorMatrixElement");
    }

    /**
     * @throws Exception if the test fails
     */
    @Test
    @Alerts("true")
    public void _SVGFEComponentTransferElement_SVGFEComponentTransferElement() throws Exception {
        test("SVGFEComponentTransferElement", "SVGFEComponentTransferElement");
    }

    /**
     * @throws Exception if the test fails
     */
    @Test
    @Alerts("true")
    public void _SVGFECompositeElement_SVGFECompositeElement() throws Exception {
        test("SVGFECompositeElement", "SVGFECompositeElement");
    }

    /**
     * @throws Exception if the test fails
     */
    @Test
    @Alerts("true")
    public void _SVGFEConvolveMatrixElement_SVGFEConvolveMatrixElement() throws Exception {
        test("SVGFEConvolveMatrixElement", "SVGFEConvolveMatrixElement");
    }

    /**
     * @throws Exception if the test fails
     */
    @Test
    @Alerts("true")
    public void _SVGFEDiffuseLightingElement_SVGFEDiffuseLightingElement() throws Exception {
        test("SVGFEDiffuseLightingElement", "SVGFEDiffuseLightingElement");
    }

    /**
     * @throws Exception if the test fails
     */
    @Test
    @Alerts("true")
    public void _SVGFEDisplacementMapElement_SVGFEDisplacementMapElement() throws Exception {
        test("SVGFEDisplacementMapElement", "SVGFEDisplacementMapElement");
    }

    /**
     * @throws Exception if the test fails
     */
    @Test
    @Alerts("true")
    public void _SVGFEDistantLightElement_SVGFEDistantLightElement() throws Exception {
        test("SVGFEDistantLightElement", "SVGFEDistantLightElement");
    }

    /**
     * @throws Exception if the test fails
     */
    @Test
    @Alerts(DEFAULT = "true",
            IE = "false")
    public void _SVGFEDropShadowElement_SVGFEDropShadowElement() throws Exception {
        test("SVGFEDropShadowElement", "SVGFEDropShadowElement");
    }

    /**
     * @throws Exception if the test fails
     */
    @Test
    @Alerts("true")
    public void _SVGFEFloodElement_SVGFEFloodElement() throws Exception {
        test("SVGFEFloodElement", "SVGFEFloodElement");
    }

    /**
     * @throws Exception if the test fails
     */
    @Test
    @Alerts("true")
    public void _SVGFEFuncAElement_SVGFEFuncAElement() throws Exception {
        test("SVGFEFuncAElement", "SVGFEFuncAElement");
    }

    /**
     * @throws Exception if the test fails
     */
    @Test
    @Alerts("true")
    public void _SVGFEFuncBElement_SVGFEFuncBElement() throws Exception {
        test("SVGFEFuncBElement", "SVGFEFuncBElement");
    }

    /**
     * @throws Exception if the test fails
     */
    @Test
    @Alerts("true")
    public void _SVGFEFuncGElement_SVGFEFuncGElement() throws Exception {
        test("SVGFEFuncGElement", "SVGFEFuncGElement");
    }

    /**
     * @throws Exception if the test fails
     */
    @Test
    @Alerts("true")
    public void _SVGFEFuncRElement_SVGFEFuncRElement() throws Exception {
        test("SVGFEFuncRElement", "SVGFEFuncRElement");
    }

    /**
     * @throws Exception if the test fails
     */
    @Test
    @Alerts("true")
    public void _SVGFEGaussianBlurElement_SVGFEGaussianBlurElement() throws Exception {
        test("SVGFEGaussianBlurElement", "SVGFEGaussianBlurElement");
    }

    /**
     * @throws Exception if the test fails
     */
    @Test
    @Alerts("true")
    public void _SVGFEImageElement_SVGFEImageElement() throws Exception {
        test("SVGFEImageElement", "SVGFEImageElement");
    }

    /**
     * @throws Exception if the test fails
     */
    @Test
    @Alerts("true")
    public void _SVGFEMergeElement_SVGFEMergeElement() throws Exception {
        test("SVGFEMergeElement", "SVGFEMergeElement");
    }

    /**
     * @throws Exception if the test fails
     */
    @Test
    @Alerts("true")
    public void _SVGFEMergeNodeElement_SVGFEMergeNodeElement() throws Exception {
        test("SVGFEMergeNodeElement", "SVGFEMergeNodeElement");
    }

    /**
     * @throws Exception if the test fails
     */
    @Test
    @Alerts("true")
    public void _SVGFEMorphologyElement_SVGFEMorphologyElement() throws Exception {
        test("SVGFEMorphologyElement", "SVGFEMorphologyElement");
    }

    /**
     * @throws Exception if the test fails
     */
    @Test
    @Alerts("true")
    public void _SVGFEOffsetElement_SVGFEOffsetElement() throws Exception {
        test("SVGFEOffsetElement", "SVGFEOffsetElement");
    }

    /**
     * @throws Exception if the test fails
     */
    @Test
    @Alerts("true")
    public void _SVGFEPointLightElement_SVGFEPointLightElement() throws Exception {
        test("SVGFEPointLightElement", "SVGFEPointLightElement");
    }

    /**
     * @throws Exception if the test fails
     */
    @Test
    @Alerts("true")
    public void _SVGFESpecularLightingElement_SVGFESpecularLightingElement() throws Exception {
        test("SVGFESpecularLightingElement", "SVGFESpecularLightingElement");
    }

    /**
     * @throws Exception if the test fails
     */
    @Test
    @Alerts("true")
    public void _SVGFESpotLightElement_SVGFESpotLightElement() throws Exception {
        test("SVGFESpotLightElement", "SVGFESpotLightElement");
    }

    /**
     * @throws Exception if the test fails
     */
    @Test
    @Alerts("true")
    public void _SVGFETileElement_SVGFETileElement() throws Exception {
        test("SVGFETileElement", "SVGFETileElement");
    }

    /**
     * @throws Exception if the test fails
     */
    @Test
    @Alerts("true")
    public void _SVGFETurbulenceElement_SVGFETurbulenceElement() throws Exception {
        test("SVGFETurbulenceElement", "SVGFETurbulenceElement");
    }

    /**
     * @throws Exception if the test fails
     */
    @Test
    @Alerts("true")
    public void _SVGFilterElement_SVGFilterElement() throws Exception {
        test("SVGFilterElement", "SVGFilterElement");
    }

    /**
     * @throws Exception if the test fails
     */
    @Test
    @Alerts(DEFAULT = "true",
            IE = "false")
    public void _SVGForeignObjectElement_SVGForeignObjectElement() throws Exception {
        test("SVGForeignObjectElement", "SVGForeignObjectElement");
    }

    /**
     * @throws Exception if the test fails
     */
    @Test
    @Alerts("true")
    public void _SVGGElement_SVGGElement() throws Exception {
        test("SVGGElement", "SVGGElement");
    }

    /**
     * @throws Exception if the test fails
     */
    @Test
    @Alerts(DEFAULT = "true",
            IE = "false")
    public void _SVGGeometryElement_SVGCircleElement() throws Exception {
        test("SVGGeometryElement", "SVGCircleElement");
    }

    /**
     * @throws Exception if the test fails
     */
    @Test
    @Alerts(DEFAULT = "true",
            IE = "false")
    public void _SVGGeometryElement_SVGEllipseElement() throws Exception {
        test("SVGGeometryElement", "SVGEllipseElement");
    }

    /**
     * @throws Exception if the test fails
     */
    @Test
    @Alerts(DEFAULT = "true",
            IE = "false")
    public void _SVGGeometryElement_SVGGeometryElement() throws Exception {
        test("SVGGeometryElement", "SVGGeometryElement");
    }

    /**
     * @throws Exception if the test fails
     */
    @Test
    @Alerts(DEFAULT = "true",
            IE = "false")
    public void _SVGGeometryElement_SVGLineElement() throws Exception {
        test("SVGGeometryElement", "SVGLineElement");
    }

    /**
     * @throws Exception if the test fails
     */
    @Test
    @Alerts(DEFAULT = "true",
            IE = "false")
    public void _SVGGeometryElement_SVGPathElement() throws Exception {
        test("SVGGeometryElement", "SVGPathElement");
    }

    /**
     * @throws Exception if the test fails
     */
    @Test
    @Alerts(DEFAULT = "true",
            IE = "false")
    public void _SVGGeometryElement_SVGPolygonElement() throws Exception {
        test("SVGGeometryElement", "SVGPolygonElement");
    }

    /**
     * @throws Exception if the test fails
     */
    @Test
    @Alerts(DEFAULT = "true",
            IE = "false")
    public void _SVGGeometryElement_SVGPolylineElement() throws Exception {
        test("SVGGeometryElement", "SVGPolylineElement");
    }

    /**
     * @throws Exception if the test fails
     */
    @Test
    @Alerts(DEFAULT = "true",
            IE = "false")
    public void _SVGGeometryElement_SVGRectElement() throws Exception {
        test("SVGGeometryElement", "SVGRectElement");
    }

    /**
     * @throws Exception if the test fails
     */
    @Test
    @Alerts("true")
    public void _SVGGradientElement_SVGGradientElement() throws Exception {
        test("SVGGradientElement", "SVGGradientElement");
    }

    /**
     * @throws Exception if the test fails
     */
    @Test
    @Alerts("true")
    public void _SVGGradientElement_SVGLinearGradientElement() throws Exception {
        test("SVGGradientElement", "SVGLinearGradientElement");
    }

    /**
     * @throws Exception if the test fails
     */
    @Test
    @Alerts("true")
    public void _SVGGradientElement_SVGRadialGradientElement() throws Exception {
        test("SVGGradientElement", "SVGRadialGradientElement");
    }

    /**
     * @throws Exception if the test fails
     */
    @Test
    @Alerts(DEFAULT = "true",
            IE = "false")
    public void _SVGGraphicsElement_SVGAElement() throws Exception {
        test("SVGGraphicsElement", "SVGAElement");
    }

    /**
     * @throws Exception if the test fails
     */
    @Test
    @Alerts(DEFAULT = "true",
            IE = "false")
    public void _SVGGraphicsElement_SVGCircleElement() throws Exception {
        test("SVGGraphicsElement", "SVGCircleElement");
    }

    /**
     * @throws Exception if the test fails
     */
    @Test
    @Alerts(DEFAULT = "false",
            CHROME = "true",
            EDGE = "true")
<<<<<<< HEAD
    @NotYetImplemented(CHROME)
=======
    @NotYetImplemented({CHROME, EDGE})
>>>>>>> 6cc30901
    public void _SVGGraphicsElement_SVGClipPathElement() throws Exception {
        test("SVGGraphicsElement", "SVGClipPathElement");
    }

    /**
     * @throws Exception if the test fails
     */
    @Test
    @Alerts(DEFAULT = "true",
            IE = "false")
    public void _SVGGraphicsElement_SVGDefsElement() throws Exception {
        test("SVGGraphicsElement", "SVGDefsElement");
    }

    /**
     * @throws Exception if the test fails
     */
    @Test
    @Alerts(DEFAULT = "true",
            IE = "false")
    public void _SVGGraphicsElement_SVGEllipseElement() throws Exception {
        test("SVGGraphicsElement", "SVGEllipseElement");
    }

    /**
     * @throws Exception if the test fails
     */
    @Test
    @Alerts(DEFAULT = "true",
            IE = "false")
    public void _SVGGraphicsElement_SVGForeignObjectElement() throws Exception {
        test("SVGGraphicsElement", "SVGForeignObjectElement");
    }

    /**
     * @throws Exception if the test fails
     */
    @Test
    @Alerts(DEFAULT = "true",
            IE = "false")
    public void _SVGGraphicsElement_SVGGElement() throws Exception {
        test("SVGGraphicsElement", "SVGGElement");
    }

    /**
     * @throws Exception if the test fails
     */
    @Test
    @Alerts(DEFAULT = "true",
            IE = "false")
    public void _SVGGraphicsElement_SVGGeometryElement() throws Exception {
        test("SVGGraphicsElement", "SVGGeometryElement");
    }

    /**
     * @throws Exception if the test fails
     */
    @Test
    @Alerts(DEFAULT = "true",
            IE = "false")
    public void _SVGGraphicsElement_SVGGraphicsElement() throws Exception {
        test("SVGGraphicsElement", "SVGGraphicsElement");
    }

    /**
     * @throws Exception if the test fails
     */
    @Test
    @Alerts(DEFAULT = "true",
            IE = "false")
    public void _SVGGraphicsElement_SVGImageElement() throws Exception {
        test("SVGGraphicsElement", "SVGImageElement");
    }

    /**
     * @throws Exception if the test fails
     */
    @Test
    @Alerts(DEFAULT = "true",
            IE = "false")
    public void _SVGGraphicsElement_SVGLineElement() throws Exception {
        test("SVGGraphicsElement", "SVGLineElement");
    }

    /**
     * @throws Exception if the test fails
     */
    @Test
    @Alerts(DEFAULT = "true",
            IE = "false")
    public void _SVGGraphicsElement_SVGPathElement() throws Exception {
        test("SVGGraphicsElement", "SVGPathElement");
    }

    /**
     * @throws Exception if the test fails
     */
    @Test
    @Alerts(DEFAULT = "true",
            IE = "false")
    public void _SVGGraphicsElement_SVGPolygonElement() throws Exception {
        test("SVGGraphicsElement", "SVGPolygonElement");
    }

    /**
     * @throws Exception if the test fails
     */
    @Test
    @Alerts(DEFAULT = "true",
            IE = "false")
    public void _SVGGraphicsElement_SVGPolylineElement() throws Exception {
        test("SVGGraphicsElement", "SVGPolylineElement");
    }

    /**
     * @throws Exception if the test fails
     */
    @Test
    @Alerts(DEFAULT = "true",
            IE = "false")
    public void _SVGGraphicsElement_SVGRectElement() throws Exception {
        test("SVGGraphicsElement", "SVGRectElement");
    }

    /**
     * @throws Exception if the test fails
     */
    @Test
    @Alerts(DEFAULT = "true",
            IE = "false")
    public void _SVGGraphicsElement_SVGSVGElement() throws Exception {
        test("SVGGraphicsElement", "SVGSVGElement");
    }

    /**
     * @throws Exception if the test fails
     */
    @Test
    @Alerts(DEFAULT = "true",
            IE = "false")
    public void _SVGGraphicsElement_SVGSwitchElement() throws Exception {
        test("SVGGraphicsElement", "SVGSwitchElement");
    }

    /**
     * @throws Exception if the test fails
     */
    @Test
    @Alerts(DEFAULT = "true",
            IE = "false")
    public void _SVGGraphicsElement_SVGTextContentElement() throws Exception {
        test("SVGGraphicsElement", "SVGTextContentElement");
    }

    /**
     * @throws Exception if the test fails
     */
    @Test
    @Alerts(DEFAULT = "true",
            IE = "false")
    public void _SVGGraphicsElement_SVGTextElement() throws Exception {
        test("SVGGraphicsElement", "SVGTextElement");
    }

    /**
     * @throws Exception if the test fails
     */
    @Test
    @Alerts(DEFAULT = "true",
            IE = "false")
    public void _SVGGraphicsElement_SVGTextPathElement() throws Exception {
        test("SVGGraphicsElement", "SVGTextPathElement");
    }

    /**
     * @throws Exception if the test fails
     */
    @Test
    @Alerts(DEFAULT = "true",
            IE = "false")
    public void _SVGGraphicsElement_SVGTextPositioningElement() throws Exception {
        test("SVGGraphicsElement", "SVGTextPositioningElement");
    }

    /**
     * @throws Exception if the test fails
     */
    @Test
    @Alerts(DEFAULT = "true",
            IE = "false")
    public void _SVGGraphicsElement_SVGTSpanElement() throws Exception {
        test("SVGGraphicsElement", "SVGTSpanElement");
    }

    /**
     * @throws Exception if the test fails
     */
    @Test
    @Alerts(DEFAULT = "true",
            IE = "false")
    public void _SVGGraphicsElement_SVGUseElement() throws Exception {
        test("SVGGraphicsElement", "SVGUseElement");
    }

    /**
     * @throws Exception if the test fails
     */
    @Test
    @Alerts("true")
    public void _SVGImageElement_SVGImageElement() throws Exception {
        test("SVGImageElement", "SVGImageElement");
    }

    /**
     * @throws Exception if the test fails
     */
    @Test
    @Alerts("true")
    public void _SVGLength_SVGLength() throws Exception {
        test("SVGLength", "SVGLength");
    }

    /**
     * @throws Exception if the test fails
     */
    @Test
    @Alerts("true")
    public void _SVGLengthList_SVGLengthList() throws Exception {
        test("SVGLengthList", "SVGLengthList");
    }

    /**
     * @throws Exception if the test fails
     */
    @Test
    @Alerts("true")
    public void _SVGLinearGradientElement_SVGLinearGradientElement() throws Exception {
        test("SVGLinearGradientElement", "SVGLinearGradientElement");
    }

    /**
     * @throws Exception if the test fails
     */
    @Test
    @Alerts("true")
    public void _SVGLineElement_SVGLineElement() throws Exception {
        test("SVGLineElement", "SVGLineElement");
    }

    /**
     * @throws Exception if the test fails
     */
    @Test
    @Alerts("true")
    public void _SVGMarkerElement_SVGMarkerElement() throws Exception {
        test("SVGMarkerElement", "SVGMarkerElement");
    }

    /**
     * @throws Exception if the test fails
     */
    @Test
    @Alerts("true")
    public void _SVGMaskElement_SVGMaskElement() throws Exception {
        test("SVGMaskElement", "SVGMaskElement");
    }

    /**
     * @throws Exception if the test fails
     */
    @Test
    @Alerts("true")
    public void _SVGMatrix_SVGMatrix() throws Exception {
        test("SVGMatrix", "SVGMatrix");
    }

    /**
     * @throws Exception if the test fails
     */
    @Test
    @Alerts("true")
    public void _SVGMetadataElement_SVGMetadataElement() throws Exception {
        test("SVGMetadataElement", "SVGMetadataElement");
    }

    /**
     * @throws Exception if the test fails
     */
    @Test
    @Alerts(DEFAULT = "true",
            IE = "false")
    public void _SVGMPathElement_SVGMPathElement() throws Exception {
        test("SVGMPathElement", "SVGMPathElement");
    }

    /**
     * @throws Exception if the test fails
     */
    @Test
    @Alerts("true")
    public void _SVGNumber_SVGNumber() throws Exception {
        test("SVGNumber", "SVGNumber");
    }

    /**
     * @throws Exception if the test fails
     */
    @Test
    @Alerts("true")
    public void _SVGNumberList_SVGNumberList() throws Exception {
        test("SVGNumberList", "SVGNumberList");
    }

    /**
     * @throws Exception if the test fails
     */
    @Test
    @Alerts("true")
    public void _SVGPathElement_SVGPathElement() throws Exception {
        test("SVGPathElement", "SVGPathElement");
    }

    /**
     * @throws Exception if the test fails
     */
    @Test
    @Alerts(DEFAULT = "false",
            IE = "true")
    public void _SVGPathSeg_SVGPathSeg() throws Exception {
        test("SVGPathSeg", "SVGPathSeg");
    }

    /**
     * @throws Exception if the test fails
     */
    @Test
    @Alerts(DEFAULT = "false",
            IE = "true")
    public void _SVGPathSeg_SVGPathSegArcAbs() throws Exception {
        test("SVGPathSeg", "SVGPathSegArcAbs");
    }

    /**
     * @throws Exception if the test fails
     */
    @Test
    @Alerts(DEFAULT = "false",
            IE = "true")
    public void _SVGPathSeg_SVGPathSegArcRel() throws Exception {
        test("SVGPathSeg", "SVGPathSegArcRel");
    }

    /**
     * @throws Exception if the test fails
     */
    @Test
    @Alerts(DEFAULT = "false",
            IE = "true")
    public void _SVGPathSeg_SVGPathSegClosePath() throws Exception {
        test("SVGPathSeg", "SVGPathSegClosePath");
    }

    /**
     * @throws Exception if the test fails
     */
    @Test
    @Alerts(DEFAULT = "false",
            IE = "true")
    public void _SVGPathSeg_SVGPathSegCurvetoCubicAbs() throws Exception {
        test("SVGPathSeg", "SVGPathSegCurvetoCubicAbs");
    }

    /**
     * @throws Exception if the test fails
     */
    @Test
    @Alerts(DEFAULT = "false",
            IE = "true")
    public void _SVGPathSeg_SVGPathSegCurvetoCubicRel() throws Exception {
        test("SVGPathSeg", "SVGPathSegCurvetoCubicRel");
    }

    /**
     * @throws Exception if the test fails
     */
    @Test
    @Alerts(DEFAULT = "false",
            IE = "true")
    public void _SVGPathSeg_SVGPathSegCurvetoCubicSmoothAbs() throws Exception {
        test("SVGPathSeg", "SVGPathSegCurvetoCubicSmoothAbs");
    }

    /**
     * @throws Exception if the test fails
     */
    @Test
    @Alerts(DEFAULT = "false",
            IE = "true")
    public void _SVGPathSeg_SVGPathSegCurvetoCubicSmoothRel() throws Exception {
        test("SVGPathSeg", "SVGPathSegCurvetoCubicSmoothRel");
    }

    /**
     * @throws Exception if the test fails
     */
    @Test
    @Alerts(DEFAULT = "false",
            IE = "true")
    public void _SVGPathSeg_SVGPathSegCurvetoQuadraticAbs() throws Exception {
        test("SVGPathSeg", "SVGPathSegCurvetoQuadraticAbs");
    }

    /**
     * @throws Exception if the test fails
     */
    @Test
    @Alerts(DEFAULT = "false",
            IE = "true")
    public void _SVGPathSeg_SVGPathSegCurvetoQuadraticRel() throws Exception {
        test("SVGPathSeg", "SVGPathSegCurvetoQuadraticRel");
    }

    /**
     * @throws Exception if the test fails
     */
    @Test
    @Alerts(DEFAULT = "false",
            IE = "true")
    public void _SVGPathSeg_SVGPathSegCurvetoQuadraticSmoothAbs() throws Exception {
        test("SVGPathSeg", "SVGPathSegCurvetoQuadraticSmoothAbs");
    }

    /**
     * @throws Exception if the test fails
     */
    @Test
    @Alerts(DEFAULT = "false",
            IE = "true")
    public void _SVGPathSeg_SVGPathSegCurvetoQuadraticSmoothRel() throws Exception {
        test("SVGPathSeg", "SVGPathSegCurvetoQuadraticSmoothRel");
    }

    /**
     * @throws Exception if the test fails
     */
    @Test
    @Alerts(DEFAULT = "false",
            IE = "true")
    public void _SVGPathSeg_SVGPathSegLinetoAbs() throws Exception {
        test("SVGPathSeg", "SVGPathSegLinetoAbs");
    }

    /**
     * @throws Exception if the test fails
     */
    @Test
    @Alerts(DEFAULT = "false",
            IE = "true")
    public void _SVGPathSeg_SVGPathSegLinetoHorizontalAbs() throws Exception {
        test("SVGPathSeg", "SVGPathSegLinetoHorizontalAbs");
    }

    /**
     * @throws Exception if the test fails
     */
    @Test
    @Alerts(DEFAULT = "false",
            IE = "true")
    public void _SVGPathSeg_SVGPathSegLinetoHorizontalRel() throws Exception {
        test("SVGPathSeg", "SVGPathSegLinetoHorizontalRel");
    }

    /**
     * @throws Exception if the test fails
     */
    @Test
    @Alerts(DEFAULT = "false",
            IE = "true")
    public void _SVGPathSeg_SVGPathSegLinetoRel() throws Exception {
        test("SVGPathSeg", "SVGPathSegLinetoRel");
    }

    /**
     * @throws Exception if the test fails
     */
    @Test
    @Alerts(DEFAULT = "false",
            IE = "true")
    public void _SVGPathSeg_SVGPathSegLinetoVerticalAbs() throws Exception {
        test("SVGPathSeg", "SVGPathSegLinetoVerticalAbs");
    }

    /**
     * @throws Exception if the test fails
     */
    @Test
    @Alerts(DEFAULT = "false",
            IE = "true")
    public void _SVGPathSeg_SVGPathSegLinetoVerticalRel() throws Exception {
        test("SVGPathSeg", "SVGPathSegLinetoVerticalRel");
    }

    /**
     * @throws Exception if the test fails
     */
    @Test
    @Alerts(DEFAULT = "false",
            IE = "true")
    public void _SVGPathSeg_SVGPathSegMovetoAbs() throws Exception {
        test("SVGPathSeg", "SVGPathSegMovetoAbs");
    }

    /**
     * @throws Exception if the test fails
     */
    @Test
    @Alerts(DEFAULT = "false",
            IE = "true")
    public void _SVGPathSeg_SVGPathSegMovetoRel() throws Exception {
        test("SVGPathSeg", "SVGPathSegMovetoRel");
    }

    /**
     * @throws Exception if the test fails
     */
    @Test
    @Alerts(DEFAULT = "false",
            IE = "true")
    public void _SVGPathSegArcAbs_SVGPathSegArcAbs() throws Exception {
        test("SVGPathSegArcAbs", "SVGPathSegArcAbs");
    }

    /**
     * @throws Exception if the test fails
     */
    @Test
    @Alerts(DEFAULT = "false",
            IE = "true")
    public void _SVGPathSegArcRel_SVGPathSegArcRel() throws Exception {
        test("SVGPathSegArcRel", "SVGPathSegArcRel");
    }

    /**
     * @throws Exception if the test fails
     */
    @Test
    @Alerts(DEFAULT = "false",
            IE = "true")
    public void _SVGPathSegClosePath_SVGPathSegClosePath() throws Exception {
        test("SVGPathSegClosePath", "SVGPathSegClosePath");
    }

    /**
     * @throws Exception if the test fails
     */
    @Test
    @Alerts(DEFAULT = "false",
            IE = "true")
    public void _SVGPathSegCurvetoCubicAbs_SVGPathSegCurvetoCubicAbs() throws Exception {
        test("SVGPathSegCurvetoCubicAbs", "SVGPathSegCurvetoCubicAbs");
    }

    /**
     * @throws Exception if the test fails
     */
    @Test
    @Alerts(DEFAULT = "false",
            IE = "true")
    public void _SVGPathSegCurvetoCubicRel_SVGPathSegCurvetoCubicRel() throws Exception {
        test("SVGPathSegCurvetoCubicRel", "SVGPathSegCurvetoCubicRel");
    }

    /**
     * @throws Exception if the test fails
     */
    @Test
    @Alerts(DEFAULT = "false",
            IE = "true")
    public void _SVGPathSegCurvetoCubicSmoothAbs_SVGPathSegCurvetoCubicSmoothAbs() throws Exception {
        test("SVGPathSegCurvetoCubicSmoothAbs", "SVGPathSegCurvetoCubicSmoothAbs");
    }

    /**
     * @throws Exception if the test fails
     */
    @Test
    @Alerts(DEFAULT = "false",
            IE = "true")
    public void _SVGPathSegCurvetoCubicSmoothRel_SVGPathSegCurvetoCubicSmoothRel() throws Exception {
        test("SVGPathSegCurvetoCubicSmoothRel", "SVGPathSegCurvetoCubicSmoothRel");
    }

    /**
     * @throws Exception if the test fails
     */
    @Test
    @Alerts(DEFAULT = "false",
            IE = "true")
    public void _SVGPathSegCurvetoQuadraticAbs_SVGPathSegCurvetoQuadraticAbs() throws Exception {
        test("SVGPathSegCurvetoQuadraticAbs", "SVGPathSegCurvetoQuadraticAbs");
    }

    /**
     * @throws Exception if the test fails
     */
    @Test
    @Alerts(DEFAULT = "false",
            IE = "true")
    public void _SVGPathSegCurvetoQuadraticRel_SVGPathSegCurvetoQuadraticRel() throws Exception {
        test("SVGPathSegCurvetoQuadraticRel", "SVGPathSegCurvetoQuadraticRel");
    }

    /**
     * @throws Exception if the test fails
     */
    @Test
    @Alerts(DEFAULT = "false",
            IE = "true")
    public void _SVGPathSegCurvetoQuadraticSmoothAbs_SVGPathSegCurvetoQuadraticSmoothAbs() throws Exception {
        test("SVGPathSegCurvetoQuadraticSmoothAbs", "SVGPathSegCurvetoQuadraticSmoothAbs");
    }

    /**
     * @throws Exception if the test fails
     */
    @Test
    @Alerts(DEFAULT = "false",
            IE = "true")
    public void _SVGPathSegCurvetoQuadraticSmoothRel_SVGPathSegCurvetoQuadraticSmoothRel() throws Exception {
        test("SVGPathSegCurvetoQuadraticSmoothRel", "SVGPathSegCurvetoQuadraticSmoothRel");
    }

    /**
     * @throws Exception if the test fails
     */
    @Test
    @Alerts(DEFAULT = "false",
            IE = "true")
    public void _SVGPathSegLinetoAbs_SVGPathSegLinetoAbs() throws Exception {
        test("SVGPathSegLinetoAbs", "SVGPathSegLinetoAbs");
    }

    /**
     * @throws Exception if the test fails
     */
    @Test
    @Alerts(DEFAULT = "false",
            IE = "true")
    public void _SVGPathSegLinetoHorizontalAbs_SVGPathSegLinetoHorizontalAbs() throws Exception {
        test("SVGPathSegLinetoHorizontalAbs", "SVGPathSegLinetoHorizontalAbs");
    }

    /**
     * @throws Exception if the test fails
     */
    @Test
    @Alerts(DEFAULT = "false",
            IE = "true")
    public void _SVGPathSegLinetoHorizontalRel_SVGPathSegLinetoHorizontalRel() throws Exception {
        test("SVGPathSegLinetoHorizontalRel", "SVGPathSegLinetoHorizontalRel");
    }

    /**
     * @throws Exception if the test fails
     */
    @Test
    @Alerts(DEFAULT = "false",
            IE = "true")
    public void _SVGPathSegLinetoRel_SVGPathSegLinetoRel() throws Exception {
        test("SVGPathSegLinetoRel", "SVGPathSegLinetoRel");
    }

    /**
     * @throws Exception if the test fails
     */
    @Test
    @Alerts(DEFAULT = "false",
            IE = "true")
    public void _SVGPathSegLinetoVerticalAbs_SVGPathSegLinetoVerticalAbs() throws Exception {
        test("SVGPathSegLinetoVerticalAbs", "SVGPathSegLinetoVerticalAbs");
    }

    /**
     * @throws Exception if the test fails
     */
    @Test
    @Alerts(DEFAULT = "false",
            IE = "true")
    public void _SVGPathSegLinetoVerticalRel_SVGPathSegLinetoVerticalRel() throws Exception {
        test("SVGPathSegLinetoVerticalRel", "SVGPathSegLinetoVerticalRel");
    }

    /**
     * @throws Exception if the test fails
     */
    @Test
    @Alerts(DEFAULT = "true",
            CHROME = "false",
            EDGE = "false")
    public void _SVGPathSegList_SVGPathSegList() throws Exception {
        test("SVGPathSegList", "SVGPathSegList");
    }

    /**
     * @throws Exception if the test fails
     */
    @Test
    @Alerts(DEFAULT = "false",
            IE = "true")
    public void _SVGPathSegMovetoAbs_SVGPathSegMovetoAbs() throws Exception {
        test("SVGPathSegMovetoAbs", "SVGPathSegMovetoAbs");
    }

    /**
     * @throws Exception if the test fails
     */
    @Test
    @Alerts(DEFAULT = "false",
            IE = "true")
    public void _SVGPathSegMovetoRel_SVGPathSegMovetoRel() throws Exception {
        test("SVGPathSegMovetoRel", "SVGPathSegMovetoRel");
    }

    /**
     * @throws Exception if the test fails
     */
    @Test
    @Alerts("true")
    public void _SVGPatternElement_SVGPatternElement() throws Exception {
        test("SVGPatternElement", "SVGPatternElement");
    }

    /**
     * @throws Exception if the test fails
     */
    @Test
    @Alerts("true")
    public void _SVGPoint_SVGPoint() throws Exception {
        test("SVGPoint", "SVGPoint");
    }

    /**
     * @throws Exception if the test fails
     */
    @Test
    @Alerts("true")
    public void _SVGPointList_SVGPointList() throws Exception {
        test("SVGPointList", "SVGPointList");
    }

    /**
     * @throws Exception if the test fails
     */
    @Test
    @Alerts("true")
    public void _SVGPolygonElement_SVGPolygonElement() throws Exception {
        test("SVGPolygonElement", "SVGPolygonElement");
    }

    /**
     * @throws Exception if the test fails
     */
    @Test
    @Alerts("true")
    public void _SVGPolylineElement_SVGPolylineElement() throws Exception {
        test("SVGPolylineElement", "SVGPolylineElement");
    }

    /**
     * @throws Exception if the test fails
     */
    @Test
    @Alerts("true")
    public void _SVGPreserveAspectRatio_SVGPreserveAspectRatio() throws Exception {
        test("SVGPreserveAspectRatio", "SVGPreserveAspectRatio");
    }

    /**
     * @throws Exception if the test fails
     */
    @Test
    @Alerts("true")
    public void _SVGRadialGradientElement_SVGRadialGradientElement() throws Exception {
        test("SVGRadialGradientElement", "SVGRadialGradientElement");
    }

    /**
     * @throws Exception if the test fails
     */
    @Test
    @Alerts("true")
    public void _SVGRect_SVGRect() throws Exception {
        test("SVGRect", "SVGRect");
    }

    /**
     * @throws Exception if the test fails
     */
    @Test
    @Alerts("true")
    public void _SVGRectElement_SVGRectElement() throws Exception {
        test("SVGRectElement", "SVGRectElement");
    }

    /**
     * @throws Exception if the test fails
     */
    @Test
    @Alerts("true")
    public void _SVGScriptElement_SVGScriptElement() throws Exception {
        test("SVGScriptElement", "SVGScriptElement");
    }

    /**
     * @throws Exception if the test fails
     */
    @Test
    @Alerts(DEFAULT = "true",
            IE = "false")
    public void _SVGSetElement_SVGSetElement() throws Exception {
        test("SVGSetElement", "SVGSetElement");
    }

    /**
     * @throws Exception if the test fails
     */
    @Test
    @Alerts("true")
    public void _SVGStopElement_SVGStopElement() throws Exception {
        test("SVGStopElement", "SVGStopElement");
    }

    /**
     * @throws Exception if the test fails
     */
    @Test
    @Alerts("true")
    public void _SVGStringList_SVGStringList() throws Exception {
        test("SVGStringList", "SVGStringList");
    }

    /**
     * @throws Exception if the test fails
     */
    @Test
    @Alerts("true")
    public void _SVGStyleElement_SVGStyleElement() throws Exception {
        test("SVGStyleElement", "SVGStyleElement");
    }

    /**
     * @throws Exception if the test fails
     */
    @Test
    @Alerts("true")
    public void _SVGSVGElement_SVGSVGElement() throws Exception {
        test("SVGSVGElement", "SVGSVGElement");
    }

    /**
     * @throws Exception if the test fails
     */
    @Test
    @Alerts("true")
    public void _SVGSwitchElement_SVGSwitchElement() throws Exception {
        test("SVGSwitchElement", "SVGSwitchElement");
    }

    /**
     * @throws Exception if the test fails
     */
    @Test
    @Alerts("true")
    public void _SVGSymbolElement_SVGSymbolElement() throws Exception {
        test("SVGSymbolElement", "SVGSymbolElement");
    }

    /**
     * @throws Exception if the test fails
     */
    @Test
    @Alerts("true")
    public void _SVGTextContentElement_SVGTextContentElement() throws Exception {
        test("SVGTextContentElement", "SVGTextContentElement");
    }

    /**
     * @throws Exception if the test fails
     */
    @Test
    @Alerts("true")
    public void _SVGTextContentElement_SVGTextElement() throws Exception {
        test("SVGTextContentElement", "SVGTextElement");
    }

    /**
     * @throws Exception if the test fails
     */
    @Test
    @Alerts("true")
    public void _SVGTextContentElement_SVGTextPathElement() throws Exception {
        test("SVGTextContentElement", "SVGTextPathElement");
    }

    /**
     * @throws Exception if the test fails
     */
    @Test
    @Alerts("true")
    public void _SVGTextContentElement_SVGTextPositioningElement() throws Exception {
        test("SVGTextContentElement", "SVGTextPositioningElement");
    }

    /**
     * @throws Exception if the test fails
     */
    @Test
    @Alerts("true")
    public void _SVGTextContentElement_SVGTSpanElement() throws Exception {
        test("SVGTextContentElement", "SVGTSpanElement");
    }

    /**
     * @throws Exception if the test fails
     */
    @Test
    @Alerts("true")
    public void _SVGTextElement_SVGTextElement() throws Exception {
        test("SVGTextElement", "SVGTextElement");
    }

    /**
     * @throws Exception if the test fails
     */
    @Test
    @Alerts("true")
    public void _SVGTextPathElement_SVGTextPathElement() throws Exception {
        test("SVGTextPathElement", "SVGTextPathElement");
    }

    /**
     * @throws Exception if the test fails
     */
    @Test
    @Alerts("true")
    public void _SVGTextPositioningElement_SVGTextElement() throws Exception {
        test("SVGTextPositioningElement", "SVGTextElement");
    }

    /**
     * @throws Exception if the test fails
     */
    @Test
    @Alerts("true")
    public void _SVGTextPositioningElement_SVGTextPositioningElement() throws Exception {
        test("SVGTextPositioningElement", "SVGTextPositioningElement");
    }

    /**
     * @throws Exception if the test fails
     */
    @Test
    @Alerts("true")
    public void _SVGTextPositioningElement_SVGTSpanElement() throws Exception {
        test("SVGTextPositioningElement", "SVGTSpanElement");
    }

    /**
     * @throws Exception if the test fails
     */
    @Test
    @Alerts("true")
    public void _SVGTitleElement_SVGTitleElement() throws Exception {
        test("SVGTitleElement", "SVGTitleElement");
    }

    /**
     * @throws Exception if the test fails
     */
    @Test
    @Alerts("true")
    public void _SVGTransform_SVGTransform() throws Exception {
        test("SVGTransform", "SVGTransform");
    }

    /**
     * @throws Exception if the test fails
     */
    @Test
    @Alerts("true")
    public void _SVGTransformList_SVGTransformList() throws Exception {
        test("SVGTransformList", "SVGTransformList");
    }

    /**
     * @throws Exception if the test fails
     */
    @Test
    @Alerts("true")
    public void _SVGTSpanElement_SVGTSpanElement() throws Exception {
        test("SVGTSpanElement", "SVGTSpanElement");
    }

    /**
     * @throws Exception if the test fails
     */
    @Test
    @Alerts(DEFAULT = "false",
            CHROME = "true",
            EDGE = "true")
<<<<<<< HEAD
    @NotYetImplemented({FF, FF68, IE})
=======
    @NotYetImplemented({FF, FF78, IE})
>>>>>>> 6cc30901
    public void _SVGUnitTypes_SVGUnitTypes() throws Exception {
        test("SVGUnitTypes", "SVGUnitTypes");
    }

    /**
     * @throws Exception if the test fails
     */
    @Test
    @Alerts("true")
    public void _SVGUseElement_SVGUseElement() throws Exception {
        test("SVGUseElement", "SVGUseElement");
    }

    /**
     * @throws Exception if the test fails
     */
    @Test
    @Alerts("true")
    public void _SVGViewElement_SVGViewElement() throws Exception {
        test("SVGViewElement", "SVGViewElement");
    }

    /**
     * @throws Exception if the test fails
     */
    @Test
    @Alerts(DEFAULT = "false",
            IE = "true")
    public void _SVGZoomEvent_SVGZoomEvent() throws Exception {
        test("SVGZoomEvent", "SVGZoomEvent");
    }

    /**
     * @throws Exception if the test fails
     */
    @Test
    @Alerts(DEFAULT = "true",
            IE = "false")
    public void _Symbol_Symbol() throws Exception {
        test("Symbol", "Symbol");
    }

    /**
     * @throws Exception if the test fails
     */
    @Test
    @Alerts(DEFAULT = "false",
            CHROME = "true",
            EDGE = "true")
    public void _SyncManager_SyncManager() throws Exception {
        test("SyncManager", "SyncManager");
    }
}<|MERGE_RESOLUTION|>--- conflicted
+++ resolved
@@ -17,11 +17,7 @@
 import static com.gargoylesoftware.htmlunit.BrowserRunner.TestedBrowser.CHROME;
 import static com.gargoylesoftware.htmlunit.BrowserRunner.TestedBrowser.EDGE;
 import static com.gargoylesoftware.htmlunit.BrowserRunner.TestedBrowser.FF;
-<<<<<<< HEAD
-import static com.gargoylesoftware.htmlunit.BrowserRunner.TestedBrowser.FF68;
-=======
 import static com.gargoylesoftware.htmlunit.BrowserRunner.TestedBrowser.FF78;
->>>>>>> 6cc30901
 import static com.gargoylesoftware.htmlunit.BrowserRunner.TestedBrowser.IE;
 
 import java.util.Collection;
@@ -113,12 +109,8 @@
     @Alerts(DEFAULT = "false",
             CHROME = "true",
             EDGE = "true",
-<<<<<<< HEAD
-            FF = "true")
-=======
             FF = "true",
             FF78 = "true")
->>>>>>> 6cc30901
     public void _ServiceWorker_ServiceWorker() throws Exception {
         test("ServiceWorker", "ServiceWorker");
     }
@@ -130,12 +122,8 @@
     @Alerts(DEFAULT = "false",
             CHROME = "true",
             EDGE = "true",
-<<<<<<< HEAD
-            FF = "true")
-=======
             FF = "true",
             FF78 = "true")
->>>>>>> 6cc30901
     public void _ServiceWorkerContainer_ServiceWorkerContainer() throws Exception {
         test("ServiceWorkerContainer", "ServiceWorkerContainer");
     }
@@ -147,12 +135,8 @@
     @Alerts(DEFAULT = "false",
             CHROME = "true",
             EDGE = "true",
-<<<<<<< HEAD
-            FF = "true")
-=======
             FF = "true",
             FF78 = "true")
->>>>>>> 6cc30901
     public void _ServiceWorkerRegistration_ServiceWorkerRegistration() throws Exception {
         test("ServiceWorkerRegistration", "ServiceWorkerRegistration");
     }
@@ -223,11 +207,7 @@
     @Test
     @Alerts(DEFAULT = "false",
             FF = "true",
-<<<<<<< HEAD
-            FF68 = "true")
-=======
             FF78 = "true")
->>>>>>> 6cc30901
     public void _SpeechSynthesis_SpeechSynthesis() throws Exception {
         test("SpeechSynthesis", "SpeechSynthesis");
     }
@@ -278,11 +258,7 @@
     @Test
     @Alerts(DEFAULT = "false",
             FF = "true",
-<<<<<<< HEAD
-            FF68 = "true")
-=======
             FF78 = "true")
->>>>>>> 6cc30901
     public void _SpeechSynthesisVoice_SpeechSynthesisVoice() throws Exception {
         test("SpeechSynthesisVoice", "SpeechSynthesisVoice");
     }
@@ -1704,11 +1680,7 @@
     @Alerts(DEFAULT = "false",
             CHROME = "true",
             EDGE = "true")
-<<<<<<< HEAD
-    @NotYetImplemented(CHROME)
-=======
     @NotYetImplemented({CHROME, EDGE})
->>>>>>> 6cc30901
     public void _SVGGraphicsElement_SVGClipPathElement() throws Exception {
         test("SVGGraphicsElement", "SVGClipPathElement");
     }
@@ -2719,11 +2691,7 @@
     @Alerts(DEFAULT = "false",
             CHROME = "true",
             EDGE = "true")
-<<<<<<< HEAD
-    @NotYetImplemented({FF, FF68, IE})
-=======
     @NotYetImplemented({FF, FF78, IE})
->>>>>>> 6cc30901
     public void _SVGUnitTypes_SVGUnitTypes() throws Exception {
         test("SVGUnitTypes", "SVGUnitTypes");
     }
