/*
 * Copyright (c) 2002-2021 Gargoyle Software Inc.
 *
 * Licensed under the Apache License, Version 2.0 (the "License");
 * you may not use this file except in compliance with the License.
 * You may obtain a copy of the License at
 * http://www.apache.org/licenses/LICENSE-2.0
 *
 * Unless required by applicable law or agreed to in writing, software
 * distributed under the License is distributed on an "AS IS" BASIS,
 * WITHOUT WARRANTIES OR CONDITIONS OF ANY KIND, either express or implied.
 * See the License for the specific language governing permissions and
 * limitations under the License.
 */
package com.gargoylesoftware.htmlunit.general.huge;

import static com.gargoylesoftware.htmlunit.BrowserRunner.TestedBrowser.CHROME;
import static com.gargoylesoftware.htmlunit.BrowserRunner.TestedBrowser.EDGE;
import static com.gargoylesoftware.htmlunit.BrowserRunner.TestedBrowser.FF;
<<<<<<< HEAD
import static com.gargoylesoftware.htmlunit.BrowserRunner.TestedBrowser.FF68;
=======
import static com.gargoylesoftware.htmlunit.BrowserRunner.TestedBrowser.FF78;
>>>>>>> 6cc30901
import static com.gargoylesoftware.htmlunit.BrowserRunner.TestedBrowser.IE;

import java.util.Collection;

import org.junit.Test;
import org.junit.runner.RunWith;
import org.junit.runners.Parameterized.Parameters;

import com.gargoylesoftware.htmlunit.BrowserParameterizedRunner;
import com.gargoylesoftware.htmlunit.BrowserRunner.Alerts;
import com.gargoylesoftware.htmlunit.BrowserRunner.NotYetImplemented;

/**
 * Tests two Host classes, if one prototype is parent of another.
 *
 * This class handles all host names which starts by character 'P' to 'R'.
 *
 * @author Ahmed Ashour
 * @author Ronald Brill
 */
@RunWith(BrowserParameterizedRunner.class)
public class HostParentOfPTest extends HostParentOf {

    /**
     * Returns the parameterized data.
     *
     * @return the parameterized data
     * @throws Exception
     *             if an error occurs
     */
    @Parameters
    public static Collection<Object[]> data() throws Exception {
        return HostParentOf.data(input -> {
            final char ch = Character.toUpperCase(input.charAt(0));
            return ch >= 'P' && ch <= 'R';
        });
    }

    /**
     * @throws Exception
     *             if the test fails
     */
    @Test
    @Alerts("true")
    public void _PageTransitionEvent_PageTransitionEvent() throws Exception {
        test("PageTransitionEvent", "PageTransitionEvent");
    }

    /**
     * @throws Exception
     *             if the test fails
     */
    @Test
    @Alerts(DEFAULT = "true",
            IE = "false")
    public void _PannerNode_PannerNode() throws Exception {
        test("PannerNode", "PannerNode");
    }

    /**
     * @throws Exception if the test fails
     */
    @Test
    @Alerts(DEFAULT = "false",
            CHROME = "true",
            EDGE = "true")
    public void _PasswordCredential_PasswordCredential() throws Exception {
        test("PasswordCredential", "PasswordCredential");
    }

    /**
     * @throws Exception
     *             if the test fails
     */
    @Test
    @Alerts(DEFAULT = "true",
            IE = "false")
    public void _Path2D_Path2D() throws Exception {
        test("Path2D", "Path2D");
    }

    /**
     * @throws Exception
     *             if the test fails
     */
    @Test
    @Alerts(DEFAULT = "false",
            CHROME = "true",
            EDGE = "true")
    public void _PaymentAddress_PaymentAddress() throws Exception {
        test("PaymentAddress", "PaymentAddress");
    }

    /**
     * @throws Exception
     *             if the test fails
     */
    @Test
    @Alerts(DEFAULT = "false",
            CHROME = "true",
            EDGE = "true")
    public void _PaymentRequest_PaymentRequest() throws Exception {
        test("PaymentRequest", "PaymentRequest");
    }

    /**
     * @throws Exception
     *             if the test fails
     */
    @Test
    @Alerts(DEFAULT = "false",
            CHROME = "true",
            EDGE = "true")
    public void _PaymentResponse_PaymentResponse() throws Exception {
        test("PaymentResponse", "PaymentResponse");
    }

    /**
     * @throws Exception
     *             if the test fails
     */
    @Test
    @Alerts("true")
    public void _Performance_Performance() throws Exception {
        test("Performance", "Performance");
    }

    /**
     * @throws Exception
     *             if the test fails
     */
    @Test
    @Alerts("true")
    public void _PerformanceEntry_PerformanceEntry() throws Exception {
        test("PerformanceEntry", "PerformanceEntry");
    }

    /**
     * @throws Exception
     *             if the test fails
     */
    @Test
    @Alerts("true")
    public void _PerformanceEntry_PerformanceMark() throws Exception {
        test("PerformanceEntry", "PerformanceMark");
    }

    /**
     * @throws Exception
     *             if the test fails
     */
    @Test
    @Alerts("true")
    public void _PerformanceEntry_PerformanceMeasure() throws Exception {
        test("PerformanceEntry", "PerformanceMeasure");
    }

    /**
     * @throws Exception
     *             if the test fails
     */
    @Test
    @Alerts(DEFAULT = "true",
            IE = "false")
    @NotYetImplemented(IE)
    public void _PerformanceEntry_PerformanceNavigationTiming() throws Exception {
        test("PerformanceEntry", "PerformanceNavigationTiming");
    }

    /**
     * @throws Exception
     *             if the test fails
     */
    @Test
    @Alerts("true")
    public void _PerformanceEntry_PerformanceResourceTiming() throws Exception {
        test("PerformanceEntry", "PerformanceResourceTiming");
    }

    /**
     * @throws Exception
     *             if the test fails
     */
    @Test
    @Alerts("true")
    public void _PerformanceMark_PerformanceMark() throws Exception {
        test("PerformanceMark", "PerformanceMark");
    }

    /**
     * @throws Exception
     *             if the test fails
     */
    @Test
    @Alerts("true")
    public void _PerformanceMeasure_PerformanceMeasure() throws Exception {
        test("PerformanceMeasure", "PerformanceMeasure");
    }

    /**
     * @throws Exception
     *             if the test fails
     */
    @Test
    @Alerts("true")
    public void _PerformanceNavigation_PerformanceNavigation() throws Exception {
        test("PerformanceNavigation", "PerformanceNavigation");
    }

    /**
     * @throws Exception if the test fails
     */
    @Test
    @Alerts("true")
    public void _PerformanceNavigationTiming_PerformanceNavigationTiming() throws Exception {
        test("PerformanceNavigationTiming", "PerformanceNavigationTiming");
    }

    /**
     * @throws Exception
     *             if the test fails
     */
    @Test
    @Alerts(DEFAULT = "true",
            IE = "false")
    public void _PerformanceObserver_PerformanceObserver() throws Exception {
        test("PerformanceObserver", "PerformanceObserver");
    }

    /**
     * @throws Exception
     *             if the test fails
     */
    @Test
    @Alerts(DEFAULT = "true",
            IE = "false")
    public void _PerformanceObserverEntryList_PerformanceObserverEntryList() throws Exception {
        test("PerformanceObserverEntryList", "PerformanceObserverEntryList");
    }

    /**
     * @throws Exception
     *             if the test fails
     */
    @Test
    @Alerts(DEFAULT = "true",
            IE = "false")
    @NotYetImplemented(IE)
    public void _PerformanceResourceTiming_PerformanceNavigationTiming() throws Exception {
        test("PerformanceResourceTiming", "PerformanceNavigationTiming");
    }

    /**
     * @throws Exception
     *             if the test fails
     */
    @Test
    @Alerts("true")
    public void _PerformanceResourceTiming_PerformanceResourceTiming() throws Exception {
        test("PerformanceResourceTiming", "PerformanceResourceTiming");
    }

    /**
     * @throws Exception
     *             if the test fails
     */
    @Test
    @Alerts("true")
    public void _PerformanceTiming_PerformanceTiming() throws Exception {
        test("PerformanceTiming", "PerformanceTiming");
    }

    /**
     * @throws Exception
     *             if the test fails
     */
    @Test
    @Alerts(DEFAULT = "false",
            CHROME = "true",
            EDGE = "true")
    public void _PeriodicSyncManager_PeriodicSyncManager() throws Exception {
        test("PeriodicSyncManager", "PeriodicSyncManager");
    }

    /**
     * @throws Exception
     *             if the test fails
     */
    @Test
    @Alerts(DEFAULT = "true",
            IE = "false")
    public void _PeriodicWave_PeriodicWave() throws Exception {
        test("PeriodicWave", "PeriodicWave");
    }

    /**
     * @throws Exception
     *             if the test fails
     */
    @Test
    @Alerts(DEFAULT = "true",
            IE = "false")
    public void _Permissions_Permissions() throws Exception {
        test("Permissions", "Permissions");
    }

    /**
     * @throws Exception
     *             if the test fails
     */
    @Test
    @Alerts(DEFAULT = "true",
            IE = "false")
    public void _PermissionStatus_PermissionStatus() throws Exception {
        test("PermissionStatus", "PermissionStatus");
    }

    /**
     * @throws Exception
     *             if the test fails
     */
    @Test
    @Alerts("true")
    public void _Plugin_Plugin() throws Exception {
        test("Plugin", "Plugin");
    }

    /**
     * @throws Exception
     *             if the test fails
     */
    @Test
    @Alerts("true")
    public void _PluginArray_PluginArray() throws Exception {
        test("PluginArray", "PluginArray");
    }

    /**
     * @throws Exception
     *             if the test fails
     */
    @Test
    @Alerts("true")
    public void _PointerEvent_PointerEvent() throws Exception {
        test("PointerEvent", "PointerEvent");
    }

    /**
     * @throws Exception
     *             if the test fails
     */
    @Test
    @Alerts("true")
    public void _PopStateEvent_PopStateEvent() throws Exception {
        test("PopStateEvent", "PopStateEvent");
    }

    /**
     * @throws Exception
     *             if the test fails
     */
    @Test
    @Alerts(DEFAULT = "false",
            IE = "true")
    public void _Position_Position() throws Exception {
        test("Position", "Position");
    }

    /**
     * @throws Exception
     *             if the test fails
     */
    @Test
    @Alerts(DEFAULT = "false",
            IE = "true")
    public void _PositionError_PositionError() throws Exception {
        test("PositionError", "PositionError");
    }

    /**
     * @throws Exception if the test fails
     */
    @Test
    @Alerts(DEFAULT = "false",
            CHROME = "true",
            EDGE = "true")
    public void _Presentation_Presentation() throws Exception {
        test("Presentation", "Presentation");
    }

    /**
     * @throws Exception if the test fails
     */
    @Test
    @Alerts(DEFAULT = "false",
            CHROME = "true",
            EDGE = "true")
    public void _PresentationAvailability_PresentationAvailability() throws Exception {
        test("PresentationAvailability", "PresentationAvailability");
    }

    /**
     * @throws Exception if the test fails
     */
    @Test
    @Alerts(DEFAULT = "false",
            CHROME = "true",
            EDGE = "true")
    public void _PresentationConnection_PresentationConnection() throws Exception {
        test("PresentationConnection", "PresentationConnection");
    }

    /**
     * @throws Exception if the test fails
     */
    @Test
    @Alerts(DEFAULT = "false",
            CHROME = "true",
            EDGE = "true")
    public void _PresentationConnectionAvailableEvent_PresentationConnectionAvailableEvent() throws Exception {
        test("PresentationConnectionAvailableEvent", "PresentationConnectionAvailableEvent");
    }

    /**
     * @throws Exception if the test fails
     */
    @Test
    @Alerts(DEFAULT = "false",
            CHROME = "true",
            EDGE = "true")
    public void _PresentationConnectionCloseEvent_PresentationConnectionCloseEvent() throws Exception {
        test("PresentationConnectionCloseEvent", "PresentationConnectionCloseEvent");
    }

    /**
     * @throws Exception if the test fails
     */
    @Test
    @Alerts(DEFAULT = "false",
            CHROME = "true",
            EDGE = "true")
    public void _PresentationRequest_PresentationRequest() throws Exception {
        test("PresentationRequest", "PresentationRequest");
    }

    /**
     * @throws Exception
     *             if the test fails
     */
    @Test
    @Alerts("true")
    public void _ProcessingInstruction_ProcessingInstruction() throws Exception {
        test("ProcessingInstruction", "ProcessingInstruction");
    }

    /**
     * @throws Exception
     *             if the test fails
     */
    @Test
    @Alerts("true")
    public void _ProgressEvent_ProgressEvent() throws Exception {
        test("ProgressEvent", "ProgressEvent");
    }

    /**
     * @throws Exception
     *             if the test fails
     */
    @Test
    @Alerts(DEFAULT = "true",
            IE = "false")
    public void _Promise_Promise() throws Exception {
        test("Promise", "Promise");
    }

    /**
     * @throws Exception if the test fails
     */
    @Test
    @Alerts(DEFAULT = "false",
            CHROME = "true",
            EDGE = "true",
<<<<<<< HEAD
            FF = "true")
=======
            FF = "true",
            FF78 = "true")
>>>>>>> 6cc30901
    public void _PromiseRejectionEvent_PromiseRejectionEvent() throws Exception {
        test("PromiseRejectionEvent", "PromiseRejectionEvent");
    }

    /**
     * @throws Exception
     *             if the test fails
     */
    @Test
    @Alerts(DEFAULT = "false",
            CHROME = "true",
            EDGE = "true",
<<<<<<< HEAD
            FF = "true")
=======
            FF = "true",
            FF78 = "true")
>>>>>>> 6cc30901
    public void _PushManager_PushManager() throws Exception {
        test("PushManager", "PushManager");
    }

    /**
     * @throws Exception
     *             if the test fails
     */
    @Test
    @Alerts(DEFAULT = "false",
            CHROME = "true",
            EDGE = "true",
<<<<<<< HEAD
            FF = "true")
=======
            FF = "true",
            FF78 = "true")
>>>>>>> 6cc30901
    public void _PushSubscription_PushSubscription() throws Exception {
        test("PushSubscription", "PushSubscription");
    }

    /**
     * @throws Exception if the test fails
     */
    @Test
    @Alerts(DEFAULT = "false",
            CHROME = "true",
            EDGE = "true",
<<<<<<< HEAD
            FF = "true")
=======
            FF = "true",
            FF78 = "true")
>>>>>>> 6cc30901
    public void _PushSubscriptionOptions_PushSubscriptionOptions() throws Exception {
        test("PushSubscriptionOptions", "PushSubscriptionOptions");
    }

    /**
     * @throws Exception
     *             if the test fails
     */
    @Test
    @Alerts(DEFAULT = "true",
            IE = "false")
    public void _RadioNodeList_RadioNodeList() throws Exception {
        test("RadioNodeList", "RadioNodeList");
    }

    /**
     * @throws Exception
     *             if the test fails
     */
    @Test
    @Alerts("true")
    public void _Range_Range() throws Exception {
        test("Range", "Range");
    }

    /**
     * @throws Exception
     *             if the test fails
     */
    @Test
    @Alerts(DEFAULT = "true",
            IE = "false")
    public void _ReadableStream_ReadableStream() throws Exception {
        test("ReadableStream", "ReadableStream");
    }

    /**
     * @throws Exception if the test fails
     */
    @Test
    @Alerts(DEFAULT = "false",
            CHROME = "true",
            EDGE = "true")
    public void _RemotePlayback_RemotePlayback() throws Exception {
        test("RemotePlayback", "RemotePlayback");
    }

    /**
     * @throws Exception
     *             if the test fails
     */
    @Test
    @Alerts(DEFAULT = "true",
            IE = "false")
    public void _Request_Request() throws Exception {
        test("Request", "Request");
    }

    /**
     * @throws Exception
     *             if the test fails
     */
    @Test
    @Alerts(DEFAULT = "true",
            IE = "false")
    public void _Response_Response() throws Exception {
        test("Response", "Response");
    }

    /**
     * @throws Exception if the test fails
     */
    @Test
    @Alerts(DEFAULT = "true",
            IE = "false")
    public void _RTCCertificate_RTCCertificate() throws Exception {
        test("RTCCertificate", "RTCCertificate");
    }

    /**
     * @throws Exception
     *             if the test fails
     */
    @Test
    @Alerts(DEFAULT = "true",
            IE = "false")
    public void _RTCDataChannelEvent_RTCDataChannelEvent() throws Exception {
        test("RTCDataChannelEvent", "RTCDataChannelEvent");
    }

    /**
     * @throws Exception
     *             if the test fails
     */
    @Test
    @Alerts(DEFAULT = "false",
            FF = "true",
<<<<<<< HEAD
            FF68 = "true")
    @NotYetImplemented({FF, FF68})
=======
            FF78 = "true")
    @NotYetImplemented({FF, FF78})
>>>>>>> 6cc30901
    public void _RTCIceCandidate_mozRTCIceCandidate() throws Exception {
        test("RTCIceCandidate", "mozRTCIceCandidate");
    }

    /**
     * @throws Exception
     *             if the test fails
     */
    @Test
    @Alerts(DEFAULT = "true",
            IE = "false")
    public void _RTCIceCandidate_RTCIceCandidate() throws Exception {
        test("RTCIceCandidate", "RTCIceCandidate");
    }

    /**
     * @throws Exception if the test fails
     */
    @Test
    @Alerts(DEFAULT = "false",
            FF = "true",
<<<<<<< HEAD
            FF68 = "true")
    @NotYetImplemented({FF, FF68})
=======
            FF78 = "true")
    @NotYetImplemented({FF, FF78})
>>>>>>> 6cc30901
    public void _RTCPeerConnection_mozRTCPeerConnection() throws Exception {
        test("RTCPeerConnection", "mozRTCPeerConnection");
    }

    /**
     * @throws Exception if the test fails
     */
    @Test
    @Alerts(DEFAULT = "true",
            IE = "false")
    public void _RTCPeerConnection_RTCPeerConnection() throws Exception {
        test("RTCPeerConnection", "RTCPeerConnection");
    }

    /**
     * @throws Exception if the test fails
     */
    @Test
    @Alerts(DEFAULT = "false",
            CHROME = "true",
            EDGE = "true")
<<<<<<< HEAD
    @NotYetImplemented(CHROME)
=======
    @NotYetImplemented({CHROME, EDGE})
>>>>>>> 6cc30901
    public void _RTCPeerConnection_webkitRTCPeerConnection() throws Exception {
        test("RTCPeerConnection", "webkitRTCPeerConnection");
    }

    /**
     * @throws Exception
     *             if the test fails
     */
    @Test
    @Alerts(DEFAULT = "true",
            IE = "false")
    public void _RTCPeerConnectionIceEvent_RTCPeerConnectionIceEvent() throws Exception {
        test("RTCPeerConnectionIceEvent", "RTCPeerConnectionIceEvent");
    }

    /**
     * @throws Exception if the test fails
     */
    @Test
    @Alerts(DEFAULT = "false",
            FF = "true",
<<<<<<< HEAD
            FF68 = "true")
    @NotYetImplemented({FF, FF68})
=======
            FF78 = "true")
    @NotYetImplemented({FF, FF78})
>>>>>>> 6cc30901
    public void _RTCSessionDescription_mozRTCSessionDescription() throws Exception {
        test("RTCSessionDescription", "mozRTCSessionDescription");
    }

    /**
     * @throws Exception
     *             if the test fails
     */
    @Test
    @Alerts(DEFAULT = "true",
            IE = "false")
    public void _RTCSessionDescription_RTCSessionDescription() throws Exception {
        test("RTCSessionDescription", "RTCSessionDescription");
    }

    /**
     * @throws Exception if the test fails
     */
    @Test
    @Alerts(DEFAULT = "true",
            IE = "false")
    public void _RTCStatsReport_RTCStatsReport() throws Exception {
        test("RTCStatsReport", "RTCStatsReport");
    }

}<|MERGE_RESOLUTION|>--- conflicted
+++ resolved
@@ -17,11 +17,7 @@
 import static com.gargoylesoftware.htmlunit.BrowserRunner.TestedBrowser.CHROME;
 import static com.gargoylesoftware.htmlunit.BrowserRunner.TestedBrowser.EDGE;
 import static com.gargoylesoftware.htmlunit.BrowserRunner.TestedBrowser.FF;
-<<<<<<< HEAD
-import static com.gargoylesoftware.htmlunit.BrowserRunner.TestedBrowser.FF68;
-=======
 import static com.gargoylesoftware.htmlunit.BrowserRunner.TestedBrowser.FF78;
->>>>>>> 6cc30901
 import static com.gargoylesoftware.htmlunit.BrowserRunner.TestedBrowser.IE;
 
 import java.util.Collection;
@@ -505,12 +501,8 @@
     @Alerts(DEFAULT = "false",
             CHROME = "true",
             EDGE = "true",
-<<<<<<< HEAD
-            FF = "true")
-=======
             FF = "true",
             FF78 = "true")
->>>>>>> 6cc30901
     public void _PromiseRejectionEvent_PromiseRejectionEvent() throws Exception {
         test("PromiseRejectionEvent", "PromiseRejectionEvent");
     }
@@ -523,12 +515,8 @@
     @Alerts(DEFAULT = "false",
             CHROME = "true",
             EDGE = "true",
-<<<<<<< HEAD
-            FF = "true")
-=======
             FF = "true",
             FF78 = "true")
->>>>>>> 6cc30901
     public void _PushManager_PushManager() throws Exception {
         test("PushManager", "PushManager");
     }
@@ -541,12 +529,8 @@
     @Alerts(DEFAULT = "false",
             CHROME = "true",
             EDGE = "true",
-<<<<<<< HEAD
-            FF = "true")
-=======
             FF = "true",
             FF78 = "true")
->>>>>>> 6cc30901
     public void _PushSubscription_PushSubscription() throws Exception {
         test("PushSubscription", "PushSubscription");
     }
@@ -558,12 +542,8 @@
     @Alerts(DEFAULT = "false",
             CHROME = "true",
             EDGE = "true",
-<<<<<<< HEAD
-            FF = "true")
-=======
             FF = "true",
             FF78 = "true")
->>>>>>> 6cc30901
     public void _PushSubscriptionOptions_PushSubscriptionOptions() throws Exception {
         test("PushSubscriptionOptions", "PushSubscriptionOptions");
     }
@@ -661,13 +641,8 @@
     @Test
     @Alerts(DEFAULT = "false",
             FF = "true",
-<<<<<<< HEAD
-            FF68 = "true")
-    @NotYetImplemented({FF, FF68})
-=======
             FF78 = "true")
     @NotYetImplemented({FF, FF78})
->>>>>>> 6cc30901
     public void _RTCIceCandidate_mozRTCIceCandidate() throws Exception {
         test("RTCIceCandidate", "mozRTCIceCandidate");
     }
@@ -689,13 +664,8 @@
     @Test
     @Alerts(DEFAULT = "false",
             FF = "true",
-<<<<<<< HEAD
-            FF68 = "true")
-    @NotYetImplemented({FF, FF68})
-=======
             FF78 = "true")
     @NotYetImplemented({FF, FF78})
->>>>>>> 6cc30901
     public void _RTCPeerConnection_mozRTCPeerConnection() throws Exception {
         test("RTCPeerConnection", "mozRTCPeerConnection");
     }
@@ -717,11 +687,7 @@
     @Alerts(DEFAULT = "false",
             CHROME = "true",
             EDGE = "true")
-<<<<<<< HEAD
-    @NotYetImplemented(CHROME)
-=======
     @NotYetImplemented({CHROME, EDGE})
->>>>>>> 6cc30901
     public void _RTCPeerConnection_webkitRTCPeerConnection() throws Exception {
         test("RTCPeerConnection", "webkitRTCPeerConnection");
     }
@@ -743,13 +709,8 @@
     @Test
     @Alerts(DEFAULT = "false",
             FF = "true",
-<<<<<<< HEAD
-            FF68 = "true")
-    @NotYetImplemented({FF, FF68})
-=======
             FF78 = "true")
     @NotYetImplemented({FF, FF78})
->>>>>>> 6cc30901
     public void _RTCSessionDescription_mozRTCSessionDescription() throws Exception {
         test("RTCSessionDescription", "mozRTCSessionDescription");
     }
