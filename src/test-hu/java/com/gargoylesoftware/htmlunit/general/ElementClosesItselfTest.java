/*
 * Copyright (c) 2002-2021 Gargoyle Software Inc.
 *
 * Licensed under the Apache License, Version 2.0 (the "License");
 * you may not use this file except in compliance with the License.
 * You may obtain a copy of the License at
 * http://www.apache.org/licenses/LICENSE-2.0
 *
 * Unless required by applicable law or agreed to in writing, software
 * distributed under the License is distributed on an "AS IS" BASIS,
 * WITHOUT WARRANTIES OR CONDITIONS OF ANY KIND, either express or implied.
 * See the License for the specific language governing permissions and
 * limitations under the License.
 */
package com.gargoylesoftware.htmlunit.general;

import org.junit.Test;
import org.junit.runner.RunWith;

import com.gargoylesoftware.htmlunit.BrowserRunner;
import com.gargoylesoftware.htmlunit.BrowserRunner.Alerts;
import com.gargoylesoftware.htmlunit.WebDriverTestCase;

/**
 * Unit tests for an element to close itself, which is defined in
 * {@link net.sourceforge.htmlunit.cyberneko.HTMLElements}.
 *
 * @author Ahmed Ashour
 * @author Frank Danek
 * @author Ronald Brill
 */
@RunWith(BrowserRunner.class)
public class ElementClosesItselfTest extends WebDriverTestCase {

    private static String test(final String tagName) {
        if ("basefont".equals(tagName) || "isindex".equals(tagName)) {
            return headElementClosesItself(tagName);
        }

        if ("title".equals(tagName)) {
            // title is a bit special, we have to provide at least
            // one closing tab otherwise title spans to the end of the file
            return "<html><head>\n"
                    + "<script>\n"
                    + "function test() {\n"
                    + "  var e = document.getElementById('outer');\n"
                    + "  alert(e == null ? e : e.childNodes.length);\n"
                    + "}\n"
                    + "</script>\n"
                    + "<title id='outer'><title></title>\n"
                    + "</head><body onload='test()'>\n"
                    + "</body></html>";
        }

        if ("frame".equals(tagName)) {
            return "<html><head>\n"
                    + "<script>\n"
                    + "function test() {\n"
                    + "  var e = document.getElementById('outer');\n"
                    + "  alert(e == null ? e : e.childNodes.length);\n"
                    + "}\n"
                    + "</script>\n"
                    + "</head>\n"
                    + "<frameset onload='test()'>\n"
                    + "<frame id='outer'><frame>\n"
                    + "</frameset></html>";
        }
        if ("script".equals(tagName)) {
            return "<html><head>\n"
                    + "<script>\n"
                    + "function test() {\n"
                    + "  var e = document.getElementById('outer');\n"
                    + "  alert(e == null ? e : e.childNodes.length);\n"
                    + "}\n"
                    + "</script>\n"
                    + "</head><body onload='test()'>\n"
                    + "<script id='outer'>//<script>\n"
                    + "</script>\n"
                    + "</body></html>";
        }
        if ("frameset".equals(tagName)) {
            return "<html><head>\n"
                    + "<script>\n"
                    + "function test() {\n"
                    + "  var e = document.getElementById('outer');\n"
                    + "  alert(e == null ? e : e.childNodes.length);\n"
                    + "}\n"
                    + "</script>\n"
                    + "</head>\n"
                    + "<frameset onload='test()' id='outer'>\n"
                    + "<frameset>\n"
                    + "</frameset></html>";
        }

        return "<html><head>\n"
                + "<script>\n"
                + "function test() {\n"
                + "  var e = document.getElementById('outer');\n"
                + "  alert(e == null ? e : e.childNodes.length);\n"
                + "}\n"
                + "</script>\n"
                + "</head><body onload='test()'>\n"
                + "<" + tagName + " id='outer'><" + tagName + ">\n"
                + "</body></html>";
    }

    private static String headElementClosesItself(final String tagName) {
        return "<html><head>\n"
                + "<" + tagName + " id='outer'><" + tagName + ">\n"
                + "<script>\n"
                + "function test() {\n"
                + "  var e = document.getElementById('outer');\n"
                + "  alert(e == null ? e : e.childNodes.length);\n"
                + "}\n"
                + "</script>\n"
                + "</head><body onload='test()'>\n"
                + "</body></html>";
    }

    /**
     * Test {@link com.gargoylesoftware.htmlunit.html.HtmlAbbreviated}.
     *
     * @throws Exception if the test fails
     */
    @Test
    @Alerts("1")
    public void abbr() throws Exception {
        loadPageWithAlerts2(test("abbr"));
    }

    /**
     * Test {@link com.gargoylesoftware.htmlunit.html.HtmlAcronym}.
     *
     * @throws Exception if the test fails
     */
    @Test
    @Alerts("1")
    public void acronym() throws Exception {
        loadPageWithAlerts2(test("acronym"));
    }

    /**
     * Test {@link com.gargoylesoftware.htmlunit.html.HtmlAnchor}.
     *
     * @throws Exception if the test fails
     */
    @Test
    @Alerts("0")
    public void a() throws Exception {
        loadPageWithAlerts2(test("a"));
    }

    /**
     * Test {@link com.gargoylesoftware.htmlunit.html.HtmlAddress}.
     *
     * @throws Exception if the test fails
     */
    @Test
    @Alerts("1")
    public void address() throws Exception {
        loadPageWithAlerts2(test("address"));
    }

    /**
     * Test {@link com.gargoylesoftware.htmlunit.html.HtmlApplet}.
     *
     * @throws Exception if the test fails
     */
    @Test
    @Alerts("1")
    public void applet() throws Exception {
        loadPageWithAlerts2(test("applet"));
    }

    /**
     * Test {@link com.gargoylesoftware.htmlunit.html.HtmlArea}.
     *
     * @throws Exception if the test fails
     */
    @Test
    @Alerts("0")
    public void area() throws Exception {
        loadPageWithAlerts2(test("area"));
    }

    /**
     * Test {@link com.gargoylesoftware.htmlunit.html.HtmlArticle}.
     *
     * @throws Exception if the test fails
     */
    @Test
    @Alerts("1")
    public void article() throws Exception {
        loadPageWithAlerts2(test("article"));
    }

    /**
     * Test {@link com.gargoylesoftware.htmlunit.html.HtmlAside}.
     *
     * @throws Exception if the test fails
     */
    @Test
    @Alerts("1")
    public void aside() throws Exception {
        loadPageWithAlerts2(test("aside"));
    }

    /**
     * Test {@link com.gargoylesoftware.htmlunit.html.HtmlAudio}.
     *
     * @throws Exception if the test fails
     */
    @Test
    @Alerts("1")
    public void audio() throws Exception {
        loadPageWithAlerts2(test("audio"));
    }

    /**
     * Test {@link com.gargoylesoftware.htmlunit.html.HtmlBackgroundSound}.
     *
     * @throws Exception if the test fails
     */
    @Test
    @Alerts("0")
    public void bgsound() throws Exception {
        loadPageWithAlerts2(test("bgsound"));
    }

    /**
     * Test {@link com.gargoylesoftware.htmlunit.html.HtmlBase}.
     *
     * @throws Exception if the test fails
     */
    @Test
    @Alerts("0")
    public void base() throws Exception {
        loadPageWithAlerts2(test("base"));
    }

    /**
     * Test {@link com.gargoylesoftware.htmlunit.html.HtmlBaseFont}.
     *
     * @throws Exception if the test fails
     */
    @Test
    @Alerts("0")
    public void basefont() throws Exception {
        loadPageWithAlerts2(test("basefont"));
    }

    /**
     * Test {@link com.gargoylesoftware.htmlunit.html.HtmlBidirectionalIsolation}.
     *
     * @throws Exception if the test fails
     */
    @Test
    @Alerts("1")
    public void bdi() throws Exception {
        loadPageWithAlerts2(test("bdi"));
    }

    /**
     * Test {@link com.gargoylesoftware.htmlunit.html.HtmlBidirectionalOverride}.
     *
     * @throws Exception if the test fails
     */
    @Test
    @Alerts("1")
    public void bdo() throws Exception {
        loadPageWithAlerts2(test("bdo"));
    }

    /**
     * Test {@link com.gargoylesoftware.htmlunit.html.HtmlBig}.
     *
     * @throws Exception if the test fails
     */
    @Test
    @Alerts("1")
    public void big() throws Exception {
        loadPageWithAlerts2(test("big"));
    }

    /**
     * Test {@link com.gargoylesoftware.htmlunit.html.HtmlBlink}.
     *
     * @throws Exception if the test fails
     */
    @Test
    @Alerts("1")
    public void blink() throws Exception {
        loadPageWithAlerts2(test("blink"));
    }

    /**
     * Test {@link com.gargoylesoftware.htmlunit.html.HtmlBlockQuote}.
     *
     * @throws Exception if the test fails
     */
    @Test
    @Alerts("1")
    public void blockquote() throws Exception {
        loadPageWithAlerts2(test("blockquote"));
    }

    /**
     * Test {@link com.gargoylesoftware.htmlunit.html.HtmlBody}.
     *
     * @throws Exception if the test fails
     */
    @Test
    @Alerts("1")
    public void body() throws Exception {
        loadPageWithAlerts2(test("body"));
    }

    /**
     * Test {@link com.gargoylesoftware.htmlunit.html.HtmlBold}.
     *
     * @throws Exception if the test fails
     */
    @Test
    @Alerts("1")
    public void b() throws Exception {
        loadPageWithAlerts2(test("b"));
    }

    /**
     * Test {@link com.gargoylesoftware.htmlunit.html.HtmlBreak}.
     *
     * @throws Exception if the test fails
     */
    @Test
    @Alerts("0")
    public void br() throws Exception {
        loadPageWithAlerts2(test("br"));
    }

    /**
     * Test {@link com.gargoylesoftware.htmlunit.html.HtmlButton}.
     *
     * @throws Exception if the test fails
     */
    @Test
    @Alerts("0")
    public void button() throws Exception {
        loadPageWithAlerts2(test("button"));
    }

    /**
     * Test {@link com.gargoylesoftware.htmlunit.html.HtmlCanvas}.
     *
     * @throws Exception if the test fails
     */
    @Test
    @Alerts("1")
    public void canvas() throws Exception {
        loadPageWithAlerts2(test("canvas"));
    }

    /**
     * Test {@link com.gargoylesoftware.htmlunit.html.HtmlCaption}.
     *
     * @throws Exception if the test fails
     */
    @Test
    @Alerts("null")
    public void caption() throws Exception {
        loadPageWithAlerts2(test("caption"));
    }

    /**
     * Test {@link com.gargoylesoftware.htmlunit.html.HtmlCenter}.
     *
     * @throws Exception if the test fails
     */
    @Test
    @Alerts("1")
    public void center() throws Exception {
        loadPageWithAlerts2(test("center"));
    }

    /**
     * Test {@link com.gargoylesoftware.htmlunit.html.HtmlCitation}.
     *
     * @throws Exception if the test fails
     */
    @Test
    @Alerts("1")
    public void cite() throws Exception {
        loadPageWithAlerts2(test("cite"));
    }

    /**
     * Test {@link com.gargoylesoftware.htmlunit.html.HtmlCode}.
     *
     * @throws Exception if the test fails
     */
    @Test
    @Alerts("1")
    public void code() throws Exception {
        loadPageWithAlerts2(test("code"));
    }

    /**
     * Test {@link com.gargoylesoftware.htmlunit.html.HtmlCommand}.
     *
     * @throws Exception if the test fails
     */
    @Test
    @Alerts(DEFAULT = "0",
            FF = "1",
<<<<<<< HEAD
            FF68 = "1")
=======
            FF78 = "1")
>>>>>>> 6cc30901
    public void command() throws Exception {
        loadPageWithAlerts2(test("command"));
    }

    /**
     * Test {@link com.gargoylesoftware.htmlunit.html.HtmlDataList}.
     *
     * @throws Exception if the test fails
     */
    @Test
    @Alerts("1")
    public void datalist() throws Exception {
        loadPageWithAlerts2(test("datalist"));
    }

    /**
     * Test {@link com.gargoylesoftware.htmlunit.html.HtmlDetails}.
     *
     * @throws Exception if the test fails
     */
    @Test
    @Alerts("1")
    public void details() throws Exception {
        loadPageWithAlerts2(test("details"));
    }

    /**
     * Test {@link com.gargoylesoftware.htmlunit.html.HtmlDefinition}.
     *
     * @throws Exception if the test fails
     */
    @Test
    @Alerts("1")
    public void dfn() throws Exception {
        loadPageWithAlerts2(test("dfn"));
    }

    /**
     * Test {@link com.gargoylesoftware.htmlunit.html.HtmlDefinitionDescription}.
     *
     * @throws Exception if the test fails
     */
    @Test
    @Alerts("0")
    public void dd() throws Exception {
        loadPageWithAlerts2(test("dd"));
    }

    /**
     * Test {@link com.gargoylesoftware.htmlunit.html.HtmlDeletedText}.
     *
     * @throws Exception if the test fails
     */
    @Test
    @Alerts("1")
    public void del() throws Exception {
        loadPageWithAlerts2(test("del"));
    }

    /**
     * Test {@link com.gargoylesoftware.htmlunit.html.HtmlDialog}.
     *
     * @throws Exception if the test fails
     */
    @Test
    @Alerts("1")
    public void dialog() throws Exception {
        loadPageWithAlerts2(test("dialog"));
    }

    /**
     * Test {@link com.gargoylesoftware.htmlunit.html.HtmlDirectory}.
     *
     * @throws Exception if the test fails
     */
    @Test
    @Alerts("1")
    public void dir() throws Exception {
        loadPageWithAlerts2(test("dir"));
    }

    /**
     * Test {@link com.gargoylesoftware.htmlunit.html.HtmlDivision}.
     *
     * @throws Exception if the test fails
     */
    @Test
    @Alerts("1")
    public void div() throws Exception {
        loadPageWithAlerts2(test("div"));
    }

    /**
     * Test {@link com.gargoylesoftware.htmlunit.html.HtmlDefinitionList}.
     *
     * @throws Exception if the test fails
     */
    @Test
    @Alerts("1")
    public void dl() throws Exception {
        loadPageWithAlerts2(test("dl"));
    }

    /**
     * Test {@link com.gargoylesoftware.htmlunit.html.HtmlDefinitionTerm}.
     *
     * @throws Exception if the test fails
     */
    @Test
    @Alerts("0")
    public void dt() throws Exception {
        loadPageWithAlerts2(test("dt"));
    }

    /**
     * Test {@link com.gargoylesoftware.htmlunit.html.HtmlEmbed}.
     *
     * @throws Exception if the test fails
     */
    @Test
    @Alerts("0")
    public void embed() throws Exception {
        loadPageWithAlerts2(test("embed"));
    }

    /**
     * Test {@link com.gargoylesoftware.htmlunit.html.HtmlEmphasis}.
     *
     * @throws Exception if the test fails
     */
    @Test
    @Alerts("1")
    public void em() throws Exception {
        loadPageWithAlerts2(test("em"));
    }

    /**
     * Test {@link com.gargoylesoftware.htmlunit.html.HtmlFieldSet}.
     *
     * @throws Exception if the test fails
     */
    @Test
    @Alerts("1")
    public void fieldset() throws Exception {
        loadPageWithAlerts2(test("fieldset"));
    }

    /**
     * Test {@link com.gargoylesoftware.htmlunit.html.HtmlFigureCaption}.
     *
     * @throws Exception if the test fails
     */
    @Test
    @Alerts("1")
    public void figcaption() throws Exception {
        loadPageWithAlerts2(test("figcaption"));
    }

    /**
     * Test {@link com.gargoylesoftware.htmlunit.html.HtmlFigure}.
     *
     * @throws Exception if the test fails
     */
    @Test
    @Alerts("1")
    public void figure() throws Exception {
        loadPageWithAlerts2(test("figure"));
    }

    /**
     * Test {@link com.gargoylesoftware.htmlunit.html.HtmlFont}.
     *
     * @throws Exception if the test fails
     */
    @Test
    @Alerts("1")
    public void font() throws Exception {
        loadPageWithAlerts2(test("font"));
    }

    /**
     * Test {@link com.gargoylesoftware.htmlunit.html.HtmlFooter}.
     *
     * @throws Exception if the test fails
     */
    @Test
    @Alerts("1")
    public void footer() throws Exception {
        loadPageWithAlerts2(test("footer"));
    }

    /**
     * Test {@link com.gargoylesoftware.htmlunit.html.HtmlForm}.
     *
     * @throws Exception if the test fails
     */
    @Test
    @Alerts("1")
    public void form() throws Exception {
        loadPageWithAlerts2(test("form"));
    }

    /**
     * Test {@link com.gargoylesoftware.htmlunit.html.HtmlFrame}.
     *
     * @throws Exception if the test fails
     */
    @Test
    @Alerts("0")
    public void frame() throws Exception {
        loadPageWithAlerts2(test("frame"));
    }

    /**
     * Test {@link com.gargoylesoftware.htmlunit.html.HtmlFrameSet}.
     *
     * @throws Exception if the test fails
     */
    @Test
    @Alerts("2")
    public void frameset() throws Exception {
        loadPageWithAlerts2(test("frameset"));
    }

    /**
     * Test {@link com.gargoylesoftware.htmlunit.html.HtmlHeading1}.
     *
     * @throws Exception if the test fails
     */
    @Test
    @Alerts("0")
    public void h1() throws Exception {
        loadPageWithAlerts2(test("h1"));
    }

    /**
     * Test {@link com.gargoylesoftware.htmlunit.html.HtmlHeading2}.
     *
     * @throws Exception if the test fails
     */
    @Test
    @Alerts("0")
    public void h2() throws Exception {
        loadPageWithAlerts2(test("h2"));
    }

    /**
     * Test {@link com.gargoylesoftware.htmlunit.html.HtmlHeading3}.
     *
     * @throws Exception if the test fails
     */
    @Test
    @Alerts("0")
    public void h3() throws Exception {
        loadPageWithAlerts2(test("h3"));
    }

    /**
     * Test {@link com.gargoylesoftware.htmlunit.html.HtmlHeading4}.
     *
     * @throws Exception if the test fails
     */
    @Test
    @Alerts("0")
    public void h4() throws Exception {
        loadPageWithAlerts2(test("h4"));
    }

    /**
     * Test {@link com.gargoylesoftware.htmlunit.html.HtmlHeading5}.
     *
     * @throws Exception if the test fails
     */
    @Test
    @Alerts("0")
    public void h5() throws Exception {
        loadPageWithAlerts2(test("h5"));
    }

    /**
     * Test {@link com.gargoylesoftware.htmlunit.html.HtmlHeading6}.
     *
     * @throws Exception if the test fails
     */
    @Test
    @Alerts("0")
    public void h6() throws Exception {
        loadPageWithAlerts2(test("h6"));
    }

    /**
     * Test {@link com.gargoylesoftware.htmlunit.html.HtmlHead}.
     *
     * @throws Exception if the test fails
     */
    @Test
    @Alerts("null")
    public void head() throws Exception {
        loadPageWithAlerts2(test("head"));
    }

    /**
     * Test {@link com.gargoylesoftware.htmlunit.html.HtmlHeader}.
     *
     * @throws Exception if the test fails
     */
    @Test
    @Alerts("1")
    public void header() throws Exception {
        loadPageWithAlerts2(test("header"));
    }

    /**
     * Test {@link com.gargoylesoftware.htmlunit.html.HtmlHorizontalRule}.
     *
     * @throws Exception if the test fails
     */
    @Test
    @Alerts("0")
    public void hr() throws Exception {
        loadPageWithAlerts2(test("hr"));
    }

    /**
     * Test {@link com.gargoylesoftware.htmlunit.html.HtmlHtml}.
     *
     * @throws Exception if the test fails
     */
    @Test
    @Alerts("2")
    public void html() throws Exception {
        loadPageWithAlerts2(test("html"));
    }

    /**
     * Test {@link com.gargoylesoftware.htmlunit.html.HtmlInlineFrame}.
     *
     * @throws Exception if the test fails
     */
    @Test
    @Alerts("1")
    public void iframe() throws Exception {
        loadPageWithAlerts2(test("iframe"));
    }

    /**
     * Test {@link com.gargoylesoftware.htmlunit.html.HtmlInlineQuotation}.
     *
     * @throws Exception if the test fails
     */
    @Test
    @Alerts("1")
    public void q() throws Exception {
        loadPageWithAlerts2(test("q"));
    }

    /**
     * Test {@link com.gargoylesoftware.htmlunit.html.HtmlImage}.
     *
     * @throws Exception if the test fails
     */
    @Test
    @Alerts("0")
    public void image() throws Exception {
        loadPageWithAlerts2(test("image"));
    }

    /**
     * Test {@link com.gargoylesoftware.htmlunit.html.HtmlImage}.
     *
     * @throws Exception if the test fails
     */
    @Test
    @Alerts("0")
    public void img() throws Exception {
        loadPageWithAlerts2(test("img"));
    }

    /**
     * Test {@link com.gargoylesoftware.htmlunit.html.HtmlInsertedText}.
     *
     * @throws Exception if the test fails
     */
    @Test
    @Alerts("1")
    public void ins() throws Exception {
        loadPageWithAlerts2(test("ins"));
    }

    /**
     * Test {@link com.gargoylesoftware.htmlunit.html.HtmlIsIndex}.
     *
     * @throws Exception if the test fails
     */
    @Test
    @Alerts(DEFAULT = "1",
            IE = "0")
    public void isindex() throws Exception {
        loadPageWithAlerts2(test("isindex"));
    }

    /**
     * Test {@link com.gargoylesoftware.htmlunit.html.HtmlItalic}.
     *
     * @throws Exception if the test fails
     */
    @Test
    @Alerts("1")
    public void i() throws Exception {
        loadPageWithAlerts2(test("i"));
    }

    /**
     * Test {@link com.gargoylesoftware.htmlunit.html.HtmlKeyboard}.
     *
     * @throws Exception if the test fails
     */
    @Test
    @Alerts("1")
    public void kbd() throws Exception {
        loadPageWithAlerts2(test("kbd"));
    }

    /**
     * @throws Exception if the test fails
     */
    @Test
<<<<<<< HEAD
    @Alerts(DEFAULT = "0",
            FF68 = "2")
=======
    @Alerts("0")
>>>>>>> 6cc30901
    public void keygen() throws Exception {
        loadPageWithAlerts2(test("keygen"));
    }

    /**
     * Test {@link com.gargoylesoftware.htmlunit.html.HtmlLabel}.
     *
     * @throws Exception if the test fails
     */
    @Test
    @Alerts("1")
    public void label() throws Exception {
        loadPageWithAlerts2(test("label"));
    }

    /**
     * Test {@link com.gargoylesoftware.htmlunit.html.HtmlLayer}.
     *
     * @throws Exception if the test fails
     */
    @Test
    @Alerts("1")
    public void layer() throws Exception {
        loadPageWithAlerts2(test("layer"));
    }

    /**
     * Test {@link com.gargoylesoftware.htmlunit.html.HtmlLegend}.
     *
     * @throws Exception if the test fails
     */
    @Test
    @Alerts("1")
    public void legend() throws Exception {
        loadPageWithAlerts2(test("legend"));
    }

    /**
     * Test {@link com.gargoylesoftware.htmlunit.html.HtmlListing}.
     *
     * @throws Exception if the test fails
     */
    @Test
    @Alerts("1")
    public void listing() throws Exception {
        loadPageWithAlerts2(test("listing"));
    }

    /**
     * Test {@link com.gargoylesoftware.htmlunit.html.HtmlListItem}.
     *
     * @throws Exception if the test fails
     */
    @Test
    @Alerts("0")
    public void li() throws Exception {
        loadPageWithAlerts2(test("li"));
    }

    /**
     * Test {@link com.gargoylesoftware.htmlunit.html.HtmlLink}.
     *
     * @throws Exception if the test fails
     */
    @Test
    @Alerts("0")
    public void link() throws Exception {
        loadPageWithAlerts2(test("link"));
    }

    /**
     * Test {@link com.gargoylesoftware.htmlunit.html.HtmlMain}.
     *
     * @throws Exception if the test fails
     */
    @Test
    @Alerts("1")
    public void main() throws Exception {
        loadPageWithAlerts2(test("main"));
    }

    /**
     * Test {@link com.gargoylesoftware.htmlunit.html.HtmlMap}.
     *
     * @throws Exception if the test fails
     */
    @Test
    @Alerts("1")
    public void map() throws Exception {
        loadPageWithAlerts2(test("map"));
    }

    /**
     * Test {@link com.gargoylesoftware.htmlunit.html.HtmlMarquee}.
     *
     * @throws Exception if the test fails
     */
    @Test
    @Alerts("1")
    public void marquee() throws Exception {
        loadPageWithAlerts2(test("marquee"));
    }

    /**
     * Test {@link com.gargoylesoftware.htmlunit.html.HtmlMark}.
     *
     * @throws Exception if the test fails
     */
    @Test
    @Alerts("1")
    public void mark() throws Exception {
        loadPageWithAlerts2(test("mark"));
    }

    /**
     * Test {@link com.gargoylesoftware.htmlunit.html.HtmlMenu}.
     *
     * @throws Exception if the test fails
     */
    @Test
    @Alerts("1")
    public void menu() throws Exception {
        loadPageWithAlerts2(test("menu"));
    }

    /**
     * Test {@link com.gargoylesoftware.htmlunit.html.HtmlMenuItem}.
     *
     * @throws Exception if the test fails
     */
    @Test
    @Alerts("1")
    public void menuitem() throws Exception {
        loadPageWithAlerts2(test("menuitem"));
    }

    /**
     * Test {@link com.gargoylesoftware.htmlunit.html.HtmlMeta}.
     *
     * @throws Exception if the test fails
     */
    @Test
    @Alerts("0")
    public void meta() throws Exception {
        loadPageWithAlerts2(test("meta"));
    }

    /**
     * Test {@link com.gargoylesoftware.htmlunit.html.HtmlMeter}.
     *
     * @throws Exception if the test fails
     */
    @Test
    @Alerts("1")
    public void meter() throws Exception {
        loadPageWithAlerts2(test("meter"));
    }

    /**
     * Test {@link com.gargoylesoftware.htmlunit.html.HtmlMultiColumn}.
     *
     * @throws Exception if the test fails
     */
    @Test
    @Alerts("1")
    public void multicol() throws Exception {
        loadPageWithAlerts2(test("multicol"));
    }

    /**
     * Test {@link com.gargoylesoftware.htmlunit.html.HtmlNoBreak}.
     *
     * @throws Exception if the test fails
     */
    @Test
    @Alerts("0")
    public void nobr() throws Exception {
        loadPageWithAlerts2(test("nobr"));
    }

    /**
     * Test {@link com.gargoylesoftware.htmlunit.html.HtmlNav}.
     *
     * @throws Exception if the test fails
     */
    @Test
    @Alerts("1")
    public void nav() throws Exception {
        loadPageWithAlerts2(test("nav"));
    }

    /**
     * Test {@link com.gargoylesoftware.htmlunit.html.HtmlNextId}.
     *
     * @throws Exception if the test fails
     */
    @Test
    @Alerts("1")
    public void nextid() throws Exception {
        loadPageWithAlerts2(test("nextid"));
    }

    /**
     * Test {@link com.gargoylesoftware.htmlunit.html.HtmlNoEmbed}.
     *
     * @throws Exception if the test fails
     */
    @Test
    @Alerts("1")
    public void noembed() throws Exception {
        loadPageWithAlerts2(test("noembed"));
    }

    /**
     * Test {@link com.gargoylesoftware.htmlunit.html.HtmlNoFrames}.
     *
     * @throws Exception if the test fails
     */
    @Test
    @Alerts("1")
    public void noframes() throws Exception {
        loadPageWithAlerts2(test("noframes"));
    }

    /**
     * Test {@link com.gargoylesoftware.htmlunit.html.HtmlNoLayer}.
     *
     * @throws Exception if the test fails
     */
    @Test
    @Alerts("1")
    public void nolayer() throws Exception {
        loadPageWithAlerts2(test("nolayer"));
    }

    /**
     * Test {@link com.gargoylesoftware.htmlunit.html.HtmlNoScript}.
     *
     * @throws Exception if the test fails
     */
    @Test
    @Alerts("1")
    public void noscript() throws Exception {
        loadPageWithAlerts2(test("noscript"));
    }

    /**
     * Test {@link com.gargoylesoftware.htmlunit.html.HtmlObject}.
     *
     * @throws Exception if the test fails
     */
    @Test
    @Alerts("1")
    public void object() throws Exception {
        loadPageWithAlerts2(test("object"));
    }

    /**
     * Test {@link com.gargoylesoftware.htmlunit.html.HtmlOrderedList}.
     *
     * @throws Exception if the test fails
     */
    @Test
    @Alerts("1")
    public void ol() throws Exception {
        loadPageWithAlerts2(test("ol"));
    }

    /**
     * Test {@link com.gargoylesoftware.htmlunit.html.HtmlOptionGroup}.
     *
     * @throws Exception if the test fails
     */
    @Test
    @Alerts("1")
    public void optgroup() throws Exception {
        loadPageWithAlerts2(test("optgroup"));
    }

    /**
     * Test {@link com.gargoylesoftware.htmlunit.html.HtmlOption}.
     *
     * @throws Exception if the test fails
     */
    @Test
    @Alerts("0")
    public void option() throws Exception {
        loadPageWithAlerts2(test("option"));
    }

    /**
     * Test {@link com.gargoylesoftware.htmlunit.html.HtmlOutput}.
     *
     * @throws Exception if the test fails
     */
    @Test
    @Alerts("1")
    public void output() throws Exception {
        loadPageWithAlerts2(test("output"));
    }

    /**
     * Test {@link com.gargoylesoftware.htmlunit.html.HtmlParagraph}.
     *
     * @throws Exception if the test fails
     */
    @Test
    @Alerts("0")
    public void p() throws Exception {
        loadPageWithAlerts2(test("p"));
    }

    /**
     * Test {@link com.gargoylesoftware.htmlunit.html.HtmlParameter}.
     *
     * @throws Exception if the test fails
     */
    @Test
    @Alerts("0")
    public void param() throws Exception {
        loadPageWithAlerts2(test("param"));
    }

    /**
     * Test {@link com.gargoylesoftware.htmlunit.html.HtmlPlainText}.
     *
     * @throws Exception if the test fails
     */
    @Test
    @Alerts("1")
    public void plaintext() throws Exception {
        loadPageWithAlerts2(test("plaintext"));
    }

    /**
     * Test {@link com.gargoylesoftware.htmlunit.html.HtmlPreformattedText}.
     *
     * @throws Exception if the test fails
     */
    @Test
    @Alerts("1")
    public void pre() throws Exception {
        loadPageWithAlerts2(test("pre"));
    }

    /**
     * Test {@link com.gargoylesoftware.htmlunit.html.HtmlProgress}.
     *
     * @throws Exception if the test fails
     */
    @Test
    @Alerts("1")
    public void progress() throws Exception {
        loadPageWithAlerts2(test("progress"));
    }

    /**
     * Test {@link com.gargoylesoftware.htmlunit.html.HtmlRuby}.
     *
     * @throws Exception if the test fails
     */
    @Test
    @Alerts("1")
    public void ruby() throws Exception {
        loadPageWithAlerts2(test("ruby"));
    }

    /**
     * Test {@link com.gargoylesoftware.htmlunit.html.HtmlRp}.
     *
     * @throws Exception if the test fails
     */
    @Test
    @Alerts("1")
    public void rp() throws Exception {
        loadPageWithAlerts2(test("rp"));
    }

    /**
     * Test {@link com.gargoylesoftware.htmlunit.html.HtmlRt}.
     *
     * @throws Exception if the test fails
     */
    @Test
    @Alerts("1")
    public void rt() throws Exception {
        loadPageWithAlerts2(test("rt"));
    }

    /**
     * Test {@link com.gargoylesoftware.htmlunit.html.HtmlS}.
     *
     * @throws Exception if the test fails
     */
    @Test
    @Alerts("1")
    public void s() throws Exception {
        loadPageWithAlerts2(test("s"));
    }

    /**
     * Test {@link com.gargoylesoftware.htmlunit.html.HtmlSample}.
     *
     * @throws Exception if the test fails
     */
    @Test
    @Alerts("1")
    public void samp() throws Exception {
        loadPageWithAlerts2(test("samp"));
    }

    /**
     * Test {@link com.gargoylesoftware.htmlunit.html.HtmlScript}.
     *
     * @throws Exception if the test fails
     */
    @Test
    @Alerts("1")
    public void script() throws Exception {
        loadPageWithAlerts2(test("script"));
    }

    /**
     * Test {@link com.gargoylesoftware.htmlunit.html.HtmlSection}.
     *
     * @throws Exception if the test fails
     */
    @Test
    @Alerts("1")
    public void section() throws Exception {
        loadPageWithAlerts2(test("section"));
    }

    /**
     * Test {@link com.gargoylesoftware.htmlunit.html.HtmlSelect}.
     *
     * @throws Exception if the test fails
     */
    @Test
    @Alerts("0")
    public void select() throws Exception {
        loadPageWithAlerts2(test("select"));
    }

    /**
     * Test {@link com.gargoylesoftware.htmlunit.html.HtmlSmall}.
     *
     * @throws Exception if the test fails
     */
    @Test
    @Alerts("1")
    public void small() throws Exception {
        loadPageWithAlerts2(test("small"));
    }

    /**
     * Test {@link com.gargoylesoftware.htmlunit.html.HtmlSource}.
     *
     * @throws Exception if the test fails
     */
    @Test
    @Alerts("0")
    public void source() throws Exception {
        loadPageWithAlerts2(test("source"));
    }

    /**
     * @throws Exception if the test fails
     */
    @Test
    @Alerts("1")
    public void spacer() throws Exception {
        loadPageWithAlerts2(test("spacer"));
    }

    /**
     * Test {@link com.gargoylesoftware.htmlunit.html.HtmlSpan}.
     *
     * @throws Exception if the test fails
     */
    @Test
    @Alerts("1")
    public void span() throws Exception {
        loadPageWithAlerts2(test("span"));
    }

    /**
     * Test {@link com.gargoylesoftware.htmlunit.html.HtmlStrike}.
     *
     * @throws Exception if the test fails
     */
    @Test
    @Alerts("1")
    public void strike() throws Exception {
        loadPageWithAlerts2(test("strike"));
    }

    /**
     * Test {@link com.gargoylesoftware.htmlunit.html.HtmlStrong}.
     *
     * @throws Exception if the test fails
     */
    @Test
    @Alerts("1")
    public void strong() throws Exception {
        loadPageWithAlerts2(test("strong"));
    }

    /**
     * Test {@link com.gargoylesoftware.htmlunit.html.HtmlStyle}.
     *
     * @throws Exception if the test fails
     */
    @Test
    @Alerts("1")
    public void style() throws Exception {
        loadPageWithAlerts2(test("style"));
    }

    /**
     * Test {@link com.gargoylesoftware.htmlunit.html.HtmlSubscript}.
     *
     * @throws Exception if the test fails
     */
    @Test
    @Alerts("1")
    public void sub() throws Exception {
        loadPageWithAlerts2(test("sub"));
    }

    /**
     * Test {@link com.gargoylesoftware.htmlunit.html.HtmlSummary}.
     *
     * @throws Exception if the test fails
     */
    @Test
    @Alerts("1")
    public void summary() throws Exception {
        loadPageWithAlerts2(test("summary"));
    }

    /**
     * Test {@link com.gargoylesoftware.htmlunit.html.HtmlSuperscript}.
     *
     * @throws Exception if the test fails
     */
    @Test
    @Alerts("1")
    public void sup() throws Exception {
        loadPageWithAlerts2(test("sup"));
    }

    /**
     * Test {@link com.gargoylesoftware.htmlunit.html.HtmlSuperscript}.
     *
     * @throws Exception if the test fails
     */
    @Test
    @Alerts("1")
    public void svg() throws Exception {
        loadPageWithAlerts2(test("svg"));
    }

    /**
     * Test {@link com.gargoylesoftware.htmlunit.html.HtmlTable}.
     *
     * @throws Exception if the test fails
     */
    @Test
    @Alerts("0")
    public void table() throws Exception {
        loadPageWithAlerts2(test("table"));
    }

    /**
     * Test {@link com.gargoylesoftware.htmlunit.html.HtmlTableColumn}.
     *
     * @throws Exception if the test fails
     */
    @Test
    @Alerts("null")
    public void col() throws Exception {
        loadPageWithAlerts2(test("col"));
    }

    /**
     * Test {@link com.gargoylesoftware.htmlunit.html.HtmlTableColumnGroup}.
     *
     * @throws Exception if the test fails
     */
    @Test
    @Alerts("null")
    public void colgroup() throws Exception {
        loadPageWithAlerts2(test("colgroup"));
    }

    /**
     * Test {@link com.gargoylesoftware.htmlunit.html.HtmlTableBody}.
     *
     * @throws Exception if the test fails
     */
    @Test
    @Alerts("null")
    public void tbody() throws Exception {
        loadPageWithAlerts2(test("tbody"));
    }

    /**
     * Test {@link com.gargoylesoftware.htmlunit.html.HtmlTableDataCell}.
     *
     * @throws Exception if the test fails
     */
    @Test
    @Alerts("null")
    public void td() throws Exception {
        loadPageWithAlerts2(test("td"));
    }

    /**
     * Test {@link com.gargoylesoftware.htmlunit.html.HtmlTableHeaderCell}.
     *
     * @throws Exception if the test fails
     */
    @Test
    @Alerts("null")
    public void th() throws Exception {
        loadPageWithAlerts2(test("th"));
    }

    /**
     * Test {@link com.gargoylesoftware.htmlunit.html.HtmlTableRow}.
     *
     * @throws Exception if the test fails
     */
    @Test
    @Alerts("null")
    public void tr() throws Exception {
        loadPageWithAlerts2(test("tr"));
    }

    /**
     * Test {@link com.gargoylesoftware.htmlunit.html.HtmlTrack}.
     *
     * @throws Exception if the test fails
     */
    @Test
    @Alerts("0")
    public void track() throws Exception {
        loadPageWithAlerts2(test("track"));
    }

    /**
     * Test {@link com.gargoylesoftware.htmlunit.html.HtmlTextArea}.
     *
     * @throws Exception if the test fails
     */
    @Test
    @Alerts("1")
    public void textarea() throws Exception {
        loadPageWithAlerts2(test("textarea"));
    }

    /**
     * Test {@link com.gargoylesoftware.htmlunit.html.HtmlTableFooter}.
     *
     * @throws Exception if the test fails
     */
    @Test
    @Alerts("null")
    public void tfoot() throws Exception {
        loadPageWithAlerts2(test("tfoot"));
    }

    /**
     * Test {@link com.gargoylesoftware.htmlunit.html.HtmlTableHeader}.
     *
     * @throws Exception if the test fails
     */
    @Test
    @Alerts("null")
    public void thead() throws Exception {
        loadPageWithAlerts2(test("thead"));
    }

    /**
     * Test {@link com.gargoylesoftware.htmlunit.html.HtmlTeletype}.
     *
     * @throws Exception if the test fails
     */
    @Test
    @Alerts("1")
    public void tt() throws Exception {
        loadPageWithAlerts2(test("tt"));
    }

    /**
     * Test {@link com.gargoylesoftware.htmlunit.html.HtmlTime}.
     *
     * @throws Exception if the test fails
     */
    @Test
    @Alerts("1")
    public void time() throws Exception {
        loadPageWithAlerts2(test("time"));
    }

    /**
     * Test {@link com.gargoylesoftware.htmlunit.html.HtmlTitle}.
     *
     * @throws Exception if the test fails
     */
    @Test
    @Alerts("1")
    public void title() throws Exception {
        loadPageWithAlerts2(test("title"));
    }

    /**
     * Test {@link com.gargoylesoftware.htmlunit.html.HtmlUnderlined}.
     *
     * @throws Exception if the test fails
     */
    @Test
    @Alerts("1")
    public void u() throws Exception {
        loadPageWithAlerts2(test("u"));
    }

    /**
     * Test {@link com.gargoylesoftware.htmlunit.html.HtmlUnorderedList}.
     *
     * @throws Exception if the test fails
     */
    @Test
    @Alerts("1")
    public void ul() throws Exception {
        loadPageWithAlerts2(test("ul"));
    }

    /**
     * Test {@link com.gargoylesoftware.htmlunit.html.HtmlVariable}.
     *
     * @throws Exception if the test fails
     */
    @Test
    @Alerts("1")
    public void var() throws Exception {
        loadPageWithAlerts2(test("var"));
    }

    /**
     * Test {@link com.gargoylesoftware.htmlunit.html.HtmlVideo}.
     *
     * @throws Exception if the test fails
     */
    @Test
    @Alerts("1")
    public void video() throws Exception {
        loadPageWithAlerts2(test("video"));
    }

    /**
     * Test {@link com.gargoylesoftware.htmlunit.html.HtmlWordBreak}.
     *
     * @throws Exception if the test fails
     */
    @Test
    @Alerts("0")
    public void wbr() throws Exception {
        loadPageWithAlerts2(test("wbr"));
    }

    /**
     * Test {@link com.gargoylesoftware.htmlunit.html.HtmlExample}.
     *
     * @throws Exception if the test fails
     */
    @Test
    @Alerts("1")
    public void xmp() throws Exception {
        loadPageWithAlerts2(test("xmp"));
    }

    /**
     * Test {@link com.gargoylesoftware.htmlunit.html.HtmlInput}.
     *
     * @throws Exception if the test fails
     */
    @Test
    @Alerts("0")
    public void input() throws Exception {
        loadPageWithAlerts2(test("input"));
    }

    /**
     * Test {@link com.gargoylesoftware.htmlunit.html.HtmlData}.
     *
     * @throws Exception if the test fails
     */
    @Test
    @Alerts("1")
    public void data() throws Exception {
        loadPageWithAlerts2(test("data"));
    }

    /**
     * Test {@link com.gargoylesoftware.htmlunit.html.HtmlContent}.
     *
     * @throws Exception if the test fails
     */
    @Test
    @Alerts("1")
    public void content() throws Exception {
        loadPageWithAlerts2(test("content"));
    }

    /**
     * Test {@link com.gargoylesoftware.htmlunit.html.HtmlPicture}.
     *
     * @throws Exception if the test fails
     */
    @Test
    @Alerts("1")
    public void picture() throws Exception {
        loadPageWithAlerts2(test("picture"));
    }

    /**
     * Test {@link com.gargoylesoftware.htmlunit.html.HtmlTemplate}.
     *
     * @throws Exception if the test fails
     */
    @Test
    @Alerts(DEFAULT = "0",
            IE = "1")
    public void template() throws Exception {
        loadPageWithAlerts2(test("template"));
    }

    /**
     * Test {@link com.gargoylesoftware.htmlunit.html.HtmlSlot}.
     *
     * @throws Exception if the test fails
     */
    @Test
    @Alerts("1")
    public void slot() throws Exception {
        loadPageWithAlerts2(test("slot"));
    }

}<|MERGE_RESOLUTION|>--- conflicted
+++ resolved
@@ -411,11 +411,7 @@
     @Test
     @Alerts(DEFAULT = "0",
             FF = "1",
-<<<<<<< HEAD
-            FF68 = "1")
-=======
             FF78 = "1")
->>>>>>> 6cc30901
     public void command() throws Exception {
         loadPageWithAlerts2(test("command"));
     }
@@ -843,12 +839,7 @@
      * @throws Exception if the test fails
      */
     @Test
-<<<<<<< HEAD
-    @Alerts(DEFAULT = "0",
-            FF68 = "2")
-=======
-    @Alerts("0")
->>>>>>> 6cc30901
+    @Alerts("0")
     public void keygen() throws Exception {
         loadPageWithAlerts2(test("keygen"));
     }
