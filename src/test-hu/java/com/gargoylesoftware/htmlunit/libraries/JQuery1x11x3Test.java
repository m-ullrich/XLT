--- conflicted
+++ resolved
@@ -1214,15 +1214,7 @@
      * @throws Exception if an error occurs
      */
     @Test
-<<<<<<< HEAD
-    @Alerts(CHROME = "1, 1, 2",
-            FF = "1, 1, 2",
-            FF68 = "0, 2, 2",
-            IE = "0, 2, 2")
-    @NotYetImplemented({ FF68, IE })
-=======
     @Alerts("1, 1, 2")
->>>>>>> 6cc30901
     public void support__Check_CSP__https___developer_mozilla_org_en_US_docs_Security_CSP__restrictions() throws Exception {
         runTest("support: Check CSP (https://developer.mozilla.org/en-US/docs/Security/CSP) restrictions");
     }
@@ -1866,11 +1858,7 @@
     @Alerts(CHROME = "0, 4, 4",
             EDGE = "0, 4, 4",
             FF = "0, 4, 4",
-<<<<<<< HEAD
-            FF68 = "0, 4, 4")
-=======
             FF78 = "0, 4, 4")
->>>>>>> 6cc30901
     public void attributes__val___respects_numbers_without_exception__Bug__9319_() throws Exception {
         runTest("attributes: val() respects numbers without exception (Bug #9319)");
     }
@@ -5218,12 +5206,7 @@
     @Test
     @Alerts(DEFAULT = "0, 2, 2",
             FF = "0, 1, 1",
-<<<<<<< HEAD
-            FF68 = "0, 1, 1",
-            IE = "0, 2, 2")
-=======
             FF78 = "0, 1, 1")
->>>>>>> 6cc30901
     public void css__widows___orphans__8936() throws Exception {
         runTest("css: widows & orphans #8936");
     }
@@ -6283,18 +6266,10 @@
      * @throws Exception if an error occurs
      */
     @Test
-<<<<<<< HEAD
-    @Alerts(CHROME = "1, 0, 1",
-            FF = "0, 1, 1",
-            FF68 = "0, 1, 1",
-            IE = "0, 1, 1")
-    @NotYetImplemented(CHROME)
-=======
     @Alerts(DEFAULT = "0, 1, 1",
             CHROME = "1, 0, 1",
             EDGE = "1, 0, 1")
     @NotYetImplemented({ CHROME, EDGE })
->>>>>>> 6cc30901
     public void ajax___14379___jQuery_ajax___on_unload() throws Exception {
         runTest("ajax: #14379 - jQuery.ajax() on unload");
     }
@@ -7644,13 +7619,7 @@
      * @throws Exception if an error occurs
      */
     @Test
-<<<<<<< HEAD
-    @Alerts(CHROME = "0, 2, 2",
-            FF = "0, 2, 2",
-            FF68 = "0, 2, 2",
-=======
     @Alerts(DEFAULT = "0, 2, 2",
->>>>>>> 6cc30901
             IE = "0, 1, 1")
     @NotYetImplemented(IE)
     public void effects__non_px_animation_handles_non_numeric_start___11971_() throws Exception {
@@ -7937,18 +7906,10 @@
      * @throws Exception if an error occurs
      */
     @Test
-<<<<<<< HEAD
-    @Alerts(CHROME = "1, 1, 2",
-            FF = "0, 2, 2",
-            FF68 = "0, 2, 2",
-            IE = "0, 2, 2")
-    @NotYetImplemented(CHROME)
-=======
     @Alerts(DEFAULT = "0, 2, 2",
             CHROME = "1, 1, 2",
             EDGE = "1, 1, 2")
     @NotYetImplemented({ CHROME, EDGE })
->>>>>>> 6cc30901
     public void offset__fractions__see__7730_and__7885_() throws Exception {
         runTest("offset: fractions (see #7730 and #7885)");
     }
