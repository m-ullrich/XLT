/*
 * Copyright (c) 2005-2022 Xceptance Software Technologies GmbH
 *
 * Licensed under the Apache License, Version 2.0 (the "License");
 * you may not use this file except in compliance with the License.
 * You may obtain a copy of the License at
 *
 *     http://www.apache.org/licenses/LICENSE-2.0
 *
 * Unless required by applicable law or agreed to in writing, software
 * distributed under the License is distributed on an "AS IS" BASIS,
 * WITHOUT WARRANTIES OR CONDITIONS OF ANY KIND, either express or implied.
 * See the License for the specific language governing permissions and
 * limitations under the License.
 */
package com.xceptance.xlt.mastercontroller;

import java.io.BufferedWriter;
import java.io.File;
import java.io.IOException;
import java.io.OutputStreamWriter;
import java.nio.charset.StandardCharsets;
import java.util.ArrayList;
import java.util.Collections;
import java.util.HashMap;
import java.util.HashSet;
import java.util.Iterator;
import java.util.List;
import java.util.Map;
import java.util.Set;
import java.util.concurrent.CountDownLatch;
import java.util.concurrent.ThreadPoolExecutor;
import java.util.concurrent.atomic.AtomicBoolean;
import java.util.concurrent.atomic.AtomicLong;

import org.apache.commons.vfs2.FileObject;
import org.slf4j.Logger;
import org.slf4j.LoggerFactory;

import com.xceptance.common.util.zip.ZipUtils;
import com.xceptance.xlt.agentcontroller.AgentController;
import com.xceptance.xlt.agentcontroller.AgentStatus;
import com.xceptance.xlt.agentcontroller.TestResultAmount;
import com.xceptance.xlt.agentcontroller.TestUserStatus;
import com.xceptance.xlt.common.XltConstants;
import com.xceptance.xlt.util.FailedAgentControllerCollection;
import com.xceptance.xlt.util.ProgressBar;
import com.xceptance.xlt.util.XltPropertiesImpl;

public class ResultDownloader
{
    private static final Logger LOG = LoggerFactory.getLogger(ResultDownloader.class);

    private final ThreadPoolExecutor downloadExecutor;

    private final File testResultsDir;

    private final File tempDirectory;

    private final FailedAgentControllerCollection failedAgentControllers;

    private final ProgressBar progress;

    private final List<AgentController> agentControllers;

    public ResultDownloader(final ThreadPoolExecutor downloadExecutor, final File testResultsDir, final File tempDirectory,
                            final ArrayList<AgentController> agentControllers, final ProgressBar progress)
    {
        this.downloadExecutor = downloadExecutor;
        this.testResultsDir = testResultsDir;
        this.tempDirectory = tempDirectory;
        this.progress = progress;

        this.agentControllers = agentControllers;
        failedAgentControllers = new FailedAgentControllerCollection();
    }

    /**
     * @progresscount 7 ac + 4
     */
    public boolean download(final TestResultAmount testResultAmount, final boolean compressedTimerFiles)
    {
        // download test configuration
        final boolean testConfigDownloaded = getRemoteTestConfig();

        // update time data
        boolean timeDataUpdated = false;
        if (testConfigDownloaded)
        {
            final FileObject testPropFile = MasterController.getTestPropertyFile(testResultsDir);
            if (testPropFile != null)
            {
                timeDataUpdated = updateTimeData(testPropFile);
            }
        }

        // archive results
        archiveResults(testResultAmount);

        // download and unzip archives
        final boolean resultsDownloaded = downloadResults(compressedTimerFiles);

        // We have downloaded results from at least 1 agent controller.
        // AND
        // We have successfully unzipped the test configuration and set up start/end time.
        return resultsDownloaded && testConfigDownloaded && timeDataUpdated;
    }

    /**
     * @progresscount 3
     */
    private boolean getRemoteTestConfig()
    {
        // download remote test configuration
        final Set<File> tempTestConfigs = downloadTestConfig();

        // unzip downloaded configuration and clean up downloaded files
        final boolean unzipped = unzipTestConfig(tempTestConfigs);

        return unzipped;
    }

    /**
     * @progresscount 1
     */
    private Set<File> downloadTestConfig()
    {
        final Set<File> tempTestConfigs = Collections.synchronizedSet(new HashSet<File>());
        final CountDownLatch latch = new CountDownLatch(agentControllers.size());
        final AtomicBoolean callFailed = new AtomicBoolean();
        for (final AgentController agentController : agentControllers)
        {
            downloadExecutor.execute(new Runnable()
            {
                @Override
                public void run()
                {
                    // if test config was not downloaded yet
                    LOG.info(agentController + ": Download test configuration");
                    try
                    {
                        if (tempTestConfigs.isEmpty())
                        {
                            tempTestConfigs.add(downloadConfiguration(agentController));
                            LOG.info(agentController + ": Download test configuration OK");
                        }
                    }
                    catch (final Exception e)
                    {
                        failedAgentControllers.add(agentController, e);
                        LOG.error("Failed downloading test configuration", e);
                        callFailed.set(true);
                    }
                    finally
                    {
                        latch.countDown();
                    }
                }
            });
        }

        try
        {
            latch.await();
        }
        catch (final InterruptedException e)
        {
            LOG.error("Waiting for download of test configuration has failed", e);
        }
        finally
        {
            if (callFailed.get())
            {
                removeFailedControllers();
            }
        }

        if (!tempTestConfigs.isEmpty())
        {
            progress.increaseCount();
        }

        return tempTestConfigs;
    }

    private void removeFailedControllers()
    {
        final Iterator<AgentController> it = agentControllers.iterator();
        final Set<AgentController> failed = failedAgentControllers.getAgentControllers();
        while (it.hasNext())
        {
            final AgentController ac = it.next();
            if (failed.contains(ac))
            {
                it.remove();
                LOG.debug(ac.getName() + ": Removed from list of used controllers.");
            }
        }
    }

    /**
     * @progresscount 2
     */
    private boolean unzipTestConfig(final Set<File> tempTestConfigs)
    {
        // unzip
        LOG.debug("Unzipping test configuration ...");
        boolean unzipped = false;
        for (final File tempTestConfigFile : tempTestConfigs)
        {
            try
            {
                ZipUtils.unzipFile(tempTestConfigFile, testResultsDir);
                LOG.debug("Finished unzipping of test configuration");

                unzipped = true;
                break;
            }
            catch (final IOException ioe)
            {
            }
        }
        progress.increaseCount();

        // clean up downloaded test config files
        LOG.debug("Clean up ... ");
        for (final File tempTestConfigFile : tempTestConfigs)
        {
            org.apache.commons.io.FileUtils.deleteQuietly(tempTestConfigFile);
        }
        progress.increaseCount();

        return unzipped;
    }

    /**
     * @progresscount ac
     */
    private boolean getTimeData(final AtomicLong startDate, final AtomicLong elapsedTime)
    {
        LOG.info("Query earliest start date and highest elapsed time");
        final CountDownLatch latch = new CountDownLatch(agentControllers.size());
        final AtomicBoolean callFailed = new AtomicBoolean();

        for (final AgentController agentController : agentControllers)
        {
            downloadExecutor.execute(new Runnable()
            {
                @Override
                public void run()
                {
                    try
                    {
                        long earliestTestUserStartDate = Long.MAX_VALUE;
                        long highestTestUserElapsedTime = 0L;

                        final Set<AgentStatus> agentStatuses = agentController.getAgentStatus();
                        if (agentStatuses != null)
                        {
                            for (final AgentStatus agentStatus : agentStatuses)
                            {
                                for (final TestUserStatus testUserStatus : agentStatus.getTestUserStatusList())
                                {
                                    // start date
                                    {
                                        final long userStartDate = testUserStatus.getStartDate();
                                        if (userStartDate < earliestTestUserStartDate)
                                        {
                                            earliestTestUserStartDate = userStartDate;
                                        }
                                    }

                                    // elapsed time
                                    {
                                        final long userElapsedTime = testUserStatus.getElapsedTime();
                                        if (userElapsedTime > highestTestUserElapsedTime)
                                        {
                                            highestTestUserElapsedTime = userElapsedTime;
                                        }
                                    }
                                }
                            }
                        }

                        // update global earliest test user start date
                        synchronized (startDate)
                        {
                            if (earliestTestUserStartDate < startDate.get())
                            {
                                startDate.set(earliestTestUserStartDate);
                            }
                        }

                        // update highest test user elapsed time
                        synchronized (elapsedTime)
                        {
                            if (highestTestUserElapsedTime > elapsedTime.get())
                            {
                                elapsedTime.set(highestTestUserElapsedTime);
                            }
                        }
                    }
                    catch (final Exception e)
                    {
                        failedAgentControllers.add(agentController, e);
                        callFailed.set(true);
                    }
                    finally
                    {
                        progress.increaseCount();
                        latch.countDown();
                    }
                }
            });
        }

        boolean finished = true;
        try
        {
            latch.await();
        }
        catch (final InterruptedException e)
        {
            LOG.error("Waiting retrieving time data has failed", e);
            finished = false;
        }
        finally
        {
            if (callFailed.get())
            {
                removeFailedControllers();
            }
        }

        return finished;
    }

    /**
     * @progresscount ac
     */
    private void archiveResults(final TestResultAmount testResultAmount)
    {
        LOG.info("Archive results");
        final AtomicBoolean callFailed = new AtomicBoolean();
        final CountDownLatch latch = new CountDownLatch(agentControllers.size());
        for (final AgentController agentController : agentControllers)
        {
            downloadExecutor.execute(new Runnable()
            {
                @Override
                public void run()
                {
                    try
                    {
                        LOG.debug("Archive results at " + agentController);
                        agentController.archiveAgentResults(testResultAmount);
                    }
                    catch (final Exception e)
                    {
                        failedAgentControllers.add(agentController, e);
                        LOG.debug("Archive results FAILED at " + agentController);
                        callFailed.set(true);
                    }
                    finally
                    {
                        latch.countDown();
                        progress.increaseCount();
                    }
                }
            });
        }

        try
        {
            latch.await();
        }
        catch (final InterruptedException e)
        {
            LOG.error("Failure");
        }
        finally
        {
            if (callFailed.get())
            {
                removeFailedControllers();
            }
        }

    }

    /**
     * @progresscount 5 * ac
     */
    private boolean downloadResults(final boolean compressedTimerFiles)
    {
        LOG.debug("Download results");
        try
        {
            return Poll.poll(downloadExecutor, new Poll.AgentControllerPollingTask()
            {
                @Override
                public boolean call(final AgentController agentController) throws Exception
                {
                    if (agentController.isArchiveAvailable())
                    {
                        // download the archive
                        LOG.debug("Downloading results from " + agentController);
                        downloadTestResults(agentController, compressedTimerFiles);
                        LOG.debug("Downloading results from " + agentController + " OK");
                        return true;
                    }
                    return false;
                }
            }, agentControllers, failedAgentControllers, progress);
        }
        finally
        {
            removeFailedControllers();
        }
    }

    /**
     * @progresscount ac + 1
     */
    private boolean updateTimeData(final FileObject testPropFile)
    {
        // earliest start date and highest elapsed time of test users over all agent controllers
        final AtomicLong startDate = new AtomicLong(Long.MAX_VALUE);
        final AtomicLong elapsedTime = new AtomicLong(0);

        // get start date and elapsed time
        final boolean downloadedTimeData = getTimeData(startDate, elapsedTime);
        final long totalRampUpPeriod = getTotalRampUpPeriod();

        // update test config
        LOG.debug("Set start date and elapsed time to test configuration ...");

        boolean timeDataUpdated = false;
        try
        {
<<<<<<< HEAD
            if (downloadedTimeData && testPropFile.exists() && testPropFile.isFile())
            {
                try (var w = new BufferedWriter(new OutputStreamWriter(testPropFile.getContent().getOutputStream(true),
                                                                       StandardCharsets.ISO_8859_1)))
                {
                    w.newLine();
                    w.newLine();
                    w.write("# start date / elapsed time / total ramp-up time (AUTOMATICALLY INSERTED)");
                    w.newLine();
                    w.write(XltConstants.LOAD_TEST_START_DATE + " = " + startDate.get());
                    w.newLine();
                    w.write(XltConstants.LOAD_TEST_ELAPSED_TIME + " = " + elapsedTime.get());
                    w.newLine();
                    w.write(XltConstants.LOAD_TEST_RAMP_UP_PERIOD + " = " + totalRampUpPeriod);
                    w.newLine();

                    timeDataUpdated = true;
                }
=======
            final long startTime = startDate.get();
            final long elapsed = elapsedTime.get();
            // don't update test config when no time data available
            if (startTime > 0L && startTime < Long.MAX_VALUE)
            {
                final List<String> lines = new ArrayList<String>();

                lines.add(XltConstants.EMPTYSTRING);
                lines.add(XltConstants.EMPTYSTRING);
                lines.add("# start date / elapsed time / total ramp-up time (AUTOMATICALLY INSERTED)");
                lines.add(XltConstants.LOAD_TEST_START_DATE + " = " + startTime);
                lines.add(XltConstants.LOAD_TEST_ELAPSED_TIME + " = " + elapsed);
                lines.add(XltConstants.LOAD_TEST_RAMP_UP_PERIOD + " = " + totalRampUpPeriod);

                try
                {
                    // append the lines to the test properties file
                    FileUtils.writeLines(testPropFile, StandardCharsets.ISO_8859_1.name(), lines, true);
                    timeDataUpdated = true;
                }
                catch (final Exception ex)
                {
                    LOG.error("Failed to append content to file '" + testPropFile.getAbsolutePath() + "'.", ex);
                }
>>>>>>> 359b027f
            }
        }
        catch (IOException e)
        {
            LOG.error("Failed adding runtime information to file '" + testPropFile.getPublicURIString() + "'.", e);
        }
        progress.increaseCount();

        return timeDataUpdated;
    }

    /**
     * Returns the total time it takes for all active test scenarios to finish their ramp-up.
     *
     * @return the total ramp-up time [ms]
     */
    private long getTotalRampUpPeriod()
    {
        // recreate load profile from the config files
        final File configDir = new File(testResultsDir, XltConstants.CONFIG_DIR_NAME);
        final XltPropertiesImpl properties = TestLoadProfileConfiguration.readProperties(configDir.getParentFile(), configDir);
        final TestLoadProfileConfiguration loadProfileConfig = new TestLoadProfileConfiguration(properties);

        return loadProfileConfig.getTotalRampUpPeriod() * 1_000L;
    }

    /**
     * Downloads the test results from the specified agent controller to the given directory.
     *
     * @param testResultsDir
     *            the target directory
     * @param agentController
     *            the target agent controller
     * @throws java.io.IOException
     *             if an I/O error occurs
     * @progresscount 4
     */
    private void downloadTestResults(final AgentController agentController, final boolean compressedTimerFiles) throws IOException
    {
        /** agentID, downloadedZipFile */
        final Map<String, File> downloadedZipFiles = new HashMap<String, File>();

        /*
         * download
         */
        {
            LOG.info("Downloading test results files from " + agentController);
            /** agentID : remoteFileName */
            final Map<String, String> remoteZipFileNames = agentController.getAgentResultsArchives();
            progress.increaseCount();

            final String tempResultsPrefix = "testresults-";

            for (final Map.Entry<String, String> remoteAgentResultFile : remoteZipFileNames.entrySet())
            {
                final String agentID = remoteAgentResultFile.getKey();
                final String remoteZipFileName = remoteAgentResultFile.getValue();

                final File zipFile = File.createTempFile(tempResultsPrefix + agentID + "-", ".zip", tempDirectory);
                zipFile.deleteOnExit();

                agentController.getFileManager().downloadFile(zipFile, remoteZipFileName);

                downloadedZipFiles.put(agentID, zipFile);
            }
            progress.increaseCount();
        }

        /*
         * unzip
         */
        {
            LOG.debug("Unzipping test results files ...");
            for (final Map.Entry<String, File> downloadedZipFile : downloadedZipFiles.entrySet())
            {
                final String agentID = downloadedZipFile.getKey();
                final File zipFile = downloadedZipFile.getValue();

                final File agentResultsDir = new File(testResultsDir, agentID);
                LOG.debug("Unzipping '" + zipFile + "' to '" + agentResultsDir + "' ...");
                ZipUtils.unzipFile(zipFile, agentResultsDir, compressedTimerFiles);
            }
            progress.increaseCount();
        }

        /*
         * cleanup
         */
        {
            LOG.debug("cleanup agent controller test results archive files ...");
            agentController.archiveDownloadDone();

            LOG.debug("cleanup master controller test results archive files ...");
            for (final File zipFile : downloadedZipFiles.values())
            {
                org.apache.commons.io.FileUtils.deleteQuietly(zipFile);
            }

            LOG.info("Finished downloading test results files from " + agentController);
            progress.increaseCount();
        }
    }

    /**
     * Downloads the test configuration from the given agent controller and returns the downloaded file.
     *
     * @param agentController
     *            the agent controller
     * @return downloaded test configuration archive
     * @throws java.io.IOException
     *             thrown if download/extraction of test configuration has failed
     * @progresscount 0
     */
    private File downloadConfiguration(final AgentController agentController) throws IOException
    {
        LOG.debug("Archiving test configuration ...");

        final String remoteZipFileName = agentController.archiveTestConfig();

        final File tempConfigZip = File.createTempFile("testconfig-", ".zip", tempDirectory);
        tempConfigZip.deleteOnExit();

        LOG.debug("Downloading test configuration archive ...");

        if (remoteZipFileName != null)
        {
            agentController.getFileManager().downloadFile(tempConfigZip, remoteZipFileName);
        }

        return tempConfigZip;
    }

    public FailedAgentControllerCollection getFailedAgentControllerCollection()
    {
        return failedAgentControllers;
    }
}<|MERGE_RESOLUTION|>--- conflicted
+++ resolved
@@ -438,51 +438,30 @@
         boolean timeDataUpdated = false;
         try
         {
-<<<<<<< HEAD
             if (downloadedTimeData && testPropFile.exists() && testPropFile.isFile())
             {
-                try (var w = new BufferedWriter(new OutputStreamWriter(testPropFile.getContent().getOutputStream(true),
-                                                                       StandardCharsets.ISO_8859_1)))
+                final long startTime = startDate.get();
+                final long elapsed = elapsedTime.get();
+                // don't update test config when no time data available
+                if (startTime > 0L && startTime < Long.MAX_VALUE)
                 {
-                    w.newLine();
-                    w.newLine();
-                    w.write("# start date / elapsed time / total ramp-up time (AUTOMATICALLY INSERTED)");
-                    w.newLine();
-                    w.write(XltConstants.LOAD_TEST_START_DATE + " = " + startDate.get());
-                    w.newLine();
-                    w.write(XltConstants.LOAD_TEST_ELAPSED_TIME + " = " + elapsedTime.get());
-                    w.newLine();
-                    w.write(XltConstants.LOAD_TEST_RAMP_UP_PERIOD + " = " + totalRampUpPeriod);
-                    w.newLine();
-
-                    timeDataUpdated = true;
+                    try (var w = new BufferedWriter(new OutputStreamWriter(testPropFile.getContent().getOutputStream(true),
+                                                                           StandardCharsets.ISO_8859_1)))
+                    {
+                        w.newLine();
+                        w.newLine();
+                        w.write("# start date / elapsed time / total ramp-up time (AUTOMATICALLY INSERTED)");
+                        w.newLine();
+                        w.write(XltConstants.LOAD_TEST_START_DATE + " = " + startTime);
+                        w.newLine();
+                        w.write(XltConstants.LOAD_TEST_ELAPSED_TIME + " = " + elapsed);
+                        w.newLine();
+                        w.write(XltConstants.LOAD_TEST_RAMP_UP_PERIOD + " = " + totalRampUpPeriod);
+                        w.newLine();
+                    }
                 }
-=======
-            final long startTime = startDate.get();
-            final long elapsed = elapsedTime.get();
-            // don't update test config when no time data available
-            if (startTime > 0L && startTime < Long.MAX_VALUE)
-            {
-                final List<String> lines = new ArrayList<String>();
-
-                lines.add(XltConstants.EMPTYSTRING);
-                lines.add(XltConstants.EMPTYSTRING);
-                lines.add("# start date / elapsed time / total ramp-up time (AUTOMATICALLY INSERTED)");
-                lines.add(XltConstants.LOAD_TEST_START_DATE + " = " + startTime);
-                lines.add(XltConstants.LOAD_TEST_ELAPSED_TIME + " = " + elapsed);
-                lines.add(XltConstants.LOAD_TEST_RAMP_UP_PERIOD + " = " + totalRampUpPeriod);
-
-                try
-                {
-                    // append the lines to the test properties file
-                    FileUtils.writeLines(testPropFile, StandardCharsets.ISO_8859_1.name(), lines, true);
-                    timeDataUpdated = true;
-                }
-                catch (final Exception ex)
-                {
-                    LOG.error("Failed to append content to file '" + testPropFile.getAbsolutePath() + "'.", ex);
-                }
->>>>>>> 359b027f
+
+                timeDataUpdated = true;
             }
         }
         catch (IOException e)
