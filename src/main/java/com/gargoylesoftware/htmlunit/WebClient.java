/*
 * Copyright (c) 2002-2021 Gargoyle Software Inc.
 * Copyright (c) 2005-2021 Xceptance Software Technologies GmbH
 *
 * Licensed under the Apache License, Version 2.0 (the "License");
 * you may not use this file except in compliance with the License.
 * You may obtain a copy of the License at
 * https://www.apache.org/licenses/LICENSE-2.0
 *
 * Unless required by applicable law or agreed to in writing, software
 * distributed under the License is distributed on an "AS IS" BASIS,
 * WITHOUT WARRANTIES OR CONDITIONS OF ANY KIND, either express or implied.
 * See the License for the specific language governing permissions and
 * limitations under the License.
 */
package com.gargoylesoftware.htmlunit;

import static com.gargoylesoftware.htmlunit.BrowserVersionFeatures.CONTENT_SECURITY_POLICY_IGNORED;
import static com.gargoylesoftware.htmlunit.BrowserVersionFeatures.DIALOGWINDOW_REFERER;
import static com.gargoylesoftware.htmlunit.BrowserVersionFeatures.HTTP_HEADER_SEC_FETCH;
import static com.gargoylesoftware.htmlunit.BrowserVersionFeatures.HTTP_HEADER_UPGRADE_INSECURE_REQUEST;
import static com.gargoylesoftware.htmlunit.BrowserVersionFeatures.HTTP_REDIRECT_WITHOUT_HASH;
import static com.gargoylesoftware.htmlunit.BrowserVersionFeatures.JS_XML_SUPPORT_VIA_ACTIVEXOBJECT;
import static com.gargoylesoftware.htmlunit.BrowserVersionFeatures.URL_MINIMAL_QUERY_ENCODING;
import static com.gargoylesoftware.htmlunit.BrowserVersionFeatures.WINDOW_EXECUTE_EVENTS;
import static java.nio.charset.StandardCharsets.ISO_8859_1;
import static java.nio.charset.StandardCharsets.UTF_8;

import java.io.BufferedInputStream;
import java.io.File;
import java.io.IOException;
import java.io.InputStream;
import java.io.ObjectInputStream;
import java.io.Serializable;
import java.lang.ref.WeakReference;
import java.net.MalformedURLException;
import java.net.URL;
import java.net.URLConnection;
import java.net.URLDecoder;
import java.nio.charset.Charset;
import java.nio.file.Files;
import java.util.ArrayList;
import java.util.Collections;
import java.util.ConcurrentModificationException;
import java.util.Date;
import java.util.HashMap;
import java.util.HashSet;
import java.util.Iterator;
import java.util.LinkedHashSet;
import java.util.List;
import java.util.Locale;
import java.util.Map;
import java.util.Optional;
import java.util.Set;
import java.util.concurrent.Executor;
import java.util.concurrent.ExecutorService;
import java.util.concurrent.Executors;
import java.util.concurrent.ThreadFactory;
import java.util.concurrent.ThreadPoolExecutor;

import org.apache.commons.codec.DecoderException;
import org.apache.commons.lang3.StringUtils;
import org.apache.commons.logging.Log;
import org.apache.commons.logging.LogFactory;
import org.apache.http.HttpStatus;
import org.apache.http.NoHttpResponseException;
import org.apache.http.client.CredentialsProvider;
import org.apache.http.client.utils.DateUtils;
import org.apache.http.cookie.ClientCookie;
import org.apache.http.cookie.CookieOrigin;
import org.apache.http.cookie.CookieSpec;
import org.apache.http.cookie.MalformedCookieException;
import org.apache.http.message.BufferedHeader;
import org.apache.http.util.CharArrayBuffer;

import com.gargoylesoftware.css.parser.CSSErrorHandler;
import com.gargoylesoftware.htmlunit.activex.javascript.msxml.MSXMLActiveXObjectFactory;
import com.gargoylesoftware.htmlunit.attachment.AttachmentHandler;
import com.gargoylesoftware.htmlunit.html.BaseFrameElement;
import com.gargoylesoftware.htmlunit.html.DomElement;
import com.gargoylesoftware.htmlunit.html.DomNode;
import com.gargoylesoftware.htmlunit.html.FrameWindow;
import com.gargoylesoftware.htmlunit.html.FrameWindow.PageDenied;
import com.gargoylesoftware.htmlunit.html.HtmlInlineFrame;
import com.gargoylesoftware.htmlunit.html.HtmlPage;
import com.gargoylesoftware.htmlunit.html.XHtmlPage;
import com.gargoylesoftware.htmlunit.html.parser.HTMLParser;
import com.gargoylesoftware.htmlunit.html.parser.HTMLParserListener;
import com.gargoylesoftware.htmlunit.httpclient.HtmlUnitBrowserCompatCookieSpec;
import com.gargoylesoftware.htmlunit.javascript.AbstractJavaScriptEngine;
import com.gargoylesoftware.htmlunit.javascript.DefaultJavaScriptErrorListener;
import com.gargoylesoftware.htmlunit.javascript.JavaScriptEngine;
import com.gargoylesoftware.htmlunit.javascript.JavaScriptErrorListener;
import com.gargoylesoftware.htmlunit.javascript.background.JavaScriptJobManager;
import com.gargoylesoftware.htmlunit.javascript.host.Location;
import com.gargoylesoftware.htmlunit.javascript.host.Window;
import com.gargoylesoftware.htmlunit.javascript.host.css.ComputedCSSStyleDeclaration;
import com.gargoylesoftware.htmlunit.javascript.host.dom.Node;
import com.gargoylesoftware.htmlunit.javascript.host.event.Event;
import com.gargoylesoftware.htmlunit.javascript.host.html.HTMLDocument;
import com.gargoylesoftware.htmlunit.javascript.host.html.HTMLElement;
import com.gargoylesoftware.htmlunit.javascript.host.html.HTMLIFrameElement;
import com.gargoylesoftware.htmlunit.protocol.data.DataURLConnection;
import com.gargoylesoftware.htmlunit.util.Cookie;
import com.gargoylesoftware.htmlunit.util.MimeType;
import com.gargoylesoftware.htmlunit.util.NameValuePair;
import com.gargoylesoftware.htmlunit.util.TextUtils;
import com.gargoylesoftware.htmlunit.util.UrlUtils;
import com.gargoylesoftware.htmlunit.webstart.WebStartHandler;
import com.shapesecurity.salvation2.Policy;
import com.shapesecurity.salvation2.URLs.URI;

import net.sourceforge.htmlunit.corejs.javascript.ScriptableObject;

/**
 * The main starting point in HtmlUnit: this class simulates a web browser.
 * <p>
 * A standard usage of HtmlUnit will start with using the {@link #getPage(String)} method
 * (or {@link #getPage(URL)}) to load a first {@link Page}
 * and will continue with further processing on this page depending on its type.
 * </p>
 * <b>Example:</b><br>
 * <br>
 * <code>
 * final WebClient webClient = new WebClient();<br>
 * final {@link HtmlPage} startPage = webClient.getPage("http://htmlunit.sf.net");<br>
 * assertEquals("HtmlUnit - Welcome to HtmlUnit", startPage.{@link HtmlPage#getTitleText() getTitleText}());
 * </code>
 * <p>
 * Note: a {@link WebClient} instance is <b>not thread safe</b>. It is intended to be used from a single thread.
 * </p>
 * @author <a href="mailto:mbowler@GargoyleSoftware.com">Mike Bowler</a>
 * @author <a href="mailto:gudujarlson@sf.net">Mike J. Bresnahan</a>
 * @author Dominique Broeglin
 * @author Noboru Sinohara
 * @author <a href="mailto:chen_jun@users.sourceforge.net">Chen Jun</a>
 * @author David K. Taylor
 * @author <a href="mailto:cse@dynabean.de">Christian Sell</a>
 * @author <a href="mailto:bcurren@esomnie.com">Ben Curren</a>
 * @author Marc Guillemot
 * @author Chris Erskine
 * @author Daniel Gredler
 * @author Sergey Gorelkin
 * @author Hans Donner
 * @author Paul King
 * @author Ahmed Ashour
 * @author Bruce Chapman
 * @author Sudhan Moghe
 * @author Martin Tamme
 * @author Amit Manjhi
 * @author Nicolas Belisle
 * @author Ronald Brill
 * @author Frank Danek
 * @author Joerg Werner
 * @author Anton Demydenko
 */
public class WebClient implements Serializable, AutoCloseable {

    /** Logging support. */
    private static final Log LOG = LogFactory.getLog(WebClient.class);

    /** Like the Firefox default value for {@code network.http.redirection-limit}. */
    private static final int ALLOWED_REDIRECTIONS_SAME_URL = 20;
    private static final WebResponseData RESPONSE_DATA_NO_HTTP_RESPONSE = new WebResponseData(
            0, "No HTTP Response", Collections.<NameValuePair>emptyList());

    private transient WebConnection webConnection_;
    private CredentialsProvider credentialsProvider_ = new DefaultCredentialsProvider();
    private CookieManager cookieManager_ = new CookieManager();
    private transient AbstractJavaScriptEngine<?> scriptEngine_;
    private transient List<LoadJob> loadQueue_;
    private final Map<String, String> requestHeaders_ = Collections.synchronizedMap(new HashMap<String, String>(89));
    private IncorrectnessListener incorrectnessListener_ = new IncorrectnessListenerImpl();
    private WebConsole webConsole_;
    private transient ExecutorService executor_;

    private AlertHandler alertHandler_;
    private ConfirmHandler confirmHandler_;
    private PromptHandler promptHandler_;
    private StatusHandler statusHandler_;
    private AttachmentHandler attachmentHandler_;
    private WebStartHandler webStartHandler_;
    private FrameContentHandler frameContentHandler_;
    private AppletConfirmHandler appletConfirmHandler_;
    private AjaxController ajaxController_ = new AjaxController();

    private BrowserVersion browserVersion_;
    private PageCreator pageCreator_ = new DefaultPageCreator();

    private final Set<WebWindowListener> webWindowListeners_ = new HashSet<>(5);
    private final List<TopLevelWindow> topLevelWindows_ =
            Collections.synchronizedList(new ArrayList<TopLevelWindow>()); // top-level windows
    private final List<WebWindow> windows_ = Collections.synchronizedList(new ArrayList<WebWindow>()); // all windows
    private transient List<WeakReference<JavaScriptJobManager>> jobManagers_ =
            Collections.synchronizedList(new ArrayList<WeakReference<JavaScriptJobManager>>());
    private WebWindow currentWindow_;

    private HTMLParserListener htmlParserListener_;
    private CSSErrorHandler cssErrorHandler_ = new DefaultCssErrorHandler();
    private OnbeforeunloadHandler onbeforeunloadHandler_;
    private Cache cache_ = new Cache();

    /** target "_blank". */
    public static final String TARGET_BLANK = "_blank";

    /** target "_self". */
    public static final String TARGET_SELF = "_self";

    /** target "_parent". */
    private static final String TARGET_PARENT = "_parent";
    /** target "_top". */
    private static final String TARGET_TOP = "_top";

    /**
     * "about:".
     * @deprecated as of version 2.47.0; use UrlUtils.ABOUT_BLANK instead
     */
    @Deprecated
    public static final String ABOUT_SCHEME = UrlUtils.ABOUT_SCHEME;

    /**
     * "about:blank".
     * @deprecated as of version 2.47.0; use UrlUtils.ABOUT_BLANK instead
     */
    @Deprecated
    public static final String ABOUT_BLANK = UrlUtils.ABOUT_BLANK;

    /**
     * URL for "about:blank".
     * @deprecated as of version 2.47.0; use UrlUtils.URL_ABOUT_BLANK instead
     */
    @Deprecated
    public static final URL URL_ABOUT_BLANK = UrlUtils.URL_ABOUT_BLANK;

    private ScriptPreProcessor scriptPreProcessor_;

    private Map<String, String> activeXObjectMap_ = Collections.emptyMap();
    private transient MSXMLActiveXObjectFactory msxmlActiveXObjectFactory_;
    private RefreshHandler refreshHandler_ = new NiceRefreshHandler(2);
    private JavaScriptErrorListener javaScriptErrorListener_ = new DefaultJavaScriptErrorListener();

    private WebClientOptions options_ = new WebClientOptions();
    private final boolean javaScriptEngineEnabled_;
    private WebClientInternals internals_ = new WebClientInternals();
    private final StorageHolder storageHolder_ = new StorageHolder();

    /**
     * Creates a web client instance using the browser version returned by
     * {@link BrowserVersion#getDefault()}.
     */
    public WebClient() {
        this(BrowserVersion.getDefault());
    }

    /**
     * Creates a web client instance using the specified {@link BrowserVersion}.
     * @param browserVersion the browser version to simulate
     */
    public WebClient(final BrowserVersion browserVersion) {
        this(browserVersion, null, -1);
    }

    /**
     * Creates an instance that will use the specified {@link BrowserVersion} and proxy server.
     * @param browserVersion the browser version to simulate
     * @param proxyHost the server that will act as proxy or null for no proxy
     * @param proxyPort the port to use on the proxy server
     */
    public WebClient(final BrowserVersion browserVersion, final String proxyHost, final int proxyPort) {
        this(browserVersion, true, proxyHost, proxyPort, null);
    }

    /**
     * Creates an instance that will use the specified {@link BrowserVersion} and proxy server.
     * @param browserVersion the browser version to simulate
     * @param proxyHost the server that will act as proxy or null for no proxy
     * @param proxyPort the port to use on the proxy server
     * @param proxyScheme the scheme http/https
     */
    public WebClient(final BrowserVersion browserVersion,
            final String proxyHost, final int proxyPort, final String proxyScheme) {
        this(browserVersion, true, proxyHost, proxyPort, proxyScheme);
    }

    /**
     * Creates an instance that will use the specified {@link BrowserVersion} and proxy server.
     * @param browserVersion the browser version to simulate
     * @param javaScriptEngineEnabled set to false if the simulated browser should not support javaScript
     * @param proxyHost the server that will act as proxy or null for no proxy
     * @param proxyPort the port to use on the proxy server
     */
    public WebClient(final BrowserVersion browserVersion, final boolean javaScriptEngineEnabled,
            final String proxyHost, final int proxyPort) {
        this(browserVersion, javaScriptEngineEnabled, proxyHost, proxyPort, null);
    }

    /**
     * Creates an instance that will use the specified {@link BrowserVersion} and proxy server.
     * @param browserVersion the browser version to simulate
     * @param javaScriptEngineEnabled set to false if the simulated browser should not support javaScript
     * @param proxyHost the server that will act as proxy or null for no proxy
     * @param proxyPort the port to use on the proxy server
     * @param proxyScheme the scheme http/https
     */
    public WebClient(final BrowserVersion browserVersion, final boolean javaScriptEngineEnabled,
            final String proxyHost, final int proxyPort, final String proxyScheme) {
        WebAssert.notNull("browserVersion", browserVersion);

        browserVersion_ = browserVersion;
        javaScriptEngineEnabled_ = javaScriptEngineEnabled;

        if (proxyHost == null) {
            getOptions().setProxyConfig(new ProxyConfig());
        }
        else {
            getOptions().setProxyConfig(new ProxyConfig(proxyHost, proxyPort, proxyScheme));
        }

        webConnection_ = new HttpWebConnection(this); // this has to be done after the browser version was set
        if (javaScriptEngineEnabled_) {
            scriptEngine_ = new JavaScriptEngine(this);
        }
        loadQueue_ = new ArrayList<>();

        // The window must be constructed AFTER the script engine.
        addWebWindowListener(new CurrentWindowTracker(this));
        currentWindow_ = new TopLevelWindow("", this);

        if (isJavaScriptEnabled()) {
            fireWindowOpened(new WebWindowEvent(currentWindow_, WebWindowEvent.OPEN, null, null));

            if (getBrowserVersion().hasFeature(JS_XML_SUPPORT_VIA_ACTIVEXOBJECT)) {
                initMSXMLActiveX();
            }
        }
    }

    /**
     * Our simple impl of a ThreadFactory (decorator) to be able to name
     * our threads.
     */
    private static final class ThreadNamingFactory implements ThreadFactory {
        private static int ID_ = 1;
        private ThreadFactory baseFactory_;

        ThreadNamingFactory(final ThreadFactory aBaseFactory) {
            baseFactory_ = aBaseFactory;
        }

        @Override
        public Thread newThread(final Runnable aRunnable) {
            final Thread thread = baseFactory_.newThread(aRunnable);
            thread.setName("WebClient Thread " + ID_++);
            return thread;
        }
    }

    private void initMSXMLActiveX() {
        msxmlActiveXObjectFactory_ = new MSXMLActiveXObjectFactory();
        // TODO [IE] initialize in #init or in #initialize?
        try {
            msxmlActiveXObjectFactory_.init(getBrowserVersion());
        }
        catch (final Exception e) {
            LOG.error("Exception while initializing MSXML ActiveX for the page", e);
            throw new ScriptException(null, e); // BUG: null is not useful.
        }
    }

    /**
     * Returns the object that will resolve all URL requests.
     *
     * @return the connection that will be used
     */
    public WebConnection getWebConnection() {
        return webConnection_;
    }

    /**
     * Sets the object that will resolve all URL requests.
     *
     * @param webConnection the new web connection
     */
    public void setWebConnection(final WebConnection webConnection) {
        WebAssert.notNull("webConnection", webConnection);
        webConnection_ = webConnection;
    }

    /**
     * Send a request to a server and return a Page that represents the
     * response from the server. This page will be used to populate the provided window.
     * <p>
     * The returned {@link Page} will be created by the {@link PageCreator}
     * configured by {@link #setPageCreator(PageCreator)}, if any.
     * <p>
     * The {@link DefaultPageCreator} will create a {@link Page} depending on the content type of the HTTP response,
     * basically {@link HtmlPage} for HTML content, {@link com.gargoylesoftware.htmlunit.xml.XmlPage} for XML content,
     * {@link TextPage} for other text content and {@link UnexpectedPage} for anything else.
     *
     * @param webWindow the WebWindow to load the result of the request into
     * @param webRequest the web request
     * @param <P> the page type
     * @return the page returned by the server when the specified request was made in the specified window
     * @throws IOException if an IO error occurs
     * @throws FailingHttpStatusCodeException if the server returns a failing status code AND the property
     *         {@link WebClientOptions#setThrowExceptionOnFailingStatusCode(boolean)} is set to true
     *
     * @see WebRequest
     */
    public <P extends Page> P getPage(final WebWindow webWindow, final WebRequest webRequest)
            throws IOException, FailingHttpStatusCodeException {
        return getPage(webWindow, webRequest, true);
    }

    /**
     * <span style="color:red">INTERNAL API - SUBJECT TO CHANGE AT ANY TIME - USE AT YOUR OWN RISK.</span><br>
     *
     * Send a request to a server and return a Page that represents the
     * response from the server. This page will be used to populate the provided window.
     * <p>
     * The returned {@link Page} will be created by the {@link PageCreator}
     * configured by {@link #setPageCreator(PageCreator)}, if any.
     * <p>
     * The {@link DefaultPageCreator} will create a {@link Page} depending on the content type of the HTTP response,
     * basically {@link HtmlPage} for HTML content, {@link com.gargoylesoftware.htmlunit.xml.XmlPage} for XML content,
     * {@link TextPage} for other text content and {@link UnexpectedPage} for anything else.
     *
     * @param webWindow the WebWindow to load the result of the request into
     * @param webRequest the web request
     * @param addToHistory true if the page should be part of the history
     * @param <P> the page type
     * @return the page returned by the server when the specified request was made in the specified window
     * @throws IOException if an IO error occurs
     * @throws FailingHttpStatusCodeException if the server returns a failing status code AND the property
     *         {@link WebClientOptions#setThrowExceptionOnFailingStatusCode(boolean)} is set to true
     *
     * @see WebRequest
     */
    @SuppressWarnings("unchecked")
    <P extends Page> P getPage(final WebWindow webWindow, final WebRequest webRequest,
            final boolean addToHistory)
        throws IOException, FailingHttpStatusCodeException {

        final Page page = webWindow.getEnclosedPage();

        if (page != null) {
            final URL prev = page.getUrl();
            final URL current = webRequest.getUrl();
            if (UrlUtils.sameFile(current, prev)
                        && current.getRef() != null
                        && !StringUtils.equals(current.getRef(), prev.getRef())) {
                // We're just navigating to an anchor within the current page.
                page.getWebResponse().getWebRequest().setUrl(current);
                if (addToHistory) {
                    webWindow.getHistory().addPage(page);
                }

                final Window window = webWindow.getScriptableObject();
                if (window != null) { // js enabled
                    window.getLocation().setHash(current.getRef());
                    window.clearComputedStyles();
                }
                return (P) page;
            }

            if (page.isHtmlPage()) {
                final HtmlPage htmlPage = (HtmlPage) page;
                if (!htmlPage.isOnbeforeunloadAccepted()) {
                    if (LOG.isDebugEnabled()) {
                        LOG.debug("The registered OnbeforeunloadHandler rejected to load a new page.");
                    }
                    return (P) page;
                }
            }
        }

        if (LOG.isDebugEnabled()) {
            LOG.debug("Get page for window named '" + webWindow.getName() + "', using " + webRequest);
        }

        WebResponse webResponse;
        final String protocol = webRequest.getUrl().getProtocol();
        if ("javascript".equals(protocol)) {
            webResponse = makeWebResponseForJavaScriptUrl(webWindow, webRequest.getUrl(), webRequest.getCharset());
            if (webWindow.getEnclosedPage() != null && webWindow.getEnclosedPage().getWebResponse() == webResponse) {
                // a javascript:... url with result of type undefined didn't changed the page
                return (P) webWindow.getEnclosedPage();
            }
        }
        else {
            try {
                webResponse = loadWebResponse(webRequest);
            }
            catch (final NoHttpResponseException e) {
                webResponse = new WebResponse(RESPONSE_DATA_NO_HTTP_RESPONSE, webRequest, 0);
            }
        }

        printContentIfNecessary(webResponse);
        loadWebResponseInto(webResponse, webWindow);

        // start execution here
        // note: we have to do this also if the server reports an error!
        //       e.g. if the server returns a 404 error page that includes javascript
        if (scriptEngine_ != null) {
            scriptEngine_.registerWindowAndMaybeStartEventLoop(webWindow);
        }

        // check and report problems if needed
        throwFailingHttpStatusCodeExceptionIfNecessary(webResponse);
        return (P) webWindow.getEnclosedPage();
    }

    /**
     * Convenient method to build a URL and load it into the current WebWindow as it would be done
     * by {@link #getPage(WebWindow, WebRequest)}.
     * @param url the URL of the new content
     * @param <P> the page type
     * @return the new page
     * @throws FailingHttpStatusCodeException if the server returns a failing status code AND the property
     *         {@link WebClientOptions#setThrowExceptionOnFailingStatusCode(boolean)} is set to true.
     * @throws IOException if an IO problem occurs
     * @throws MalformedURLException if no URL can be created from the provided string
     */
    @SuppressWarnings("unchecked")
    public <P extends Page> P getPage(final String url) throws IOException, FailingHttpStatusCodeException,
        MalformedURLException {
        return (P) getPage(UrlUtils.toUrlUnsafe(url));
    }

    /**
     * Convenient method to load a URL into the current top WebWindow as it would be done
     * by {@link #getPage(WebWindow, WebRequest)}.
     * @param url the URL of the new content
     * @param <P> the page type
     * @return the new page
     * @throws FailingHttpStatusCodeException if the server returns a failing status code AND the property
     *         {@link WebClientOptions#setThrowExceptionOnFailingStatusCode(boolean)} is set to true.
     * @throws IOException if an IO problem occurs
     */
    @SuppressWarnings("unchecked")
    public <P extends Page> P getPage(final URL url) throws IOException, FailingHttpStatusCodeException {
        final WebRequest request = new WebRequest(url, getBrowserVersion().getHtmlAcceptHeader(),
                                                          getBrowserVersion().getAcceptEncodingHeader());
        request.setCharset(UTF_8);

        return (P) getPage(getCurrentWindow().getTopWindow(), request);
    }

    /**
     * Convenient method to load a web request into the current top WebWindow.
     * @param request the request parameters
     * @param <P> the page type
     * @return the new page
     * @throws FailingHttpStatusCodeException if the server returns a failing status code AND the property
     *         {@link WebClientOptions#setThrowExceptionOnFailingStatusCode(boolean)} is set to true.
     * @throws IOException if an IO problem occurs
     * @see #getPage(WebWindow,WebRequest)
     */
    @SuppressWarnings("unchecked")
    public <P extends Page> P getPage(final WebRequest request) throws IOException,
        FailingHttpStatusCodeException {
        return (P) getPage(getCurrentWindow().getTopWindow(), request);
    }

    /**
     * <p>Creates a page based on the specified response and inserts it into the specified window. All page
     * initialization and event notification is handled here.</p>
     *
     * <p>Note that if the page created is an attachment page, and an {@link AttachmentHandler} has been
     * registered with this client, the page is <b>not</b> loaded into the specified window; in this case,
     * the page is loaded into a new window, and attachment handling is delegated to the registered
     * <tt>AttachmentHandler</tt>.</p>
     *
     * @param webResponse the response that will be used to create the new page
     * @param webWindow the window that the new page will be placed within
     * @throws IOException if an IO error occurs
     * @throws FailingHttpStatusCodeException if the server returns a failing status code AND the property
     *         {@link WebClientOptions#setThrowExceptionOnFailingStatusCode(boolean)} is set to true
     * @return the newly created page
     * @see #setAttachmentHandler(AttachmentHandler)
     */
    public Page loadWebResponseInto(final WebResponse webResponse, final WebWindow webWindow)
        throws IOException, FailingHttpStatusCodeException {
        return loadWebResponseInto(webResponse, webWindow, false);
    }

    /**
     * <span style="color:red">INTERNAL API - SUBJECT TO CHANGE AT ANY TIME - USE AT YOUR OWN RISK.</span><br>
     *
     * <p>Creates a page based on the specified response and inserts it into the specified window. All page
     * initialization and event notification is handled here.</p>
     *
     * <p>Note that if the page created is an attachment page, and an {@link AttachmentHandler} has been
     * registered with this client, the page is <b>not</b> loaded into the specified window; in this case,
     * the page is loaded into a new window, and attachment handling is delegated to the registered
     * <tt>AttachmentHandler</tt>.</p>
     *
     * @param webResponse the response that will be used to create the new page
     * @param webWindow the window that the new page will be placed within
     * @param forceAttachment handle this as attachment (is set to true if the call was triggered from
     * anchor with download property set).
     * @throws IOException if an IO error occurs
     * @throws FailingHttpStatusCodeException if the server returns a failing status code AND the property
     *         {@link WebClientOptions#setThrowExceptionOnFailingStatusCode(boolean)} is set to true
     * @return the newly created page
     * @see #setAttachmentHandler(AttachmentHandler)
     */
    public Page loadWebResponseInto(final WebResponse webResponse, final WebWindow webWindow,
            final boolean forceAttachment)
            throws IOException, FailingHttpStatusCodeException {
        WebAssert.notNull("webResponse", webResponse);
        WebAssert.notNull("webWindow", webWindow);

        if (webResponse.getStatusCode() == HttpStatus.SC_NO_CONTENT) {
            return webWindow.getEnclosedPage();
        }

        if (webStartHandler_ != null && "application/x-java-jnlp-file".equals(webResponse.getContentType())) {
            webStartHandler_.handleJnlpResponse(webResponse);
            return webWindow.getEnclosedPage();
        }

        if (attachmentHandler_ != null
                && (forceAttachment || attachmentHandler_.isAttachment(webResponse))) {
            if (attachmentHandler_.handleAttachment(webResponse)) {
                // the handling is done by the attachment handler;
                // do not open a new window
                return webWindow.getEnclosedPage();
            }

            final WebWindow w = openWindow(null, null, webWindow);
            final Page page = pageCreator_.createPage(webResponse, w);
            attachmentHandler_.handleAttachment(page);
            return page;
        }

        final Page oldPage = webWindow.getEnclosedPage();
        if (oldPage != null) {
            // Remove the old page before create new one.
            oldPage.cleanUp();
        }

        Page newPage = null;
        FrameWindow.PageDenied pageDenied = PageDenied.NONE;
        if (windows_.contains(webWindow) || getBrowserVersion().hasFeature(WINDOW_EXECUTE_EVENTS)) {
            if (webWindow instanceof FrameWindow) {
                final String contentSecurityPolicy =
                        webResponse.getResponseHeaderValue(HttpHeader.CONTENT_SECURIRY_POLICY);
                if (StringUtils.isNotBlank(contentSecurityPolicy)
                        && !getBrowserVersion().hasFeature(CONTENT_SECURITY_POLICY_IGNORED)) {
                    final URL origin = UrlUtils.getUrlWithoutPathRefQuery(
                            ((FrameWindow) webWindow).getEnclosingPage().getUrl());
                    final URL source = UrlUtils.getUrlWithoutPathRefQuery(webResponse.getWebRequest().getUrl());
                    final Policy policy = Policy.parseSerializedCSP(contentSecurityPolicy,
                                                    Policy.PolicyErrorConsumer.ignored);
                    if (!policy.allowsFrameAncestor(
                            Optional.of(URI.parseURI(source.toExternalForm()).orElse(null)),
                            Optional.of(URI.parseURI(origin.toExternalForm()).orElse(null)))) {
                        pageDenied = PageDenied.BY_CONTENT_SECURIRY_POLICY;

                        if (LOG.isWarnEnabled()) {
                            LOG.warn("Load denied by Content-Security-Policy: '" + contentSecurityPolicy + "' - "
                                    + webResponse.getWebRequest().getUrl() + "' does not permit framing.");
                        }
                    }
                }

                if (pageDenied == PageDenied.NONE) {
                    final String xFrameOptions = webResponse.getResponseHeaderValue(HttpHeader.X_FRAME_OPTIONS);
                    if ("DENY".equalsIgnoreCase(xFrameOptions)) {
                        pageDenied = PageDenied.BY_X_FRAME_OPTIONS;

                        if (LOG.isWarnEnabled()) {
                            LOG.warn("Load denied by X-Frame-Options: DENY; - '"
                                    + webResponse.getWebRequest().getUrl() + "' does not permit framing.");
                        }
                    }
                }
            }

            if (pageDenied == PageDenied.NONE) {
                newPage = pageCreator_.createPage(webResponse, webWindow);
            }
            else {
                try {
                    final WebResponse aboutBlank = loadWebResponse(WebRequest.newAboutBlankRequest());
                    newPage = pageCreator_.createPage(aboutBlank, webWindow);
                    // TODO - maybe we have to attach to original request/response to the page

                    ((FrameWindow) webWindow).setPageDenied(pageDenied);
                }
                catch (final IOException e) {
                    // ignore
                }
            }

            if (windows_.contains(webWindow)) {
                fireWindowContentChanged(new WebWindowEvent(webWindow, WebWindowEvent.CHANGE, oldPage, newPage));

                // The page being loaded may already have been replaced by another page via JavaScript code.
                if (webWindow.getEnclosedPage() == newPage) {
                    newPage.initialize();
                    // hack: onload should be fired the same way for all type of pages
                    // here is a hack to handle non HTML pages
                    if (isJavaScriptEnabled()
                            && webWindow instanceof FrameWindow && !newPage.isHtmlPage()) {
                        final FrameWindow fw = (FrameWindow) webWindow;
                        final BaseFrameElement frame = fw.getFrameElement();
                        if (frame.hasEventHandlers("onload")) {
                            if (LOG.isDebugEnabled()) {
                                LOG.debug("Executing onload handler for " + frame);
                            }
                            final Event event = new Event(frame, Event.TYPE_LOAD);
                            ((Node) frame.getScriptableObject()).executeEventLocally(event);
                        }
                    }
                }
            }
        }
        return newPage;
    }

    /**
     * <span style="color:red">INTERNAL API - SUBJECT TO CHANGE AT ANY TIME - USE AT YOUR OWN RISK.</span>
     *
     * <p>Logs the response's content if its status code indicates a request failure and
     * {@link WebClientOptions#isPrintContentOnFailingStatusCode()} returns {@code true}.
     *
     * @param webResponse the response whose content may be logged
     */
    public void printContentIfNecessary(final WebResponse webResponse) {
        if (getOptions().isPrintContentOnFailingStatusCode()) {
            final int statusCode = webResponse.getStatusCode();
            final boolean successful = statusCode >= HttpStatus.SC_OK && statusCode < HttpStatus.SC_MULTIPLE_CHOICES;
            if (!successful && LOG.isInfoEnabled()) {
                final String contentType = webResponse.getContentType();
                LOG.info("statusCode=[" + statusCode + "] contentType=[" + contentType + "]");
                LOG.info(webResponse.getContentAsString());
            }
        }
    }

    /**
     * <span style="color:red">INTERNAL API - SUBJECT TO CHANGE AT ANY TIME - USE AT YOUR OWN RISK.</span>
     *
     * <p>Throws a {@link FailingHttpStatusCodeException} if the request's status code indicates a request
     * failure and {@link WebClientOptions#isThrowExceptionOnFailingStatusCode()} returns {@code true}.
     *
     * @param webResponse the response which may trigger a {@link FailingHttpStatusCodeException}
     */
    public void throwFailingHttpStatusCodeExceptionIfNecessary(final WebResponse webResponse) {
        final int statusCode = webResponse.getStatusCode();
        final boolean successful = (statusCode >= HttpStatus.SC_OK && statusCode < HttpStatus.SC_MULTIPLE_CHOICES)
            || statusCode == HttpStatus.SC_USE_PROXY
            || statusCode == HttpStatus.SC_NOT_MODIFIED;
        if (getOptions().isThrowExceptionOnFailingStatusCode() && !successful) {
            throw new FailingHttpStatusCodeException(webResponse);
        }
    }

    /**
     * Adds a header which will be sent with EVERY request from this client.
     * @param name the name of the header to add
     * @param value the value of the header to add
     * @see #removeRequestHeader(String)
     */
    public void addRequestHeader(final String name, final String value) {
        if (HttpHeader.COOKIE_LC.equalsIgnoreCase(name)) {
            throw new IllegalArgumentException("Do not add 'Cookie' header, use .getCookieManager() instead");
        }
        requestHeaders_.put(name, value);
    }

    /**
     * Removes a header from being sent with EVERY request from this client.
     * @param name the name of the header to remove
     * @see #addRequestHeader
     */
    public void removeRequestHeader(final String name) {
        requestHeaders_.remove(name);
    }

    /**
     * Sets the credentials provider that will provide authentication information when
     * trying to access protected information on a web server. This information is
     * required when the server is using Basic HTTP authentication, NTLM authentication,
     * or Digest authentication.
     * @param credentialsProvider the new credentials provider to use to authenticate
     */
    public void setCredentialsProvider(final CredentialsProvider credentialsProvider) {
        WebAssert.notNull("credentialsProvider", credentialsProvider);
        credentialsProvider_ = credentialsProvider;
    }

    /**
     * Returns the credentials provider for this client instance. By default, this
     * method returns an instance of {@link DefaultCredentialsProvider}.
     * @return the credentials provider for this client instance
     */
    public CredentialsProvider getCredentialsProvider() {
        return credentialsProvider_;
    }

    /**
     * This method is intended for testing only - use at your own risk.
     * @return the current JavaScript engine (never {@code null})
     */
    public AbstractJavaScriptEngine<?> getJavaScriptEngine() {
        return scriptEngine_;
    }

    /**
     * This method is intended for testing only - use at your own risk.
     *
     * @param engine the new script engine to use
     */
    public void setJavaScriptEngine(final AbstractJavaScriptEngine<?> engine) {
        if (engine == null) {
            throw new IllegalArgumentException("Can't set JavaScriptEngine to null");
        }
        scriptEngine_ = engine;
    }

    /**
     * Returns the cookie manager used by this web client.
     * @return the cookie manager used by this web client
     */
    public CookieManager getCookieManager() {
        return cookieManager_;
    }

    /**
     * Sets the cookie manager used by this web client.
     * @param cookieManager the cookie manager used by this web client
     */
    public void setCookieManager(final CookieManager cookieManager) {
        WebAssert.notNull("cookieManager", cookieManager);
        cookieManager_ = cookieManager;
    }

    /**
     * Sets the alert handler for this webclient.
     * @param alertHandler the new alerthandler or null if none is specified
     */
    public void setAlertHandler(final AlertHandler alertHandler) {
        alertHandler_ = alertHandler;
    }

    /**
     * Returns the alert handler for this webclient.
     * @return the alert handler or null if one hasn't been set
     */
    public AlertHandler getAlertHandler() {
        return alertHandler_;
    }

    /**
     * Sets the handler that will be executed when the JavaScript method Window.confirm() is called.
     * @param handler the new handler or null if no handler is to be used
     */
    public void setConfirmHandler(final ConfirmHandler handler) {
        confirmHandler_ = handler;
    }

    /**
     * Returns the confirm handler.
     * @return the confirm handler or null if one hasn't been set
     */
    public ConfirmHandler getConfirmHandler() {
        return confirmHandler_;
    }

    /**
     * Sets the handler that will be executed when the JavaScript method Window.prompt() is called.
     * @param handler the new handler or null if no handler is to be used
     */
    public void setPromptHandler(final PromptHandler handler) {
        promptHandler_ = handler;
    }

    /**
     * Returns the prompt handler.
     * @return the prompt handler or null if one hasn't been set
     */
    public PromptHandler getPromptHandler() {
        return promptHandler_;
    }

    /**
     * Sets the status handler for this webclient.
     * @param statusHandler the new status handler or null if none is specified
     */
    public void setStatusHandler(final StatusHandler statusHandler) {
        statusHandler_ = statusHandler;
    }

    /**
     * Returns the status handler for this webclient.
     * @return the status handler or null if one hasn't been set
     */
    public StatusHandler getStatusHandler() {
        return statusHandler_;
    }

    /**
     * Returns the executor for this webclient.
     * @return the executor
     */
    public synchronized Executor getExecutor() {
        if (executor_ == null) {
            final ThreadPoolExecutor tmpThreadPool = (ThreadPoolExecutor) Executors.newFixedThreadPool(10);
            tmpThreadPool.setThreadFactory(new ThreadNamingFactory(tmpThreadPool.getThreadFactory()));
            // tmpThreadPool.prestartAllCoreThreads();
            executor_ = tmpThreadPool;
        }

        return executor_;
    }

    /**
     * Sets the javascript error listener for this webclient.
     * When setting to null, the {@link DefaultJavaScriptErrorListener} is used.
     * @param javaScriptErrorListener the new JavaScriptErrorListener or null if none is specified
     */
    public void setJavaScriptErrorListener(final JavaScriptErrorListener javaScriptErrorListener) {
        if (javaScriptErrorListener == null) {
            javaScriptErrorListener_ = new DefaultJavaScriptErrorListener();
        }
        else {
            javaScriptErrorListener_ = javaScriptErrorListener;
        }
    }

    /**
     * Returns the javascript error listener for this webclient.
     * @return the javascript error listener or null if one hasn't been set
     */
    public JavaScriptErrorListener getJavaScriptErrorListener() {
        return javaScriptErrorListener_;
    }

    /**
     * Returns the current browser version.
     * @return the current browser version
     */
    public BrowserVersion getBrowserVersion() {
        return browserVersion_;
    }

    /**
     * Returns the "current" window for this client. This window (or its top window) will be used
     * when <tt>getPage(...)</tt> is called without specifying a window.
     * @return the "current" window for this client
     */
    public WebWindow getCurrentWindow() {
        return currentWindow_;
    }

    /**
     * Sets the "current" window for this client. This is the window that will be used when
     * <tt>getPage(...)</tt> is called without specifying a window.
     * @param window the new "current" window for this client
     */
    public void setCurrentWindow(final WebWindow window) {
        WebAssert.notNull("window", window);
        if (currentWindow_ == window) {
            return;
        }
        // onBlur event is triggered for focused element of old current window
        if (currentWindow_ != null && !currentWindow_.isClosed()) {
            final Page enclosedPage = currentWindow_.getEnclosedPage();
            if (enclosedPage != null && enclosedPage.isHtmlPage()) {
                final DomElement focusedElement = ((HtmlPage) enclosedPage).getFocusedElement();
                if (focusedElement != null) {
                    focusedElement.fireEvent(Event.TYPE_BLUR);
                }
            }
        }
        currentWindow_ = window;

        // when marking an iframe window as current we have no need to move the focus
        final boolean isIFrame = currentWindow_ instanceof FrameWindow
                && ((FrameWindow) currentWindow_).getFrameElement() instanceof HtmlInlineFrame;
        if (!isIFrame) {
            //1. activeElement becomes focused element for new current window
            //2. onFocus event is triggered for focusedElement of new current window
            final Page enclosedPage = currentWindow_.getEnclosedPage();
            if (enclosedPage != null && enclosedPage.isHtmlPage()) {
                final Window jsWindow = currentWindow_.getScriptableObject();
                if (jsWindow != null) {
                    final HTMLElement activeElement =
                            ((HTMLDocument) jsWindow.getDocument()).getActiveElement();
                    if (activeElement != null) {
                        ((HtmlPage) enclosedPage).setFocusedElement(activeElement.getDomNodeOrDie(), true);
                    }
                }
            }
        }
    }

    /**
     * Adds a listener for {@link WebWindowEvent}s. All events from all windows associated with this
     * client will be sent to the specified listener.
     * @param listener a listener
     */
    public void addWebWindowListener(final WebWindowListener listener) {
        WebAssert.notNull("listener", listener);
        webWindowListeners_.add(listener);
    }

    /**
     * Removes a listener for {@link WebWindowEvent}s.
     * @param listener a listener
     */
    public void removeWebWindowListener(final WebWindowListener listener) {
        WebAssert.notNull("listener", listener);
        webWindowListeners_.remove(listener);
    }

    private void fireWindowContentChanged(final WebWindowEvent event) {
        for (final WebWindowListener listener : new ArrayList<>(webWindowListeners_)) {
            listener.webWindowContentChanged(event);
        }
    }

    private void fireWindowOpened(final WebWindowEvent event) {
        for (final WebWindowListener listener : new ArrayList<>(webWindowListeners_)) {
            listener.webWindowOpened(event);
        }
    }

    private void fireWindowClosed(final WebWindowEvent event) {
        for (final WebWindowListener listener : new ArrayList<>(webWindowListeners_)) {
            listener.webWindowClosed(event);
        }
    }

    /**
     * Open a new window with the specified name. If the URL is non-null then attempt to load
     * a page from that location and put it in the new window.
     *
     * @param url the URL to load content from or null if no content is to be loaded
     * @param windowName the name of the new window
     * @return the new window
     */
    public WebWindow openWindow(final URL url, final String windowName) {
        WebAssert.notNull("windowName", windowName);
        return openWindow(url, windowName, getCurrentWindow());
    }

    /**
     * Open a new window with the specified name. If the URL is non-null then attempt to load
     * a page from that location and put it in the new window.
     *
     * @param url the URL to load content from or null if no content is to be loaded
     * @param windowName the name of the new window
     * @param opener the web window that is calling openWindow
     * @return the new window
     */
    public WebWindow openWindow(final URL url, final String windowName, final WebWindow opener) {
        final WebWindow window = openTargetWindow(opener, windowName, TARGET_BLANK);
        if (url == null) {
            initializeEmptyWindow(window, window.getEnclosedPage());
        }
        else {
            try {
                final WebRequest request = new WebRequest(url, getBrowserVersion().getHtmlAcceptHeader(),
                                                                getBrowserVersion().getAcceptEncodingHeader());
                request.setCharset(UTF_8);

                final Page openerPage = opener.getEnclosedPage();
                if (getBrowserVersion().hasFeature(DIALOGWINDOW_REFERER)
                        && openerPage != null
                        && openerPage.getUrl() != null) {
                    request.setRefererlHeader(openerPage.getUrl());
                }
                getPage(window, request);
            }
            catch (final IOException e) {
                LOG.error("Error loading content into window", e);
            }
        }
        return window;
    }

    /**
     * <span style="color:red">INTERNAL API - SUBJECT TO CHANGE AT ANY TIME - USE AT YOUR OWN RISK.</span><br>
     *
     * Open the window with the specified name. The name may be a special
     * target name of _self, _parent, _top, or _blank. An empty or null
     * name is set to the default. The special target names are relative to
     * the opener window.
     *
     * @param opener the web window that is calling openWindow
     * @param windowName the name of the new window
     * @param defaultName the default target if no name is given
     * @return the new window
     */
    public WebWindow openTargetWindow(
            final WebWindow opener, final String windowName, final String defaultName) {

        WebAssert.notNull("opener", opener);
        WebAssert.notNull("defaultName", defaultName);

        String windowToOpen = windowName;
        if (windowToOpen == null || windowToOpen.isEmpty()) {
            windowToOpen = defaultName;
        }

        WebWindow webWindow = resolveWindow(opener, windowToOpen);

        if (webWindow == null) {
            if (TARGET_BLANK.equals(windowToOpen)) {
                windowToOpen = "";
            }
            webWindow = new TopLevelWindow(windowToOpen, this);
            fireWindowOpened(new WebWindowEvent(webWindow, WebWindowEvent.OPEN, null, null));
        }

        if (webWindow instanceof TopLevelWindow && webWindow != opener.getTopWindow()) {
            ((TopLevelWindow) webWindow).setOpener(opener);
        }

        return webWindow;
    }

    private WebWindow resolveWindow(final WebWindow opener, final String name) {
        if (name == null || name.isEmpty() || TARGET_SELF.equals(name)) {
            return opener;
        }

        if (TARGET_PARENT.equals(name)) {
            return opener.getParentWindow();
        }

        if (TARGET_TOP.equals(name)) {
            return opener.getTopWindow();
        }

        if (TARGET_BLANK.equals(name)) {
            return null;
        }

        // first search for frame windows inside our window hierarchy
        WebWindow window = opener;
        while (true) {
            final Page page = window.getEnclosedPage();
            if (page != null && page.isHtmlPage()) {
                try {
                    final FrameWindow frame = ((HtmlPage) page).getFrameByName(name);
                    final ScriptableObject scriptable = frame.getFrameElement().getScriptableObject();
                    if (scriptable instanceof HTMLIFrameElement) {
                        ((HTMLIFrameElement) scriptable).onRefresh();
                    }
                    return frame;
                }
                catch (final ElementNotFoundException e) {
                    // Fall through
                }
            }

            if (window == window.getParentWindow()) {
                // TODO: should getParentWindow() return null on top windows?
                break;
            }
            window = window.getParentWindow();
        }

        try {
            return getWebWindowByName(name);
        }
        catch (final WebWindowNotFoundException e) {
            // Fall through - a new window will be created below
        }
        return null;
    }

    /**
     * <p><span style="color:red">INTERNAL API - SUBJECT TO CHANGE AT ANY TIME - USE AT YOUR OWN RISK.</span></p>
     *
     * Opens a new dialog window.
     * @param url the URL of the document to load and display
     * @param opener the web window that is opening the dialog
     * @param dialogArguments the object to make available inside the dialog via <tt>window.dialogArguments</tt>
     * @return the new dialog window
     * @throws IOException if there is an IO error
     */
    public DialogWindow openDialogWindow(final URL url, final WebWindow opener, final Object dialogArguments)
        throws IOException {

        WebAssert.notNull("url", url);
        WebAssert.notNull("opener", opener);

        final DialogWindow window = new DialogWindow(this, dialogArguments);
        fireWindowOpened(new WebWindowEvent(window, WebWindowEvent.OPEN, null, null));

        final HtmlPage openerPage = (HtmlPage) opener.getEnclosedPage();
        final WebRequest request = new WebRequest(url, getBrowserVersion().getHtmlAcceptHeader(),
                                                        getBrowserVersion().getAcceptEncodingHeader());
        request.setCharset(UTF_8);

        if (getBrowserVersion().hasFeature(DIALOGWINDOW_REFERER) && openerPage != null) {
            request.setRefererlHeader(openerPage.getUrl());
        }

        getPage(window, request);

        return window;
    }

    /**
     * Sets the object that will be used to create pages. Set this if you want
     * to customize the type of page that is returned for a given content type.
     *
     * @param pageCreator the new page creator
     */
    public void setPageCreator(final PageCreator pageCreator) {
        WebAssert.notNull("pageCreator", pageCreator);
        pageCreator_ = pageCreator;
    }

    /**
     * Returns the current page creator.
     *
     * @return the page creator
     */
    public PageCreator getPageCreator() {
        return pageCreator_;
    }

    /**
     * Returns the first {@link WebWindow} that matches the specified name.
     *
     * @param name the name to search for
     * @return the {@link WebWindow} with the specified name
     * @throws WebWindowNotFoundException if the {@link WebWindow} can't be found
     * @see #getWebWindows()
     * @see #getTopLevelWindows()
     */
    public WebWindow getWebWindowByName(final String name) throws WebWindowNotFoundException {
        WebAssert.notNull("name", name);

        for (final WebWindow webWindow : windows_) {
            if (name.equals(webWindow.getName())) {
                return webWindow;
            }
        }

        throw new WebWindowNotFoundException(name);
    }

    /**
     * <span style="color:red">INTERNAL API - SUBJECT TO CHANGE AT ANY TIME - USE AT YOUR OWN RISK.</span><br>
     *
     * Initializes a new web window for JavaScript.
     * @param webWindow the new WebWindow
     * @param page the page that will become the enclosing page
     */
    public void initialize(final WebWindow webWindow, final Page page) {
        WebAssert.notNull("webWindow", webWindow);

        if (isJavaScriptEngineEnabled()) {
            scriptEngine_.initialize(webWindow, page);
        }
    }

    /**
     * <span style="color:red">INTERNAL API - SUBJECT TO CHANGE AT ANY TIME - USE AT YOUR OWN RISK.</span><br>
     *
     * Initializes a new empty window for JavaScript.
     *
     * @param webWindow the new WebWindow
     * @param page the page that will become the enclosing page
     */
    public void initializeEmptyWindow(final WebWindow webWindow, final Page page) {
        WebAssert.notNull("webWindow", webWindow);

        if (isJavaScriptEngineEnabled()) {
            initialize(webWindow, page);
            ((Window) webWindow.getScriptableObject()).initialize();
        }
    }

    /**
     * <span style="color:red">INTERNAL API - SUBJECT TO CHANGE AT ANY TIME - USE AT YOUR OWN RISK.</span><br>
     *
     * Adds a new window to the list of available windows.
     *
     * @param webWindow the new WebWindow
     */
    public void registerWebWindow(final WebWindow webWindow) {
        WebAssert.notNull("webWindow", webWindow);
        windows_.add(webWindow);
        // register JobManager here but don't deregister in deregisterWebWindow as it can live longer
        jobManagers_.add(new WeakReference<>(webWindow.getJobManager()));
    }

    /**
     * <span style="color:red">INTERNAL API - SUBJECT TO CHANGE AT ANY TIME - USE AT YOUR OWN RISK.</span><br>
     *
     * Removes a window from the list of available windows.
     *
     * @param webWindow the window to remove
     */
    public void deregisterWebWindow(final WebWindow webWindow) {
        WebAssert.notNull("webWindow", webWindow);
        if (windows_.remove(webWindow)) {
            fireWindowClosed(new WebWindowEvent(webWindow, WebWindowEvent.CLOSE, webWindow.getEnclosedPage(), null));
        }
    }

    /**
     * Expands a relative URL relative to the specified base. In most situations
     * this is the same as <code>new URL(baseUrl, relativeUrl)</code> but
     * there are some cases that URL doesn't handle correctly. See
     * <a href="http://www.faqs.org/rfcs/rfc1808.html">RFC1808</a>
     * regarding Relative Uniform Resource Locators for more information.
     *
     * @param baseUrl the base URL
     * @param relativeUrl the relative URL
     * @return the expansion of the specified base and relative URLs
     * @throws MalformedURLException if an error occurred when creating a URL object
     */
    public static URL expandUrl(final URL baseUrl, final String relativeUrl) throws MalformedURLException {
        final String newUrl = UrlUtils.resolveUrl(baseUrl, relativeUrl);
        return UrlUtils.toUrlUnsafe(newUrl);
    }

    private WebResponse makeWebResponseForDataUrl(final WebRequest webRequest) throws IOException {
        final URL url = webRequest.getUrl();
        final List<NameValuePair> responseHeaders = new ArrayList<>();
        final DataURLConnection connection;
        try {
            connection = new DataURLConnection(url);
        }
        catch (final DecoderException e) {
            throw new IOException(e.getMessage());
        }
        responseHeaders.add(new NameValuePair(HttpHeader.CONTENT_TYPE_LC,
            connection.getMediaType() + ";charset=" + connection.getCharset()));

        try (InputStream is = connection.getInputStream()) {
            final DownloadedContent downloadedContent =
                    HttpWebConnection.downloadContent(is, getOptions().getMaxInMemory());
            final WebResponseData data = new WebResponseData(downloadedContent, 200, "OK", responseHeaders);
            return new WebResponse(data, url, webRequest.getHttpMethod(), 0);
        }
    }

    private static WebResponse makeWebResponseForAboutUrl(final WebRequest webRequest) throws MalformedURLException {
        final URL url = webRequest.getUrl();
        final String urlString = url.toExternalForm();
        if (UrlUtils.ABOUT_BLANK.equalsIgnoreCase(urlString)) {
            return new StringWebResponse("", UrlUtils.URL_ABOUT_BLANK);
        }

        final String urlWithoutQuery = StringUtils.substringBefore(urlString, "?");
        if (!"blank".equalsIgnoreCase(StringUtils.substringAfter(urlWithoutQuery, UrlUtils.ABOUT_SCHEME))) {
            throw new MalformedURLException(url + " is not supported, only about:blank is supported at the moment.");
        }
        return new StringWebResponse("", url);
    }

    /**
     * Builds a WebResponse for a file URL.
     * This first implementation is basic.
     * It assumes that the file contains an HTML page encoded with the specified encoding.
     * @param url the file URL
     * @param charset encoding to use
     * @return the web response
     * @throws IOException if an IO problem occurs
     */
    private WebResponse makeWebResponseForFileUrl(final WebRequest webRequest) throws IOException {
        URL cleanUrl = webRequest.getUrl();
        if (cleanUrl.getQuery() != null) {
            // Get rid of the query portion before trying to load the file.
            cleanUrl = UrlUtils.getUrlWithNewQuery(cleanUrl, null);
        }
        if (cleanUrl.getRef() != null) {
            // Get rid of the ref portion before trying to load the file.
            cleanUrl = UrlUtils.getUrlWithNewRef(cleanUrl, null);
        }

        final WebResponse fromCache = getCache().getCachedResponse(webRequest);
        if (fromCache != null) {
            return new WebResponseFromCache(fromCache, webRequest);
        }

        String fileUrl = cleanUrl.toExternalForm();
        fileUrl = URLDecoder.decode(fileUrl, UTF_8.name());
        final File file = new File(fileUrl.substring(5));
        if (!file.exists()) {
            // construct 404
            final List<NameValuePair> compiledHeaders = new ArrayList<>();
            compiledHeaders.add(new NameValuePair(HttpHeader.CONTENT_TYPE, MimeType.TEXT_HTML));
            final WebResponseData responseData =
                new WebResponseData(
                    TextUtils.stringToByteArray("File: " + file.getAbsolutePath(), UTF_8),
                    404, "Not Found", compiledHeaders);
            return new WebResponse(responseData, webRequest, 0);
        }

        final String contentType = guessContentType(file);

        final DownloadedContent content = new DownloadedContent.OnFile(file, false);
        final List<NameValuePair> compiledHeaders = new ArrayList<>();
        compiledHeaders.add(new NameValuePair(HttpHeader.CONTENT_TYPE, contentType));
        compiledHeaders.add(new NameValuePair(HttpHeader.LAST_MODIFIED,
                DateUtils.formatDate(new Date(file.lastModified()))));
        final WebResponseData responseData = new WebResponseData(content, 200, "OK", compiledHeaders);
        final WebResponse webResponse = new WebResponse(responseData, webRequest, 0);
        getCache().cacheIfPossible(webRequest, webResponse, null);
        return webResponse;
    }

    /**
     * Tries to guess the content type of the file.<br>
     * This utility could be located in a helper class but we can compare this functionality
     * for instance with the "Helper Applications" settings of Mozilla and therefore see it as a
     * property of the "browser".
     * @param file the file
     * @return "application/octet-stream" if nothing could be guessed
     */
    public String guessContentType(final File file) {
        final String fileName = file.getName();
        if (fileName.endsWith(".xhtml")) {
            // Java's mime type map returns application/xml in JDK8.
            return MimeType.APPLICATION_XHTML;
        }

        // Java's mime type map does not know these in JDK8.
        if (fileName.endsWith(".js")) {
            return MimeType.APPLICATION_JAVASCRIPT;
        }
        if (fileName.toLowerCase(Locale.ROOT).endsWith(".css")) {
            return MimeType.TEXT_CSS;
        }

        String contentType = URLConnection.guessContentTypeFromName(fileName);
        if (contentType == null) {
            try (InputStream inputStream = new BufferedInputStream(Files.newInputStream(file.toPath()))) {
                contentType = URLConnection.guessContentTypeFromStream(inputStream);
            }
            catch (final IOException e) {
                // Ignore silently.
            }
        }
        if (contentType == null) {
            contentType = MimeType.APPLICATION_OCTET_STREAM;
        }
        return contentType;
    }

    private WebResponse makeWebResponseForJavaScriptUrl(final WebWindow webWindow, final URL url,
        final Charset charset) throws FailingHttpStatusCodeException, IOException {

        HtmlPage page = null;
        if (webWindow instanceof FrameWindow) {
            final FrameWindow frameWindow = (FrameWindow) webWindow;
            page = (HtmlPage) frameWindow.getEnclosedPage();
        }
        else {
            final Page currentPage = webWindow.getEnclosedPage();
            if (currentPage instanceof HtmlPage) {
                page = (HtmlPage) currentPage;
            }
        }

        if (page == null) {
            page = getPage(webWindow, WebRequest.newAboutBlankRequest());
        }
        final ScriptResult r = page.executeJavaScript(url.toExternalForm(), "JavaScript URL", 1);
        if (r.getJavaScriptResult() == null || ScriptResult.isUndefined(r)) {
            // No new WebResponse to produce.
            return webWindow.getEnclosedPage().getWebResponse();
        }

        final String contentString = r.getJavaScriptResult().toString();
        final StringWebResponse response = new StringWebResponse(contentString, charset, url);
        response.setFromJavascript(true);
        return response;
    }

    /**
     * Loads a {@link WebResponse} from the server.
     * @param webRequest the request
     * @throws IOException if an IO problem occurs
     * @return the WebResponse
     */
    public WebResponse loadWebResponse(final WebRequest webRequest) throws IOException {
        switch (webRequest.getUrl().getProtocol()) {
            case UrlUtils.ABOUT:
                return makeWebResponseForAboutUrl(webRequest);

            case "file":
                return makeWebResponseForFileUrl(webRequest);

            case "data":
                return makeWebResponseForDataUrl(webRequest);

            default:
                return loadWebResponseFromWebConnection(webRequest, ALLOWED_REDIRECTIONS_SAME_URL);
        }
    }

    /**
     * Loads a {@link WebResponse} from the server through the WebConnection.
     * @param webRequest the request
     * @param allowedRedirects the number of allowed redirects remaining
     * @throws IOException if an IO problem occurs
     * @return the resultant {@link WebResponse}
     */
    private WebResponse loadWebResponseFromWebConnection(final WebRequest webRequest,
        final int allowedRedirects) throws IOException {

        URL url = webRequest.getUrl();
        final HttpMethod method = webRequest.getHttpMethod();
        final List<NameValuePair> parameters = webRequest.getRequestParameters();

        WebAssert.notNull("url", url);
        WebAssert.notNull("method", method);
        WebAssert.notNull("parameters", parameters);

        url = UrlUtils.encodeUrl(url, getBrowserVersion().hasFeature(URL_MINIMAL_QUERY_ENCODING),
                                        webRequest.getCharset());
        webRequest.setUrl(url);

        if (LOG.isDebugEnabled()) {
            LOG.debug("Load response for " + method + " " + url.toExternalForm());
        }

        // If the request settings don't specify a custom proxy, use the default client proxy...
        if (webRequest.getProxyHost() == null) {
            final ProxyConfig proxyConfig = getOptions().getProxyConfig();
            if (proxyConfig.getProxyAutoConfigUrl() != null) {
                if (!UrlUtils.sameFile(new URL(proxyConfig.getProxyAutoConfigUrl()), url)) {
                    String content = proxyConfig.getProxyAutoConfigContent();
                    if (content == null) {
                        content = getPage(proxyConfig.getProxyAutoConfigUrl())
                            .getWebResponse().getContentAsString();
                        proxyConfig.setProxyAutoConfigContent(content);
                    }
                    final String allValue = ProxyAutoConfig.evaluate(content, url);
                    if (LOG.isDebugEnabled()) {
                        LOG.debug("Proxy Auto-Config: value '" + allValue + "' for URL " + url);
                    }
                    String value = allValue.split(";")[0].trim();
                    if (value.startsWith("PROXY")) {
                        value = value.substring(6);
                        final int colonIndex = value.indexOf(':');
                        webRequest.setSocksProxy(false);
                        webRequest.setProxyHost(value.substring(0, colonIndex));
                        webRequest.setProxyPort(Integer.parseInt(value.substring(colonIndex + 1)));
                    }
                    else if (value.startsWith("SOCKS")) {
                        value = value.substring(6);
                        final int colonIndex = value.indexOf(':');
                        webRequest.setSocksProxy(true);
                        webRequest.setProxyHost(value.substring(0, colonIndex));
                        webRequest.setProxyPort(Integer.parseInt(value.substring(colonIndex + 1)));
                    }
                }
            }
            // ...unless the host needs to bypass the configured client proxy!
            else if (!proxyConfig.shouldBypassProxy(webRequest.getUrl().getHost())) {
                webRequest.setProxyHost(proxyConfig.getProxyHost());
                webRequest.setProxyPort(proxyConfig.getProxyPort());
                webRequest.setProxyScheme(proxyConfig.getProxyScheme());
                webRequest.setSocksProxy(proxyConfig.isSocksProxy());
            }
        }

        // Add the headers that are sent with every request.
        addDefaultHeaders(webRequest);

        // Retrieve the response, either from the cache or from the server.
        final WebResponse fromCache = getCache().getCachedResponse(webRequest);
        final WebResponse webResponse;
        if (fromCache == null) {
            webResponse = getWebConnection().getResponse(webRequest);
        }
        else {
            webResponse = new WebResponseFromCache(fromCache, webRequest);
        }

        // Continue according to the HTTP status code.
        final int status = webResponse.getStatusCode();
        if (status == HttpStatus.SC_USE_PROXY) {
            getIncorrectnessListener().notify("Ignoring HTTP status code [305] 'Use Proxy'", this);
        }
        else if (status >= HttpStatus.SC_MOVED_PERMANENTLY
            && status <= 308
            && status != HttpStatus.SC_NOT_MODIFIED
            && getOptions().isRedirectEnabled()) {

            URL newUrl;
            String locationString = null;
            try {
                locationString = webResponse.getResponseHeaderValue("Location");
                if (locationString == null) {
                    return webResponse;
                }
                if (!getBrowserVersion().hasFeature(URL_MINIMAL_QUERY_ENCODING)) {
                    locationString = new String(locationString.getBytes(ISO_8859_1), UTF_8);
                }
                newUrl = expandUrl(url, locationString);

                if (getBrowserVersion().hasFeature(HTTP_REDIRECT_WITHOUT_HASH)) {
                    newUrl = UrlUtils.getUrlWithNewRef(newUrl, null);
                }
            }
            catch (final MalformedURLException e) {
                getIncorrectnessListener().notify("Got a redirect status code [" + status + " "
                    + webResponse.getStatusMessage()
                    + "] but the location is not a valid URL [" + locationString
                    + "]. Skipping redirection processing.", this);
                return webResponse;
            }

            if (LOG.isDebugEnabled()) {
                LOG.debug("Got a redirect status code [" + status + "] new location = [" + locationString + "]");
            }

            if (allowedRedirects == 0) {
                throw new FailingHttpStatusCodeException("Too much redirect for "
                    + webResponse.getWebRequest().getUrl(), webResponse);
            }

            if (status == HttpStatus.SC_MOVED_PERMANENTLY
                    || status == HttpStatus.SC_MOVED_TEMPORARILY
                    || status == HttpStatus.SC_SEE_OTHER) {
                final WebRequest wrs = new WebRequest(newUrl, HttpMethod.GET);
                wrs.setCharset(webRequest.getCharset());

                // HA - start
                wrs.setOriginalURL(webResponse.getWebRequest().isRedirected() ? webResponse.getWebRequest().getOriginalURL() : url);
                // HA - end
                if (HttpMethod.HEAD == webRequest.getHttpMethod()) {
                    wrs.setHttpMethod(HttpMethod.HEAD);
                }
                for (final Map.Entry<String, String> entry : webRequest.getAdditionalHeaders().entrySet()) {
                    wrs.setAdditionalHeader(entry.getKey(), entry.getValue());
                }
                return loadWebResponseFromWebConnection(wrs, allowedRedirects - 1);
            }
            else if (status == HttpStatus.SC_TEMPORARY_REDIRECT
                        || status == 308) {
                // https://developer.mozilla.org/en-US/docs/Web/HTTP/Status/307
                // https://developer.mozilla.org/en-US/docs/Web/HTTP/Status/308
                // reuse method and body
                final WebRequest wrs = new WebRequest(newUrl, webRequest.getHttpMethod());
                wrs.setCharset(webRequest.getCharset());
                if (webRequest.getRequestBody() != null) {
                    if (HttpMethod.POST == webRequest.getHttpMethod()
                            || HttpMethod.PUT == webRequest.getHttpMethod()
                            || HttpMethod.PATCH == webRequest.getHttpMethod()) {
                        wrs.setRequestBody(webRequest.getRequestBody());
                        wrs.setEncodingType(webRequest.getEncodingType());
                    }
                }
                else {
                    wrs.setRequestParameters(parameters);
                }

                // HA - start
                wrs.setOriginalURL(webResponse.getWebRequest().isRedirected() ? webResponse.getWebRequest().getOriginalURL() : url);
                // HA - end

                for (final Map.Entry<String, String> entry : webRequest.getAdditionalHeaders().entrySet()) {
                    wrs.setAdditionalHeader(entry.getKey(), entry.getValue());
                }

                return loadWebResponseFromWebConnection(wrs, allowedRedirects - 1);
            }
        }

        if (fromCache == null) {
            getCache().cacheIfPossible(webRequest, webResponse, null);
        }
        return webResponse;
    }

    /**
     * Adds the headers that are sent with every request to the specified {@link WebRequest} instance.
     * @param wrs the <tt>WebRequestSettings</tt> instance to modify
     */
    private void addDefaultHeaders(final WebRequest wrs) {
        // Add user-specified headers to the web request if not present there yet.
        requestHeaders_.forEach((name, value) -> {
            if (!wrs.isAdditionalHeader(name)) {
                wrs.setAdditionalHeader(name, value);
            }
        });

        // Add standard HtmlUnit headers to the web request if still not present there yet.
        if (!wrs.isAdditionalHeader(HttpHeader.ACCEPT_LANGUAGE)) {
            wrs.setAdditionalHeader(HttpHeader.ACCEPT_LANGUAGE, getBrowserVersion().getAcceptLanguageHeader());
        }

        if (getBrowserVersion().hasFeature(HTTP_HEADER_SEC_FETCH)
                && !wrs.isAdditionalHeader(HttpHeader.SEC_FETCH_DEST)) {
            wrs.setAdditionalHeader(HttpHeader.SEC_FETCH_DEST, "document");
        }
        if (getBrowserVersion().hasFeature(HTTP_HEADER_SEC_FETCH)
                && !wrs.isAdditionalHeader(HttpHeader.SEC_FETCH_MODE)) {
            wrs.setAdditionalHeader(HttpHeader.SEC_FETCH_MODE, "navigate");
        }
        if (getBrowserVersion().hasFeature(HTTP_HEADER_SEC_FETCH)
                && !wrs.isAdditionalHeader(HttpHeader.SEC_FETCH_SITE)) {
            wrs.setAdditionalHeader(HttpHeader.SEC_FETCH_SITE, "same-origin");
        }
        if (getBrowserVersion().hasFeature(HTTP_HEADER_SEC_FETCH)
                && !wrs.isAdditionalHeader(HttpHeader.SEC_FETCH_USER)) {
            wrs.setAdditionalHeader(HttpHeader.SEC_FETCH_USER, "?1");
        }

        if (getBrowserVersion().hasFeature(HTTP_HEADER_UPGRADE_INSECURE_REQUEST)
                && !wrs.isAdditionalHeader(HttpHeader.UPGRADE_INSECURE_REQUESTS)) {
            wrs.setAdditionalHeader(HttpHeader.UPGRADE_INSECURE_REQUESTS, "1");
        }
    }

    /**
     * Returns an immutable list of open web windows (whether they are top level windows or not).
     * This is a snapshot; future changes are not reflected by this list.
     * <p>
     * The list is ordered by age, the oldest one first.
     *
     * @return an immutable list of open web windows (whether they are top level windows or not)
     * @see #getWebWindowByName(String)
     * @see #getTopLevelWindows()
     */
    public List<WebWindow> getWebWindows() {
        return Collections.unmodifiableList(new ArrayList<>(windows_));
    }

    /**
     * <span style="color:red">INTERNAL API - SUBJECT TO CHANGE AT ANY TIME - USE AT YOUR OWN RISK.</span><br>
     *
     * Returns true if the list of WebWindows contains the provided one.
     * This method is there to improve the performance of some internal checks because
     * calling getWebWindows().contains(.) creates some objects without any need.
     *
     * @param webWindow the window to check
     * @return true or false
     */
    public boolean containsWebWindow(final WebWindow webWindow) {
        return windows_.contains(webWindow);
    }

    /**
     * Returns an immutable list of open top level windows.
     * This is a snapshot; future changes are not reflected by this list.
     * <p>
     * The list is ordered by age, the oldest one first.
     *
     * @return an immutable list of open top level windows
     * @see #getWebWindowByName(String)
     * @see #getWebWindows()
     */
    public List<TopLevelWindow> getTopLevelWindows() {
        return Collections.unmodifiableList(new ArrayList<>(topLevelWindows_));
    }

    /**
     * Sets the handler to be used whenever a refresh is triggered. Refer
     * to the documentation for {@link RefreshHandler} for more details.
     * @param handler the new handler
     */
    public void setRefreshHandler(final RefreshHandler handler) {
        if (handler == null) {
            refreshHandler_ = new NiceRefreshHandler(2);
        }
        else {
            refreshHandler_ = handler;
        }
    }

    /**
     * Returns the current refresh handler.
     * The default refresh handler is a {@link NiceRefreshHandler NiceRefreshHandler(2)}.
     * @return the current RefreshHandler
     */
    public RefreshHandler getRefreshHandler() {
        return refreshHandler_;
    }

    /**
     * Sets the script pre processor for this webclient.
     * @param scriptPreProcessor the new preprocessor or null if none is specified
     */
    public void setScriptPreProcessor(final ScriptPreProcessor scriptPreProcessor) {
        scriptPreProcessor_ = scriptPreProcessor;
    }

    /**
     * Returns the script pre processor for this webclient.
     * @return the pre processor or null of one hasn't been set
     */
    public ScriptPreProcessor getScriptPreProcessor() {
        return scriptPreProcessor_;
    }

    /**
     * Sets the active X object map for this webclient. The <code>Map</code> is used to map the
     * string passed into the <code>ActiveXObject</code> constructor to a java class name. Therefore
     * you can emulate <code>ActiveXObject</code>s in a web page's JavaScript by mapping the object
     * name to a java class to emulate the active X object.
     * @param activeXObjectMap the new preprocessor or null if none is specified
     */
    public void setActiveXObjectMap(final Map<String, String> activeXObjectMap) {
        activeXObjectMap_ = activeXObjectMap;
    }

    /**
     * Returns the active X object map for this webclient.
     * @return the active X object map
     */
    public Map<String, String> getActiveXObjectMap() {
        return activeXObjectMap_;
    }

    /**
     * Returns the MSXML ActiveX object factory (if supported).
     * @return the msxmlActiveXObjectFactory
     */
    public MSXMLActiveXObjectFactory getMSXMLActiveXObjectFactory() {
        return msxmlActiveXObjectFactory_;
    }

    /**
     * Sets the listener for messages generated by the HTML parser.
     * @param listener the new listener, {@code null} if messages should be totally ignored
     */
    public void setHTMLParserListener(final HTMLParserListener listener) {
        htmlParserListener_ = listener;
    }

    /**
     * Gets the configured listener for messages generated by the HTML parser.
     * @return {@code null} if no listener is defined (default value)
     */
    public HTMLParserListener getHTMLParserListener() {
        return htmlParserListener_;
    }

    /**
     * Returns the CSS error handler used by this web client when CSS problems are encountered.
     * @return the CSS error handler used by this web client when CSS problems are encountered
     * @see DefaultCssErrorHandler
     * @see SilentCssErrorHandler
     */
    public CSSErrorHandler getCssErrorHandler() {
        return cssErrorHandler_;
    }

    /**
     * Sets the CSS error handler used by this web client when CSS problems are encountered.
     * @param cssErrorHandler the CSS error handler used by this web client when CSS problems are encountered
     * @see DefaultCssErrorHandler
     * @see SilentCssErrorHandler
     */
    public void setCssErrorHandler(final CSSErrorHandler cssErrorHandler) {
        WebAssert.notNull("cssErrorHandler", cssErrorHandler);
        cssErrorHandler_ = cssErrorHandler;
    }

    /**
     * Sets the number of milliseconds that a script is allowed to execute before being terminated.
     * A value of 0 or less means no timeout.
     *
     * @param timeout the timeout value, in milliseconds
     */
    public void setJavaScriptTimeout(final long timeout) {
        scriptEngine_.setJavaScriptTimeout(timeout);
    }

    /**
     * Returns the number of milliseconds that a script is allowed to execute before being terminated.
     * A value of 0 or less means no timeout.
     *
     * @return the timeout value, in milliseconds
     */
    public long getJavaScriptTimeout() {
        return scriptEngine_.getJavaScriptTimeout();
    }

    /**
     * Gets the current listener for encountered incorrectness (except HTML parsing messages that
     * are handled by the HTML parser listener). Default value is an instance of
     * {@link IncorrectnessListenerImpl}.
     * @return the current listener (not {@code null})
     */
    public IncorrectnessListener getIncorrectnessListener() {
        return incorrectnessListener_;
    }

    /**
     * Returns the current HTML incorrectness listener.
     * @param listener the new value (not {@code null})
     */
    public void setIncorrectnessListener(final IncorrectnessListener listener) {
        if (listener == null) {
            throw new IllegalArgumentException("Null is not a valid IncorrectnessListener");
        }
        incorrectnessListener_ = listener;
    }

    /**
     * Returns the WebConsole.
     * @return the web console
     */
    public WebConsole getWebConsole() {
        if (webConsole_ == null) {
            webConsole_ = new WebConsole();
        }
        return webConsole_;
    }

    /**
     * Gets the current AJAX controller.
     * @return the controller
     */
    public AjaxController getAjaxController() {
        return ajaxController_;
    }

    /**
     * Sets the current AJAX controller.
     * @param newValue the controller
     */
    public void setAjaxController(final AjaxController newValue) {
        if (newValue == null) {
            throw new IllegalArgumentException("Null is not a valid AjaxController");
        }
        ajaxController_ = newValue;
    }

    /**
     * Sets the attachment handler.
     * @param handler the new attachment handler
     */
    public void setAttachmentHandler(final AttachmentHandler handler) {
        attachmentHandler_ = handler;
    }

    /**
     * Returns the current attachment handler.
     * @return the current attachment handler
     */
    public AttachmentHandler getAttachmentHandler() {
        return attachmentHandler_;
    }

    /**
     * Sets the WebStart handler.
     * @param handler the new WebStart handler
     */
    public void setWebStartHandler(final WebStartHandler handler) {
        webStartHandler_ = handler;
    }

    /**
     * Returns the current WebStart handler.
     * @return the current WebStart handler
     */
    public WebStartHandler getWebStartHandler() {
        return webStartHandler_;
    }

    /**
     * Sets the applet confirm handler.
     * @param handler the new applet confirm handler handler
     */
    public void setAppletConfirmHandler(final AppletConfirmHandler handler) {
        appletConfirmHandler_ = handler;
    }

    /**
     * Returns the current applet confirm handler.
     * @return the current applet confirm handler
     */
    public AppletConfirmHandler getAppletConfirmHandler() {
        return appletConfirmHandler_;
    }

    /**
     * Returns the current FrameContent handler.
     * @return the current FrameContent handler
     */
    public FrameContentHandler getFrameContentHandler() {
        return frameContentHandler_;
    }

    /**
     * Sets the FrameContent handler.
     * @param handler the new FrameContent handler
     */
    public void setFrameContentHandler(final FrameContentHandler handler) {
        frameContentHandler_ = handler;
    }

    /**
     * Sets the onbeforeunload handler for this webclient.
     * @param onbeforeunloadHandler the new onbeforeunloadHandler or null if none is specified
     */
    public void setOnbeforeunloadHandler(final OnbeforeunloadHandler onbeforeunloadHandler) {
        onbeforeunloadHandler_ = onbeforeunloadHandler;
    }

    /**
     * Returns the onbeforeunload handler for this webclient.
     * @return the onbeforeunload handler or null if one hasn't been set
     */
    public OnbeforeunloadHandler getOnbeforeunloadHandler() {
        return onbeforeunloadHandler_;
    }

    /**
     * Gets the cache currently being used.
     * @return the cache (may not be null)
     */
    public Cache getCache() {
        return cache_;
    }

    /**
     * Sets the cache to use.
     * @param cache the new cache (must not be {@code null})
     */
    public void setCache(final Cache cache) {
        if (cache == null) {
            throw new IllegalArgumentException("cache should not be null!");
        }
        cache_ = cache;
    }

    /**
     * Keeps track of the current window. Inspired by WebTest's logic to track the current response.
     */
    private static final class CurrentWindowTracker implements WebWindowListener, Serializable {
        private final WebClient webClient_;

        CurrentWindowTracker(final WebClient webClient) {
            webClient_ = webClient;
        }

        /**
         * {@inheritDoc}
         */
        @Override
        public void webWindowClosed(final WebWindowEvent event) {
            final WebWindow window = event.getWebWindow();
            if (window instanceof TopLevelWindow) {
                webClient_.topLevelWindows_.remove(window);
                if (window == webClient_.getCurrentWindow()) {
                    if (webClient_.topLevelWindows_.isEmpty()) {
                        // Must always have at least window, and there are no top-level windows left; must create one.
                        final TopLevelWindow newWindow = new TopLevelWindow("", webClient_);
                        webClient_.topLevelWindows_.add(newWindow);
                        webClient_.setCurrentWindow(newWindow);
                    }
                    else {
                        // The current window is now the previous top-level window.
                        webClient_.setCurrentWindow(
                                webClient_.topLevelWindows_.get(webClient_.topLevelWindows_.size() - 1));
                    }
                }
            }
            else if (window == webClient_.getCurrentWindow()) {
                // The current window is now the last top-level window.
                if (webClient_.topLevelWindows_.isEmpty()) {
                    webClient_.setCurrentWindow(null);
                }
                else {
                    webClient_.setCurrentWindow(
                            webClient_.topLevelWindows_.get(webClient_.topLevelWindows_.size() - 1));
                }
            }
        }

        /**
         * {@inheritDoc}
         */
        @Override
        public void webWindowContentChanged(final WebWindowEvent event) {
            final WebWindow window = event.getWebWindow();
            boolean use = false;
            if (window instanceof DialogWindow) {
                use = true;
            }
            else if (window instanceof TopLevelWindow) {
                use = event.getOldPage() == null;
            }
            else if (window instanceof FrameWindow) {
                final FrameWindow fw = (FrameWindow) window;
                final String enclosingPageState = fw.getEnclosingPage().getDocumentElement().getReadyState();
                final URL frameUrl = fw.getEnclosedPage().getUrl();
                if (!DomNode.READY_STATE_COMPLETE.equals(enclosingPageState) || frameUrl == UrlUtils.URL_ABOUT_BLANK) {
                    return;
                }

                // now looks at the visibility of the frame window
                final BaseFrameElement frameElement = fw.getFrameElement();
                if (webClient_.isJavaScriptEnabled() && frameElement.isDisplayed()) {
                    final Object element = frameElement.getScriptableObject();
                    final HTMLElement htmlElement = (HTMLElement) element;
                    final ComputedCSSStyleDeclaration style =
                            htmlElement.getWindow().getComputedStyle(htmlElement, null);
                    use = style.getCalculatedWidth(false, false) != 0
                            && style.getCalculatedHeight(false, false) != 0;
                }
            }
            if (use) {
                webClient_.setCurrentWindow(window);
            }
        }

        /**
         * {@inheritDoc}
         */
        @Override
        public void webWindowOpened(final WebWindowEvent event) {
            final WebWindow window = event.getWebWindow();
            if (window instanceof TopLevelWindow) {
                final TopLevelWindow tlw = (TopLevelWindow) window;
                webClient_.topLevelWindows_.add(tlw);
            }
            // Page is not loaded yet, don't set it now as current window.
        }
    }

    /**
     * Closes all opened windows, stopping all background JavaScript processing.
     *
     * {@inheritDoc}
     */
    @Override
    public void close() {
        // NB: this implementation is too simple as a new TopLevelWindow may be opened by
        // some JS script while we are closing the others
        final List<TopLevelWindow> topWindows = new ArrayList<>(topLevelWindows_);
        for (final TopLevelWindow topWindow : topWindows) {
            if (topLevelWindows_.contains(topWindow)) {
                try {
                    topWindow.close(true);
                }
                catch (final Exception e) {
                    LOG.error("Exception while closing a topLevelWindow", e);
                }
            }
        }

        // do this after closing the windows, otherwise some unload event might
        // start a new window that will start the thread again
        if (scriptEngine_ != null) {
            try {
                scriptEngine_.shutdown();
            }
            catch (final Exception e) {
                LOG.error("Exception while shutdown the scriptEngine", e);
            }
        }

        try {
            webConnection_.close();
        }
        catch (final Exception e) {
            LOG.error("Exception while closing the connection", e);
        }

        synchronized (this) {
            if (executor_ != null) {
                try {
                    executor_.shutdownNow();
                }
                catch (final Exception e) {
                    LOG.error("Exception while shutdown the executor service", e);
                }
            }
        }

        cache_.clear();
    }

    /**
     * <p><span style="color:red">Experimental API: May be changed in next release
     * and may not yet work perfectly!</span></p>
     *
     * <p>This method blocks until all background JavaScript tasks have finished executing. Background
     * JavaScript tasks are JavaScript tasks scheduled for execution via <tt>window.setTimeout</tt>,
     * <tt>window.setInterval</tt> or asynchronous <tt>XMLHttpRequest</tt>.</p>
     *
     * <p>If a job is scheduled to begin executing after <tt>(now + timeoutMillis)</tt>, this method will
     * wait for <tt>timeoutMillis</tt> milliseconds and then return a value greater than <tt>0</tt>. This
     * method will never block longer than <tt>timeoutMillis</tt> milliseconds.</p>
     *
     * <p>Use this method instead of {@link #waitForBackgroundJavaScriptStartingBefore(long)} if you
     * don't know when your background JavaScript is supposed to start executing, but you're fairly sure
     * that you know how long it should take to finish executing.</p>
     *
     * @param timeoutMillis the maximum amount of time to wait (in milliseconds)
     * @return the number of background JavaScript jobs still executing or waiting to be executed when this
     *         method returns; will be <tt>0</tt> if there are no jobs left to execute
     */
    public int waitForBackgroundJavaScript(final long timeoutMillis) {
        int count = 0;
        final long endTime = System.currentTimeMillis() + timeoutMillis;
        for (Iterator<WeakReference<JavaScriptJobManager>> i = jobManagers_.iterator(); i.hasNext();) {
            final JavaScriptJobManager jobManager;
            final WeakReference<JavaScriptJobManager> reference;
            try {
                reference = i.next();
                jobManager = reference.get();
                if (jobManager == null) {
                    i.remove();
                    continue;
                }
            }
            catch (final ConcurrentModificationException e) {
                i = jobManagers_.iterator();
                count = 0;
                continue;
            }

            final long newTimeout = endTime - System.currentTimeMillis();
            count += jobManager.waitForJobs(newTimeout);
        }
        if (count != getAggregateJobCount()) {
            final long newTimeout = endTime - System.currentTimeMillis();
            return waitForBackgroundJavaScript(newTimeout);
        }
        return count;
    }

    /**
     * <p><span style="color:red">Experimental API: May be changed in next release
     * and may not yet work perfectly!</span></p>
     *
     * <p>This method blocks until all background JavaScript tasks scheduled to start executing before
     * <tt>(now + delayMillis)</tt> have finished executing. Background JavaScript tasks are JavaScript
     * tasks scheduled for execution via <tt>window.setTimeout</tt>, <tt>window.setInterval</tt> or
     * asynchronous <tt>XMLHttpRequest</tt>.</p>
     *
     * <p>If there is no background JavaScript task currently executing, and there is no background JavaScript
     * task scheduled to start executing within the specified time, this method returns immediately -- even
     * if there are tasks scheduled to be executed after <tt>(now + delayMillis)</tt>.</p>
     *
     * <p>Note that the total time spent executing a background JavaScript task is never known ahead of
     * time, so this method makes no guarantees as to how long it will block.</p>
     *
     * <p>Use this method instead of {@link #waitForBackgroundJavaScript(long)} if you know roughly when
     * your background JavaScript is supposed to start executing, but you're not necessarily sure how long
     * it will take to execute.</p>
     *
     * @param delayMillis the delay which determines the background tasks to wait for (in milliseconds)
     * @return the number of background JavaScript jobs still executing or waiting to be executed when this
     *         method returns; will be <tt>0</tt> if there are no jobs left to execute
     */
    public int waitForBackgroundJavaScriptStartingBefore(final long delayMillis) {
        int count = 0;
        final long endTime = System.currentTimeMillis() + delayMillis;
        for (Iterator<WeakReference<JavaScriptJobManager>> i = jobManagers_.iterator(); i.hasNext();) {
            final JavaScriptJobManager jobManager;
            final WeakReference<JavaScriptJobManager> reference;
            try {
                reference = i.next();
                jobManager = reference.get();
                if (jobManager == null) {
                    i.remove();
                    continue;
                }
            }
            catch (final ConcurrentModificationException e) {
                i = jobManagers_.iterator();
                count = 0;
                continue;
            }
            final long newDelay = endTime - System.currentTimeMillis();
            count += jobManager.waitForJobsStartingBefore(newDelay);
        }
        if (count != getAggregateJobCount()) {
            final long newDelay = endTime - System.currentTimeMillis();
            return waitForBackgroundJavaScriptStartingBefore(newDelay);
        }
        return count;
    }

    /**
     * Returns the aggregate background JavaScript job count across all windows.
     * @return the aggregate background JavaScript job count across all windows
     */
    private int getAggregateJobCount() {
        int count = 0;
        for (Iterator<WeakReference<JavaScriptJobManager>> i = jobManagers_.iterator(); i.hasNext();) {
            final JavaScriptJobManager jobManager;
            final WeakReference<JavaScriptJobManager> reference;
            try {
                reference = i.next();
                jobManager = reference.get();
                if (jobManager == null) {
                    i.remove();
                    continue;
                }
            }
            catch (final ConcurrentModificationException e) {
                i = jobManagers_.iterator();
                count = 0;
                continue;
            }
            final int jobCount = jobManager.getJobCount();
            count += jobCount;
        }
        return count;
    }

    /**
     * When we deserialize, re-initializie transient fields.
     * @param in the object input stream
     * @throws IOException if an error occurs
     * @throws ClassNotFoundException if an error occurs
     */
    private void readObject(final ObjectInputStream in) throws IOException, ClassNotFoundException {
        in.defaultReadObject();

        webConnection_ = new HttpWebConnection(this);
        scriptEngine_ = new JavaScriptEngine(this);
        jobManagers_ = Collections.synchronizedList(new ArrayList<WeakReference<JavaScriptJobManager>>());
        loadQueue_ = new ArrayList<>();

        if (getBrowserVersion().hasFeature(JS_XML_SUPPORT_VIA_ACTIVEXOBJECT)) {
            initMSXMLActiveX();
        }
    }

    private static class LoadJob {
        private final WebWindow requestingWindow_;
        private final String target_;
        private final WebResponse response_;
        private final WeakReference<Page> originalPage_;
        private final WebRequest request_;
        private final boolean forceAttachment_;

        // we can't us the WebRequest from the WebResponse because
        // we need the original request e.g. after a redirect
        LoadJob(final WebRequest request, final WebResponse response,
                final WebWindow requestingWindow, final String target, final boolean forceAttachment) {
            request_ = request;
            requestingWindow_ = requestingWindow;
            target_ = target;
            response_ = response;
            originalPage_ = new WeakReference<>(requestingWindow.getEnclosedPage());
            forceAttachment_ = forceAttachment;
        }

        public boolean isOutdated() {
            if (target_ != null && !target_.isEmpty()) {
                return false;
            }

            if (requestingWindow_.isClosed()) {
                return true;
            }

            if (requestingWindow_.getEnclosedPage() != originalPage_.get()) {
                return true;
            }

            return false;
        }
    }

    /**
     * <span style="color:red">INTERNAL API - SUBJECT TO CHANGE AT ANY TIME - USE AT YOUR OWN RISK.</span><br>
     *
     * Perform the downloads and stores it for loading later into a window.
     * In the future downloads should be performed in parallel in separated threads.
     * TODO: refactor it before next release.
     * @param requestingWindow the window from which the request comes
     * @param target the name of the target window
     * @param request the request to perform
     * @param checkHash if true check for hashChenage
     * @param forceLoad if true always load the request even if there is already the same in the queue
     * @param forceAttachment if true the AttachmentHandler isAttachment() method is not called, the
     * response has to be handled as attachment in any case
     * @param description information about the origin of the request. Useful for debugging.
     */
    public void download(final WebWindow requestingWindow, final String target,
        final WebRequest request, final boolean checkHash, final boolean forceLoad,
        final boolean forceAttachment, final String description) {

        final WebWindow targetWindow = resolveWindow(requestingWindow, target);
        final URL url = request.getUrl();
        boolean justHashJump = false;

        if (targetWindow != null && HttpMethod.POST != request.getHttpMethod()) {
            final Page page = targetWindow.getEnclosedPage();
            if (page != null) {
                if (page.isHtmlPage() && !((HtmlPage) page).isOnbeforeunloadAccepted()) {
                    return;
                }

                if (checkHash) {
                    final URL current = page.getUrl();
                    justHashJump =
                            HttpMethod.GET == request.getHttpMethod()
                            && UrlUtils.sameFile(url, current)
                            && null != url.getRef();

                    if (justHashJump) {
                        processOnlyHashChange(targetWindow, url);
                        return;
                    }
                }
            }
        }

        synchronized (loadQueue_) {
            // verify if this load job doesn't already exist
            for (final LoadJob otherLoadJob : loadQueue_) {
                if (otherLoadJob.response_ == null) {
                    continue;
                }
                final WebRequest otherRequest = otherLoadJob.request_;
                final URL otherUrl = otherRequest.getUrl();

                // TODO: investigate but it seems that IE considers query string too but not FF
                if (!forceLoad
                    && url.getPath().equals(otherUrl.getPath()) // fail fast
                    && url.toString().equals(otherUrl.toString())
                    && request.getRequestParameters().equals(otherRequest.getRequestParameters())
                    && StringUtils.equals(request.getRequestBody(), otherRequest.getRequestBody())) {
                    return; // skip it;
                }
            }
        }

        final LoadJob loadJob;
        try {
            WebResponse response;
            try {
                response = loadWebResponse(request);
            }
            catch (final NoHttpResponseException e) {
                LOG.error("NoHttpResponseException while downloading; generating a NoHttpResponse", e);
                response = new WebResponse(RESPONSE_DATA_NO_HTTP_RESPONSE, request, 0);
            }
            loadJob = new LoadJob(request, response, requestingWindow, target, forceAttachment);
        }
        catch (final IOException e) {
            throw new RuntimeException(e);
        }

        synchronized (loadQueue_) {
            loadQueue_.add(loadJob);
        }
    }

    /**
     * <span style="color:red">INTERNAL API - SUBJECT TO CHANGE AT ANY TIME - USE AT YOUR OWN RISK.</span><br>
     *
     * Loads downloaded responses into the corresponding windows.
     * TODO: refactor it before next release.
     * @throws IOException in case of exception
     * @throws FailingHttpStatusCodeException in case of exception
     */
    public void loadDownloadedResponses() throws FailingHttpStatusCodeException, IOException {
        final List<LoadJob> queue;

        // synchronize access to the loadQueue_,
        // to be sure no job is ignored
        synchronized (loadQueue_) {
            if (loadQueue_.isEmpty()) {
                return;
            }
            queue = new ArrayList<>(loadQueue_);
            loadQueue_.clear();
        }

        final HashSet<WebWindow> updatedWindows = new HashSet<>();
        for (int i = queue.size() - 1; i >= 0; --i) {
            final LoadJob loadJob = queue.get(i);
            if (loadJob.isOutdated()) {
                if (LOG.isInfoEnabled()) {
                    LOG.info("No usage of download: " + loadJob);
                }
                continue;
            }

            final WebWindow window = resolveWindow(loadJob.requestingWindow_, loadJob.target_);
            if (updatedWindows.contains(window)) {
                if (LOG.isInfoEnabled()) {
                    LOG.info("No usage of download: " + loadJob);
                }
                continue;
            }

            final WebWindow win = openTargetWindow(loadJob.requestingWindow_, loadJob.target_, TARGET_SELF);
            final Page pageBeforeLoad = win.getEnclosedPage();
            loadWebResponseInto(loadJob.response_, win, loadJob.forceAttachment_);

            // start execution here.
            if (scriptEngine_ != null) {
                scriptEngine_.registerWindowAndMaybeStartEventLoop(win);
            }

            if (pageBeforeLoad != win.getEnclosedPage()) {
                updatedWindows.add(win);
            }

            // check and report problems if needed
            throwFailingHttpStatusCodeExceptionIfNecessary(loadJob.response_);
        }
    }

    private static void processOnlyHashChange(final WebWindow window, final URL urlWithOnlyHashChange) {
        final Page page = window.getEnclosedPage();
        final String oldURL = page.getUrl().toExternalForm();

        // update request url
        final WebRequest req = page.getWebResponse().getWebRequest();
        req.setUrl(urlWithOnlyHashChange);

        // update location.hash
        final Window jsWindow = window.getScriptableObject();
        if (null != jsWindow) {
            final Location location = jsWindow.getLocation();
            location.setHash(oldURL, urlWithOnlyHashChange.getRef());
        }

        // add to history
        window.getHistory().addPage(page);
    }

    /**
     * Returns the options object of this WebClient.
     * @return the options object
     */
    public WebClientOptions getOptions() {
        return options_;
    }

    /**
     * <span style="color:red">INTERNAL API - SUBJECT TO CHANGE AT ANY TIME - USE AT YOUR OWN RISK.</span><br>
     *
     * Returns the internals object of this WebClient.
     * @return the internals object
     */
    public WebClientInternals getInternals() {
        return internals_;
    }

    /**
     * Gets the holder for the different storages.
     * <p><span style="color:red">Experimental API: May be changed in next release!</span></p>
     * @return the holder
     */
    public StorageHolder getStorageHolder() {
        return storageHolder_;
    }

    /**
     * Returns the currently configured cookies applicable to the specified URL, in an unmodifiable set.
     * If disabled, this returns an empty set.
     * @param url the URL on which to filter the returned cookies
     * @return the currently configured cookies applicable to the specified URL, in an unmodifiable set
     */
    public synchronized Set<Cookie> getCookies(final URL url) {
        final CookieManager cookieManager = getCookieManager();

        if (!cookieManager.isCookiesEnabled()) {
            return Collections.<Cookie>emptySet();
        }

        final URL normalizedUrl = cookieManager.replaceForCookieIfNecessary(url);

        final String host = normalizedUrl.getHost();
        // URLs like "about:blank" don't have cookies and we need to catch these
        // cases here before HttpClient complains
        if (host.isEmpty()) {
            return Collections.emptySet();
        }

        final String path = normalizedUrl.getPath();
        final String protocol = normalizedUrl.getProtocol();
        final boolean secure = "https".equals(protocol);

        final int port = cookieManager.getPort(normalizedUrl);

        // discard expired cookies
        cookieManager.clearExpired(new Date());

        final List<org.apache.http.cookie.Cookie> all = Cookie.toHttpClient(cookieManager.getCookies());
        final List<org.apache.http.cookie.Cookie> matches = new ArrayList<>();

        if (all.size() > 0) {
            final CookieOrigin cookieOrigin = new CookieOrigin(host, port, path, secure);
            final CookieSpec cookieSpec = new HtmlUnitBrowserCompatCookieSpec(getBrowserVersion());
            for (final org.apache.http.cookie.Cookie cookie : all) {
                if (cookieSpec.match(cookie, cookieOrigin)) {
                    matches.add(cookie);
                }
            }
        }

        final Set<Cookie> cookies = new LinkedHashSet<>();
        cookies.addAll(Cookie.fromHttpClient(matches));
        return Collections.unmodifiableSet(cookies);
    }

    /**
     * Parses the given cookie and adds this to our cookie store.
     * @param cookieString the string to parse
     * @param pageUrl the url of the page that likes to set the cookie
     * @param origin the requester
     */
    public void addCookie(final String cookieString, final URL pageUrl, final Object origin) {
        final CookieManager cookieManager = getCookieManager();
        if (!cookieManager.isCookiesEnabled()) {
            if (LOG.isDebugEnabled()) {
                LOG.debug("Skipped adding cookie: '" + cookieString
                        + "' because cookies are not enabled for the CookieManager.");
            }
            return;
        }

        final CharArrayBuffer buffer = new CharArrayBuffer(cookieString.length() + 22);
        buffer.append("Set-Cookie: ");
        buffer.append(cookieString);

        final CookieSpec cookieSpec = new HtmlUnitBrowserCompatCookieSpec(getBrowserVersion());

        try {
            final List<org.apache.http.cookie.Cookie> cookies =
                    cookieSpec.parse(new BufferedHeader(buffer), cookieManager.buildCookieOrigin(pageUrl));

            for (final org.apache.http.cookie.Cookie cookie : cookies) {
                final Cookie htmlUnitCookie = new Cookie((ClientCookie) cookie);
                cookieManager.addCookie(htmlUnitCookie);

                if (LOG.isDebugEnabled()) {
                    LOG.debug("Added cookie: '" + cookieString + "'");
                }
            }
        }
        catch (final MalformedCookieException e) {
            if (LOG.isDebugEnabled()) {
                LOG.warn("Adding cookie '" + cookieString + "' failed; reason: '" + e.getMessage() + "'.");
            }
            getIncorrectnessListener().notify("Adding cookie '" + cookieString
                        + "' failed; reason: '" + e.getMessage() + "'.", origin);
        }
    }

    /**
     * Returns true if the javaScript support is enabled.
     * To disable the javascript support (eg. temporary)
     * you have to use the {@link WebClientOptions#setJavaScriptEnabled(boolean)} setter.
     * @see #isJavaScriptEngineEnabled()
     * @return true if the javaScript engine and the javaScript support is enabled.
     */
    public boolean isJavaScriptEnabled() {
        return javaScriptEngineEnabled_ && getOptions().isJavaScriptEnabled();
    }

    /**
     * Returns true if the javaScript engine is enabled.
     * To disable the javascript engine you have to use the
     * {@link WebClient#WebClient(BrowserVersion, boolean, String, int)} constructor.
     * @return true if the javaScript engine is enabled.
     */
    public boolean isJavaScriptEngineEnabled() {
        return javaScriptEngineEnabled_;
    }

<<<<<<< HEAD
    //TODO HA #1424 start
    /**
     * Returns whether or not download of static content is enabled.
     * <p style="color:red">
     * XLT-specific internal API. May be removed in next release without further notice.
     * </p>
     * <p style="color:green">
     * This is a dummy implementation that just returns <code>true</code>.
     * </p>
     * 
     * @return <code>true</code>
     */
    @Deprecated
    public boolean isLoadStaticContent()
    {
        return true;
    }
    // HA end
=======
    /**
     * Parses the given XHtml code string and loads the resulting XHtmlPage into
     * the current window.
     *
     * @param htmlCode the html code as string
     * @return the HtmlPage
     * @throws IOException in case of error
     */
    public HtmlPage loadHtmlCodeIntoCurrentWindow(final String htmlCode) throws IOException {
        final HTMLParser htmlParser = getPageCreator().getHtmlParser();
        final WebWindow webWindow = getCurrentWindow();

        final StringWebResponse webResponse =
                new StringWebResponse(htmlCode, new URL("http://htmlunit.sourceforge.net/dummy.html"));
        final HtmlPage page = new HtmlPage(webResponse, webWindow);
        webWindow.setEnclosedPage(page);

        htmlParser.parse(webResponse, page, true);
        return page;
    }

    /**
     * Parses the given XHtml code string and loads the resulting XHtmlPage into
     * the current window.
     *
     * @param xhtmlCode the xhtml code as string
     * @return the XHtmlPage
     * @throws IOException in case of error
     */
    public XHtmlPage loadXHtmlCodeIntoCurrentWindow(final String xhtmlCode) throws IOException {
        final HTMLParser htmlParser = getPageCreator().getHtmlParser();
        final WebWindow webWindow = getCurrentWindow();

        final StringWebResponse webResponse =
                new StringWebResponse(xhtmlCode, new URL("http://htmlunit.sourceforge.net/dummy.html"));
        final XHtmlPage page = new XHtmlPage(webResponse, webWindow);
        webWindow.setEnclosedPage(page);

        htmlParser.parse(webResponse, page, true);
        return page;
    }
>>>>>>> 478ca76f
}<|MERGE_RESOLUTION|>--- conflicted
+++ resolved
@@ -2674,7 +2674,48 @@
         return javaScriptEngineEnabled_;
     }
 
-<<<<<<< HEAD
+    /**
+     * Parses the given XHtml code string and loads the resulting XHtmlPage into
+     * the current window.
+     *
+     * @param htmlCode the html code as string
+     * @return the HtmlPage
+     * @throws IOException in case of error
+     */
+    public HtmlPage loadHtmlCodeIntoCurrentWindow(final String htmlCode) throws IOException {
+        final HTMLParser htmlParser = getPageCreator().getHtmlParser();
+        final WebWindow webWindow = getCurrentWindow();
+
+        final StringWebResponse webResponse =
+                new StringWebResponse(htmlCode, new URL("http://htmlunit.sourceforge.net/dummy.html"));
+        final HtmlPage page = new HtmlPage(webResponse, webWindow);
+        webWindow.setEnclosedPage(page);
+
+        htmlParser.parse(webResponse, page, true);
+        return page;
+    }
+
+    /**
+     * Parses the given XHtml code string and loads the resulting XHtmlPage into
+     * the current window.
+     *
+     * @param xhtmlCode the xhtml code as string
+     * @return the XHtmlPage
+     * @throws IOException in case of error
+     */
+    public XHtmlPage loadXHtmlCodeIntoCurrentWindow(final String xhtmlCode) throws IOException {
+        final HTMLParser htmlParser = getPageCreator().getHtmlParser();
+        final WebWindow webWindow = getCurrentWindow();
+
+        final StringWebResponse webResponse =
+                new StringWebResponse(xhtmlCode, new URL("http://htmlunit.sourceforge.net/dummy.html"));
+        final XHtmlPage page = new XHtmlPage(webResponse, webWindow);
+        webWindow.setEnclosedPage(page);
+
+        htmlParser.parse(webResponse, page, true);
+        return page;
+    }
+
     //TODO HA #1424 start
     /**
      * Returns whether or not download of static content is enabled.
@@ -2693,47 +2734,4 @@
         return true;
     }
     // HA end
-=======
-    /**
-     * Parses the given XHtml code string and loads the resulting XHtmlPage into
-     * the current window.
-     *
-     * @param htmlCode the html code as string
-     * @return the HtmlPage
-     * @throws IOException in case of error
-     */
-    public HtmlPage loadHtmlCodeIntoCurrentWindow(final String htmlCode) throws IOException {
-        final HTMLParser htmlParser = getPageCreator().getHtmlParser();
-        final WebWindow webWindow = getCurrentWindow();
-
-        final StringWebResponse webResponse =
-                new StringWebResponse(htmlCode, new URL("http://htmlunit.sourceforge.net/dummy.html"));
-        final HtmlPage page = new HtmlPage(webResponse, webWindow);
-        webWindow.setEnclosedPage(page);
-
-        htmlParser.parse(webResponse, page, true);
-        return page;
-    }
-
-    /**
-     * Parses the given XHtml code string and loads the resulting XHtmlPage into
-     * the current window.
-     *
-     * @param xhtmlCode the xhtml code as string
-     * @return the XHtmlPage
-     * @throws IOException in case of error
-     */
-    public XHtmlPage loadXHtmlCodeIntoCurrentWindow(final String xhtmlCode) throws IOException {
-        final HTMLParser htmlParser = getPageCreator().getHtmlParser();
-        final WebWindow webWindow = getCurrentWindow();
-
-        final StringWebResponse webResponse =
-                new StringWebResponse(xhtmlCode, new URL("http://htmlunit.sourceforge.net/dummy.html"));
-        final XHtmlPage page = new XHtmlPage(webResponse, webWindow);
-        webWindow.setEnclosedPage(page);
-
-        htmlParser.parse(webResponse, page, true);
-        return page;
-    }
->>>>>>> 478ca76f
 }