/*
 * Copyright (c) 2002-2021 Gargoyle Software Inc.
 *
 * Licensed under the Apache License, Version 2.0 (the "License");
 * you may not use this file except in compliance with the License.
 * You may obtain a copy of the License at
 * http://www.apache.org/licenses/LICENSE-2.0
 *
 * Unless required by applicable law or agreed to in writing, software
 * distributed under the License is distributed on an "AS IS" BASIS,
 * WITHOUT WARRANTIES OR CONDITIONS OF ANY KIND, either express or implied.
 * See the License for the specific language governing permissions and
 * limitations under the License.
 */
package com.gargoylesoftware.htmlunit.javascript.host.intl;

import static com.gargoylesoftware.htmlunit.BrowserVersionFeatures.JS_DATE_WITH_LEFT_TO_RIGHT_MARK;

import java.time.ZoneId;
import java.time.chrono.Chronology;
import java.time.chrono.HijrahChronology;
import java.time.chrono.JapaneseChronology;
import java.time.chrono.ThaiBuddhistChronology;
import java.time.format.DateTimeFormatter;
import java.time.format.DecimalStyle;
import java.time.temporal.TemporalAccessor;
import java.util.Date;
import java.util.HashMap;
import java.util.Map;
import java.util.concurrent.ConcurrentHashMap;

import com.gargoylesoftware.htmlunit.BrowserVersion;
import com.gargoylesoftware.htmlunit.javascript.SimpleScriptable;
import com.gargoylesoftware.htmlunit.javascript.configuration.JsxClass;
import com.gargoylesoftware.htmlunit.javascript.configuration.JsxConstructor;
import com.gargoylesoftware.htmlunit.javascript.configuration.JsxFunction;
import com.gargoylesoftware.htmlunit.javascript.host.Window;

import net.sourceforge.htmlunit.corejs.javascript.Context;
import net.sourceforge.htmlunit.corejs.javascript.Function;
import net.sourceforge.htmlunit.corejs.javascript.NativeArray;
import net.sourceforge.htmlunit.corejs.javascript.ScriptRuntime;
import net.sourceforge.htmlunit.corejs.javascript.Scriptable;

/**
 * A JavaScript object for {@code DateTimeFormat}.
 *
 * @author Ahmed Ashour
 * @author Ronald Brill
 */
@JsxClass
public class DateTimeFormat extends SimpleScriptable {

<<<<<<< HEAD
    private static ConcurrentHashMap<String, String> FF_FORMATS_ = new ConcurrentHashMap<>();
    private static ConcurrentHashMap<String, String> FF_68_FORMATS_ = new ConcurrentHashMap<>();
    private static ConcurrentHashMap<String, String> CHROME_FORMATS_ = new ConcurrentHashMap<>();
=======
    private static ConcurrentHashMap<String, String> CHROME_FORMATS_ = new ConcurrentHashMap<>();
    private static ConcurrentHashMap<String, String> EDGE_FORMATS_ = new ConcurrentHashMap<>();
    private static ConcurrentHashMap<String, String> FF_FORMATS_ = new ConcurrentHashMap<>();
    private static ConcurrentHashMap<String, String> FF_78_FORMATS_ = new ConcurrentHashMap<>();
>>>>>>> 6cc30901
    private static ConcurrentHashMap<String, String> IE_FORMATS_ = new ConcurrentHashMap<>();

    private transient DateTimeFormatHelper formatter_;

    static {
        final String ddSlash = "\u200Edd\u200E/\u200EMM\u200E/\u200EYYYY";
        final String ddDash = "\u200Edd\u200E-\u200EMM\u200E-\u200EYYYY";
        final String ddDot = "\u200Edd\u200E.\u200EMM\u200E.\u200EYYYY";
        final String ddDotDot = "\u200Edd\u200E.\u200EMM\u200E.\u200EYYYY\u200E.";
        final String ddDotBlank = "\u200Edd\u200E. \u200EMM\u200E. \u200EYYYY";
        final String ddDotBlankDot = "\u200Edd\u200E. \u200EMM\u200E. \u200EYYYY.";
        final String mmSlash = "\u200EMM\u200E/\u200Edd\u200E/\u200EYYYY";
        final String yyyySlash = "\u200EYYYY\u200E/\u200EMM\u200E/\u200Edd";
        final String yyyyDash = "\u200EYYYY\u200E-\u200EMM\u200E-\u200Edd";
        final String yyyyDotBlankDot = "\u200EYYYY\u200E. \u200EMM\u200E. \u200Edd.";
        final String yyyyDotBlankDotIE = "\u200EYYYY\u200E. \u200EMM\u200E. \u200Edd\u200E.";
        final String yyyyDotDot = "\u200EYYYY\u200E.\u200EMM\u200E.\u200Edd\u200E.";
        final String yyyyMinus = "\u200EYYYY\u200E-\u200EMM\u200E-\u200Edd";
        final String rightToLeft = "\u200Fdd\u200F/\u200FMM\u200F/\u200FYYYY";

        final Map<String, String> commonFormats = new HashMap<>();
        commonFormats.put("", mmSlash);
        commonFormats.put("ar", "dd\u200F/MM\u200F/YYYY");
        commonFormats.put("ar-SA", "d\u200F/M\u200F/YYYY هـ");
        commonFormats.put("ban", mmSlash);
        commonFormats.put("be", ddDot);
        commonFormats.put("bg", ddDot + "\u200E \u0433.");
        commonFormats.put("ca", ddSlash);
        commonFormats.put("cs", ddDotBlank);
        commonFormats.put("da", ddSlash);
        commonFormats.put("de", ddDot);
        commonFormats.put("el", ddSlash);
        commonFormats.put("en-NZ", ddSlash);
        commonFormats.put("en-PA", ddSlash);
        commonFormats.put("en-PR", ddSlash);
        commonFormats.put("en-AU", ddSlash);
        commonFormats.put("en-GB", ddSlash);
        commonFormats.put("en-IE", ddSlash);
        commonFormats.put("en-IN", ddSlash);
        commonFormats.put("en-MT", ddSlash);
        commonFormats.put("en-SG", ddSlash);
        commonFormats.put("en-ZA", yyyySlash);
        commonFormats.put("es", ddSlash);
        commonFormats.put("es-CL", ddDash);
        commonFormats.put("es-PA", mmSlash);
        commonFormats.put("es-PR", mmSlash);
        commonFormats.put("es-US", mmSlash);
        commonFormats.put("et", ddDot);
        commonFormats.put("fi", ddDot);
        commonFormats.put("fr", ddSlash);
        commonFormats.put("fr-CA", yyyyDash);
        commonFormats.put("ga", yyyyDash);
        commonFormats.put("hi", ddSlash);
        commonFormats.put("hr", ddDotBlankDot);
        commonFormats.put("hu", yyyyDotBlankDot);
        commonFormats.put("id", ddSlash);
        commonFormats.put("in", ddSlash);
        commonFormats.put("is", ddDot);
        commonFormats.put("it", ddSlash);
        commonFormats.put("iw", ddDot);
        commonFormats.put("ja", yyyySlash);
        commonFormats.put("ja-JP-u-ca-japanese", "'H'yy/MM/dd");
        commonFormats.put("ko", yyyyDotBlankDot);
        commonFormats.put("lt", yyyyDash);
        commonFormats.put("lv", yyyyDotDot);
        commonFormats.put("mk", ddDot);
        commonFormats.put("ms", ddSlash);
        commonFormats.put("mt", mmSlash);
        commonFormats.put("nl", ddDash);
        commonFormats.put("pl", ddDot);
        commonFormats.put("pt", ddSlash);
        commonFormats.put("ro", ddDot);
        commonFormats.put("ru", ddDot);
        commonFormats.put("sk", ddDot);
        commonFormats.put("sl", ddDotBlank);
        commonFormats.put("sq", ddSlash);
        commonFormats.put("sr", ddDotBlankDot);
        commonFormats.put("sv", yyyyDash);
        commonFormats.put("th", ddSlash);
        commonFormats.put("tr", ddDot);
        commonFormats.put("uk", ddDot);
        commonFormats.put("vi", ddSlash);
        commonFormats.put("zh", yyyySlash);
        commonFormats.put("zh-HK", ddSlash);
        commonFormats.put("zh-SG", "\u200EYYYY\u200E\u5E74\u200EMM\u200E\u6708\u200Edd\u200E\u65E5");

        CHROME_FORMATS_.putAll(commonFormats);
        EDGE_FORMATS_.putAll(commonFormats);

        IE_FORMATS_.putAll(commonFormats);

        commonFormats.put("en-CA", yyyyDash);
        commonFormats.put("en-PH", ddSlash);
        commonFormats.put("es-US", ddSlash);
        commonFormats.put("ga", ddSlash);
        commonFormats.put("fr-CH", ddDot);
        commonFormats.put("nl-BE", ddSlash);
        commonFormats.put("sk", ddDotBlank);
        commonFormats.put("sr", ddDotDot);
        commonFormats.put("sq", ddDot);

        FF_FORMATS_.putAll(commonFormats);
        FF_FORMATS_.put("ban", ddDot);
        FF_FORMATS_.put("da", ddDot);

<<<<<<< HEAD
        FF_68_FORMATS_.putAll(commonFormats);
        FF_68_FORMATS_.put("da", ddDot);
=======
        FF_78_FORMATS_.putAll(commonFormats);
        FF_78_FORMATS_.put("da", ddDot);
>>>>>>> 6cc30901

        CHROME_FORMATS_.put("be", mmSlash);
        CHROME_FORMATS_.put("da", ddDot);
        CHROME_FORMATS_.put("en-CA", yyyyDash);
        CHROME_FORMATS_.put("en-IE", ddSlash);
        CHROME_FORMATS_.put("en-MT", ddSlash);
        CHROME_FORMATS_.put("en-PH", ddSlash);
        CHROME_FORMATS_.put("es-US", ddSlash);
        CHROME_FORMATS_.put("fr-CH", ddDot);
        CHROME_FORMATS_.put("ga", mmSlash);
        CHROME_FORMATS_.put("hr", ddDotBlankDot);
        CHROME_FORMATS_.put("in-ID", ddSlash);
        CHROME_FORMATS_.put("is", mmSlash);
        CHROME_FORMATS_.put("iw", ddDot);
        CHROME_FORMATS_.put("mk", mmSlash);
        CHROME_FORMATS_.put("nl-BE", ddSlash);
        CHROME_FORMATS_.put("sk", ddDotBlank);
        CHROME_FORMATS_.put("sq", mmSlash);
        CHROME_FORMATS_.put("sr", ddDotDot);

        EDGE_FORMATS_.put("be", mmSlash);
        EDGE_FORMATS_.put("da", ddDot);
        EDGE_FORMATS_.put("en-CA", yyyyDash);
        EDGE_FORMATS_.put("en-IE", ddSlash);
        EDGE_FORMATS_.put("en-MT", ddSlash);
        EDGE_FORMATS_.put("en-PH", ddSlash);
        EDGE_FORMATS_.put("es-US", ddSlash);
        EDGE_FORMATS_.put("fr-CH", ddDot);
        EDGE_FORMATS_.put("ga", mmSlash);
        EDGE_FORMATS_.put("hr", ddDotBlankDot);
        EDGE_FORMATS_.put("in-ID", ddSlash);
        EDGE_FORMATS_.put("is", mmSlash);
        EDGE_FORMATS_.put("iw", ddDot);
        EDGE_FORMATS_.put("mk", mmSlash);
        EDGE_FORMATS_.put("nl-BE", ddSlash);
        EDGE_FORMATS_.put("sk", ddDotBlank);
        EDGE_FORMATS_.put("sq", mmSlash);
        EDGE_FORMATS_.put("sr", ddDotDot);

        IE_FORMATS_.put("ar", rightToLeft);
        IE_FORMATS_.put("ar-AE", rightToLeft);
        IE_FORMATS_.put("ar-BH", rightToLeft);
        IE_FORMATS_.put("ar-DZ", "\u200Fdd\u200F-\u200FMM\u200F-\u200FYYYY");
        IE_FORMATS_.put("ar-LY", rightToLeft);
        IE_FORMATS_.put("ar-MA", "\u200Fdd\u200F-\u200FMM\u200F-\u200FYYYY");
        IE_FORMATS_.put("ar-TN", "\u200Fdd\u200F-\u200FMM\u200F-\u200FYYYY");
        IE_FORMATS_.put("ar-EG", rightToLeft);
        IE_FORMATS_.put("ar-IQ", rightToLeft);
        IE_FORMATS_.put("ar-JO", rightToLeft);
        IE_FORMATS_.put("ar-KW", rightToLeft);
        IE_FORMATS_.put("ar-LB", rightToLeft);
        IE_FORMATS_.put("ar-OM", rightToLeft);
        IE_FORMATS_.put("ar-QA", rightToLeft);
        IE_FORMATS_.put("ar-SA", rightToLeft);
        IE_FORMATS_.put("ar-SD", rightToLeft);
        IE_FORMATS_.put("ar-SY", rightToLeft);
        IE_FORMATS_.put("ar-YE", rightToLeft);
        IE_FORMATS_.put("ban", ddDot);
        IE_FORMATS_.put("cs", ddDot);
        IE_FORMATS_.put("da", ddDash);
        IE_FORMATS_.put("en-IN", ddDash);
        IE_FORMATS_.put("en-MT", ddSlash);
        IE_FORMATS_.put("en-CA", yyyyMinus);
        IE_FORMATS_.put("en-PH", ddSlash);
        IE_FORMATS_.put("es-PH", ddSlash);
        IE_FORMATS_.put("es-PR", mmSlash);
        IE_FORMATS_.put("es-US", mmSlash);
        IE_FORMATS_.put("fr-CH", ddDot);
        IE_FORMATS_.put("ga", ddSlash);
        IE_FORMATS_.put("hi", ddDash);
        IE_FORMATS_.put("hr", ddDotDot);
        IE_FORMATS_.put("hu", yyyyDotBlankDotIE);
        IE_FORMATS_.put("hu-HU", yyyyDotBlankDotIE);
        IE_FORMATS_.put("iw", ddSlash);
        IE_FORMATS_.put("it-CH", ddDot);
        IE_FORMATS_.put("ja", "\u200EYYYY\u200E\u5E74\u200EMM\u200E\u6708\u200Edd\u200E\u65E5");
        IE_FORMATS_.put("ja-JP-u-ca-japanese", "\u200Eyy\u200E/\u200EMM\u200E/\u200Edd");
        IE_FORMATS_.put("ko", "\u200EYYYY\u200E\uB144 \u200EMM\u200E\uC6D4 \u200Edd\u200E\uC77C");
        IE_FORMATS_.put("lt", yyyyMinus);
        IE_FORMATS_.put("lv", ddDot);
        IE_FORMATS_.put("mt", ddSlash);
        IE_FORMATS_.put("nl-BE", ddSlash);
        IE_FORMATS_.put("no", ddDot);
        IE_FORMATS_.put("pl", ddDot);
        IE_FORMATS_.put("pt-PT", ddSlash);
        IE_FORMATS_.put("sk", ddDotBlank);
        IE_FORMATS_.put("sl", ddDotBlank);
        IE_FORMATS_.put("sq", ddDot);
        IE_FORMATS_.put("sr", ddDotDot);
        IE_FORMATS_.put("sr-BA", ddDot);
        IE_FORMATS_.put("sr-CS", ddDot);
        IE_FORMATS_.put("sr-ME", ddDot);
        IE_FORMATS_.put("sr-RS", ddDot);
        IE_FORMATS_.put("zh", "\u200EYYYY\u200E\u5E74\u200EMM\u200E\u6708\u200Edd\u200E\u65E5");
        IE_FORMATS_.put("zh-HK", "\u200EYYYY\u200E\u5E74\u200EMM\u200E\u6708\u200Edd\u200E\u65E5");
    }

    /**
     * Default constructor.
     */
    public DateTimeFormat() {
    }

    private DateTimeFormat(final String[] locales, final BrowserVersion browserVersion) {
        final Map<String, String> formats;
        if (browserVersion.isChrome()) {
            formats = CHROME_FORMATS_;
        }
        else if (browserVersion.isEdge()) {
            formats = EDGE_FORMATS_;
        }
        else if (browserVersion.isIE()) {
            formats = IE_FORMATS_;
        }
<<<<<<< HEAD
        else if (browserVersion.isFirefox68()) {
            formats = FF_68_FORMATS_;
=======
        else if (browserVersion.isFirefox78()) {
            formats = FF_78_FORMATS_;
>>>>>>> 6cc30901
        }
        else {
            formats = FF_FORMATS_;
        }

        String locale = "";
        String pattern = null;

        for (final String l : locales) {
            pattern = getPattern(formats, l);
            if (pattern != null) {
                locale = l;
            }
        }

        if (pattern == null) {
            pattern = formats.get("");
        }
        if (!browserVersion.hasFeature(JS_DATE_WITH_LEFT_TO_RIGHT_MARK) && !locale.startsWith("ar")) {
            pattern = pattern.replace("\u200E", "");
        }

        formatter_ = new DateTimeFormatHelper(locale, browserVersion, pattern);
    }

    private static String getPattern(final Map<String, String> formats, final String locale) {
        if ("no-NO-NY".equals(locale)) {
            throw ScriptRuntime.rangeError("Invalid language tag: " + locale);
        }
        String pattern = formats.get(locale);
        if (pattern == null && locale.indexOf('-') != -1) {
            pattern = formats.get(locale.substring(0, locale.indexOf('-')));
        }
        return pattern;
    }

    /**
     * JavaScript constructor.
     * @param cx the current context
     * @param args the arguments to the WebSocket constructor
     * @param ctorObj the function object
     * @param inNewExpr Is new or not
     * @return the java object to allow JavaScript to access
     */
    @JsxConstructor
    public static Scriptable jsConstructor(final Context cx, final Object[] args, final Function ctorObj,
            final boolean inNewExpr) {
        final String[] locales;
        if (args.length != 0) {
            if (args[0] instanceof NativeArray) {
                final NativeArray array = (NativeArray) args[0];
                locales = new String[(int) array.getLength()];
                for (int i = 0; i < locales.length; i++) {
                    locales[i] = Context.toString(array.get(i));
                }
            }
            else {
                locales = new String[] {Context.toString(args[0])};
            }
        }
        else {
            locales = new String[] {""};
        }
        final Window window = getWindow(ctorObj);
        final DateTimeFormat format = new DateTimeFormat(locales, window.getBrowserVersion());
        format.setParentScope(window);
        format.setPrototype(window.getPrototype(format.getClass()));
        return format;
    }

    /**
     * Formats a date according to the locale and formatting options of this {@code DateTimeFormat} object.
     * @param object the JavaScript object to convert
     * @return the dated formated
     */
    @JsxFunction
    public String format(final Object object) {
        final Date date = (Date) Context.jsToJava(object, Date.class);
        return formatter_.format(date);
    }

    /**
     * @return A new object with properties reflecting the locale and date and time formatting options
     * computed during the initialization of the given {@code DateTimeFormat} object.
     */
    @JsxFunction
    public Scriptable resolvedOptions() {
        final Scriptable object = Context.getCurrentContext().newObject(getParentScope());
        return object;
    }

    /**
     * Helper.
     */
    static final class DateTimeFormatHelper {

        private final DateTimeFormatter formatter_;
        private Chronology chronology_;

        DateTimeFormatHelper(final String locale, final BrowserVersion browserVersion, final String pattern) {
            if (locale.startsWith("ar")
                    && (!"ar-DZ".equals(locale)
                                    && !"ar-LY".equals(locale)
                                    && !"ar-MA".equals(locale)
                                    && !"ar-TN".equals(locale))) {
                final DecimalStyle decimalStyle = DecimalStyle.STANDARD.withZeroDigit('\u0660');
                formatter_ = DateTimeFormatter.ofPattern(pattern).withDecimalStyle(decimalStyle);
            }
            else {
                formatter_ = DateTimeFormatter.ofPattern(pattern);
            }

            switch (locale) {
                case "ja-JP-u-ca-japanese":
                    chronology_ = JapaneseChronology.INSTANCE;
                    break;

                case "ar":
                    if (browserVersion.hasFeature(JS_DATE_WITH_LEFT_TO_RIGHT_MARK)) {
                        chronology_ = HijrahChronology.INSTANCE;
                    }
                    break;

                case "ar-SA":
                    chronology_ = HijrahChronology.INSTANCE;
                    break;

                case "th":
                case "th-TH":
                    chronology_ = ThaiBuddhistChronology.INSTANCE;
                    break;

                default:
            }
        }

        /**
         * Formats a date according to the locale and formatting options of this {@code DateTimeFormat} object.
         * @param date the JavaScript object to convert
         * @return the dated formated
         */
        String format(final Date date) {
            TemporalAccessor zonedDateTime = date.toInstant().atZone(ZoneId.systemDefault());
            if (chronology_ != null) {
                zonedDateTime = chronology_.date(zonedDateTime);
            }
            return formatter_.format(zonedDateTime);
        }
    }
}<|MERGE_RESOLUTION|>--- conflicted
+++ resolved
@@ -51,16 +51,10 @@
 @JsxClass
 public class DateTimeFormat extends SimpleScriptable {
 
-<<<<<<< HEAD
-    private static ConcurrentHashMap<String, String> FF_FORMATS_ = new ConcurrentHashMap<>();
-    private static ConcurrentHashMap<String, String> FF_68_FORMATS_ = new ConcurrentHashMap<>();
-    private static ConcurrentHashMap<String, String> CHROME_FORMATS_ = new ConcurrentHashMap<>();
-=======
     private static ConcurrentHashMap<String, String> CHROME_FORMATS_ = new ConcurrentHashMap<>();
     private static ConcurrentHashMap<String, String> EDGE_FORMATS_ = new ConcurrentHashMap<>();
     private static ConcurrentHashMap<String, String> FF_FORMATS_ = new ConcurrentHashMap<>();
     private static ConcurrentHashMap<String, String> FF_78_FORMATS_ = new ConcurrentHashMap<>();
->>>>>>> 6cc30901
     private static ConcurrentHashMap<String, String> IE_FORMATS_ = new ConcurrentHashMap<>();
 
     private transient DateTimeFormatHelper formatter_;
@@ -166,13 +160,8 @@
         FF_FORMATS_.put("ban", ddDot);
         FF_FORMATS_.put("da", ddDot);
 
-<<<<<<< HEAD
-        FF_68_FORMATS_.putAll(commonFormats);
-        FF_68_FORMATS_.put("da", ddDot);
-=======
         FF_78_FORMATS_.putAll(commonFormats);
         FF_78_FORMATS_.put("da", ddDot);
->>>>>>> 6cc30901
 
         CHROME_FORMATS_.put("be", mmSlash);
         CHROME_FORMATS_.put("da", ddDot);
@@ -287,13 +276,8 @@
         else if (browserVersion.isIE()) {
             formats = IE_FORMATS_;
         }
-<<<<<<< HEAD
-        else if (browserVersion.isFirefox68()) {
-            formats = FF_68_FORMATS_;
-=======
         else if (browserVersion.isFirefox78()) {
             formats = FF_78_FORMATS_;
->>>>>>> 6cc30901
         }
         else {
             formats = FF_FORMATS_;
