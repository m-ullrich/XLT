/*
 * Copyright (c) 2002-2021 Gargoyle Software Inc.
 *
 * Licensed under the Apache License, Version 2.0 (the "License");
 * you may not use this file except in compliance with the License.
 * You may obtain a copy of the License at
 * http://www.apache.org/licenses/LICENSE-2.0
 *
 * Unless required by applicable law or agreed to in writing, software
 * distributed under the License is distributed on an "AS IS" BASIS,
 * WITHOUT WARRANTIES OR CONDITIONS OF ANY KIND, either express or implied.
 * See the License for the specific language governing permissions and
 * limitations under the License.
 */
package com.gargoylesoftware.htmlunit.javascript.host.css;

import static com.gargoylesoftware.htmlunit.BrowserVersionFeatures.JS_STYLESHEETLIST_ACTIVE_ONLY;
import static com.gargoylesoftware.htmlunit.javascript.configuration.SupportedBrowser.CHROME;
import static com.gargoylesoftware.htmlunit.javascript.configuration.SupportedBrowser.EDGE;
import static com.gargoylesoftware.htmlunit.javascript.configuration.SupportedBrowser.FF;
<<<<<<< HEAD
import static com.gargoylesoftware.htmlunit.javascript.configuration.SupportedBrowser.FF68;
=======
import static com.gargoylesoftware.htmlunit.javascript.configuration.SupportedBrowser.FF78;
>>>>>>> 6cc30901

import org.apache.commons.lang3.StringUtils;

import com.gargoylesoftware.css.dom.MediaListImpl;
import com.gargoylesoftware.htmlunit.WebClient;
import com.gargoylesoftware.htmlunit.html.DomNode;
import com.gargoylesoftware.htmlunit.html.HtmlAttributeChangeEvent;
import com.gargoylesoftware.htmlunit.html.HtmlElement;
import com.gargoylesoftware.htmlunit.html.HtmlLink;
import com.gargoylesoftware.htmlunit.html.HtmlStyle;
import com.gargoylesoftware.htmlunit.javascript.SimpleScriptable;
import com.gargoylesoftware.htmlunit.javascript.configuration.JsxClass;
import com.gargoylesoftware.htmlunit.javascript.configuration.JsxConstructor;
import com.gargoylesoftware.htmlunit.javascript.configuration.JsxFunction;
import com.gargoylesoftware.htmlunit.javascript.configuration.JsxGetter;
import com.gargoylesoftware.htmlunit.javascript.host.dom.Document;
import com.gargoylesoftware.htmlunit.javascript.host.html.HTMLCollection;
import com.gargoylesoftware.htmlunit.javascript.host.html.HTMLElement;
import com.gargoylesoftware.htmlunit.javascript.host.html.HTMLLinkElement;
import com.gargoylesoftware.htmlunit.javascript.host.html.HTMLStyleElement;

import net.sourceforge.htmlunit.corejs.javascript.Scriptable;
import net.sourceforge.htmlunit.corejs.javascript.Undefined;

/**
 * <p>An ordered list of stylesheets, accessible via <tt>document.styleSheets</tt>, as specified by the
 * <a href="http://www.w3.org/TR/DOM-Level-2-Style/stylesheets.html#StyleSheets-StyleSheetList">DOM
 * Level 2 Style spec</a> and the <a href="https://developer.mozilla.org/en-US/docs/DOM/document.styleSheets">Gecko
 * DOM Guide</a>.</p>
 *
 * <p>If CSS is disabled via {@link com.gargoylesoftware.htmlunit.WebClientOptions#setCssEnabled(boolean)}, instances
 * of this class will always be empty. This allows us to check for CSS enablement/disablement in a single
 * location, without having to sprinkle checks throughout the code.</p>
 *
 * @author Daniel Gredler
 * @author Ahmed Ashour
 * @author Ronald Brill
 * @author Frank Danek
 * @author Carsten Steul
 */
@JsxClass
public class StyleSheetList extends SimpleScriptable {

    /**
     * We back the stylesheet list with an {@link HTMLCollection} of styles/links because this list must be "live".
     */
    private HTMLCollection nodes_;

    /**
     * Verifies if the provided node is a link node pointing to a stylesheet.
     *
     * @param domNode the mode to check
     * @return true if the provided node is a stylesheet link
     */
    public static boolean isStyleSheetLink(final DomNode domNode) {
        if (domNode instanceof HtmlLink) {
            final HtmlLink link = (HtmlLink) domNode;
            String rel = link.getRelAttribute();
            if (rel != null) {
                rel = rel.trim();
            }
            return "stylesheet".equalsIgnoreCase(rel);
        }
        return false;
    }

    /**
     * Verifies if the provided node is a link node pointing to an active stylesheet.
     *
     * @param domNode the mode to check
     * @return true if the provided node is a stylesheet link
     */
    public boolean isActiveStyleSheetLink(final DomNode domNode) {
        if (domNode instanceof HtmlLink) {
            final HtmlLink link = (HtmlLink) domNode;
            String rel = link.getRelAttribute();
            if (rel != null) {
                rel = rel.trim();
            }
            if ("stylesheet".equalsIgnoreCase(rel)) {
                final String media = link.getMediaAttribute();
                if (StringUtils.isBlank(media)) {
                    return true;
                }
                final WebClient webClient = getWindow().getWebWindow().getWebClient();
                final MediaListImpl mediaList = CSSStyleSheet.parseMedia(webClient.getCssErrorHandler(), media);
                return CSSStyleSheet.isActive(this, mediaList);
            }
        }
        return false;
    }

    /**
     * Creates an instance.
     */
<<<<<<< HEAD
    @JsxConstructor({CHROME, FF, FF68})
=======
    @JsxConstructor({CHROME, EDGE, FF, FF78})
>>>>>>> 6cc30901
    public StyleSheetList() {
    }

    /**
     * Creates a new style sheet list owned by the specified document.
     *
     * @param document the owning document
     */
    public StyleSheetList(final Document document) {
        setParentScope(document);
        setPrototype(getPrototype(getClass()));

        final WebClient webClient = getWindow().getWebWindow().getWebClient();

        if (webClient.getOptions().isCssEnabled()) {
            final boolean onlyActive = webClient.getBrowserVersion().hasFeature(JS_STYLESHEETLIST_ACTIVE_ONLY);
            nodes_ = new HTMLCollection(document.getDomNodeOrDie(), true) {
                @Override
                protected boolean isMatching(final DomNode node) {
                    if (node instanceof HtmlStyle) {
                        return true;
                    }
                    if (onlyActive) {
                        return isActiveStyleSheetLink(node);
                    }
                    return isStyleSheetLink(node);
                }

                @Override
                protected EffectOnCache getEffectOnCache(final HtmlAttributeChangeEvent event) {
                    final HtmlElement node = event.getHtmlElement();
                    if (node instanceof HtmlLink && "rel".equalsIgnoreCase(event.getName())) {
                        return EffectOnCache.RESET;
                    }
                    return EffectOnCache.NONE;
                }
            };
        }
        else {
            nodes_ = HTMLCollection.emptyCollection(getWindow().getDomNodeOrDie());
        }
    }

    /**
     * Returns the list's length.
     *
     * @return the list's length
     */
    @JsxGetter
    public int getLength() {
        return nodes_.getLength();
    }

    /**
     * Returns the style sheet at the specified index.
     *
     * @param index the index of the style sheet to return
     * @return the style sheet at the specified index
     */
    @JsxFunction
    public Object item(final int index) {
        if (nodes_ == null || index < 0 || index >= nodes_.getLength()) {
            return Undefined.instance;
        }

        final HTMLElement element = (HTMLElement) nodes_.item(Integer.valueOf(index));

        // <style type="text/css"> ... </style>
        if (element instanceof HTMLStyleElement) {
            return ((HTMLStyleElement) element).getSheet();
        }
        // <link rel="stylesheet" type="text/css" href="..." />
        return ((HTMLLinkElement) element).getSheet();
    }

    /**
     * {@inheritDoc}
     */
    @Override
    public Object get(final int index, final Scriptable start) {
        if (this == start) {
            return item(index);
        }
        return super.get(index, start);
    }

    /**
     * {@inheritDoc}
     */
    @Override
    protected Object equivalentValues(final Object value) {
        return value != null
                && getClass() == value.getClass()
                && getDomNodeOrNull() == ((StyleSheetList) value).getDomNodeOrNull();
    }
}<|MERGE_RESOLUTION|>--- conflicted
+++ resolved
@@ -18,11 +18,7 @@
 import static com.gargoylesoftware.htmlunit.javascript.configuration.SupportedBrowser.CHROME;
 import static com.gargoylesoftware.htmlunit.javascript.configuration.SupportedBrowser.EDGE;
 import static com.gargoylesoftware.htmlunit.javascript.configuration.SupportedBrowser.FF;
-<<<<<<< HEAD
-import static com.gargoylesoftware.htmlunit.javascript.configuration.SupportedBrowser.FF68;
-=======
 import static com.gargoylesoftware.htmlunit.javascript.configuration.SupportedBrowser.FF78;
->>>>>>> 6cc30901
 
 import org.apache.commons.lang3.StringUtils;
 
@@ -118,11 +114,7 @@
     /**
      * Creates an instance.
      */
-<<<<<<< HEAD
-    @JsxConstructor({CHROME, FF, FF68})
-=======
     @JsxConstructor({CHROME, EDGE, FF, FF78})
->>>>>>> 6cc30901
     public StyleSheetList() {
     }
 
