/*
 * Copyright (c) 2002-2021 Gargoyle Software Inc.
 *
 * Licensed under the Apache License, Version 2.0 (the "License");
 * you may not use this file except in compliance with the License.
 * You may obtain a copy of the License at
 * http://www.apache.org/licenses/LICENSE-2.0
 *
 * Unless required by applicable law or agreed to in writing, software
 * distributed under the License is distributed on an "AS IS" BASIS,
 * WITHOUT WARRANTIES OR CONDITIONS OF ANY KIND, either express or implied.
 * See the License for the specific language governing permissions and
 * limitations under the License.
 */
package com.gargoylesoftware.htmlunit.javascript.host.crypto;

import static com.gargoylesoftware.htmlunit.javascript.configuration.SupportedBrowser.CHROME;
import static com.gargoylesoftware.htmlunit.javascript.configuration.SupportedBrowser.EDGE;
import static com.gargoylesoftware.htmlunit.javascript.configuration.SupportedBrowser.FF;
<<<<<<< HEAD
import static com.gargoylesoftware.htmlunit.javascript.configuration.SupportedBrowser.FF68;
=======
import static com.gargoylesoftware.htmlunit.javascript.configuration.SupportedBrowser.FF78;
>>>>>>> 6cc30901

import java.util.Random;

import com.gargoylesoftware.htmlunit.javascript.SimpleScriptable;
import com.gargoylesoftware.htmlunit.javascript.configuration.JsxClass;
import com.gargoylesoftware.htmlunit.javascript.configuration.JsxConstructor;
import com.gargoylesoftware.htmlunit.javascript.configuration.JsxFunction;
import com.gargoylesoftware.htmlunit.javascript.configuration.JsxGetter;
import com.gargoylesoftware.htmlunit.javascript.host.Window;

import net.sourceforge.htmlunit.corejs.javascript.Context;
import net.sourceforge.htmlunit.corejs.javascript.ScriptRuntime;
import net.sourceforge.htmlunit.corejs.javascript.typedarrays.NativeTypedArrayView;

/**
 * A JavaScript object for {@code Crypto}.
 *
 * @author Ahmed Ashour
 * @author Marc Guillemot
 * @author Ronald Brill
 */
@JsxClass
public class Crypto extends SimpleScriptable {

    /**
     * Creates an instance.
     */
<<<<<<< HEAD
    @JsxConstructor({CHROME, FF, FF68})
=======
    @JsxConstructor({CHROME, EDGE, FF, FF78})
>>>>>>> 6cc30901
    public Crypto() {
    }

    /**
     * Facility constructor.
     * @param window the owning window
     */
    public Crypto(final Window window) {
        setParentScope(window);
        setPrototype(window.getPrototype(Crypto.class));
    }

    /**
     * Fills array with random values.
     * @param array the array to fill
     * @return the modified array
     * @see <a href="https://developer.mozilla.org/en-US/docs/Web/API/RandomSource/getRandomValues">MDN Doc</a>
     */
    @JsxFunction
    public NativeTypedArrayView<?> getRandomValues(final NativeTypedArrayView<?> array) {
        if (array == null) {
            throw ScriptRuntime.typeError("Argument 1 of Crypto.getRandomValues is not an object.");
        }
<<<<<<< HEAD
        if (array.getByteLength() > 65536) {
=======
        if (array.getByteLength() > 65_536) {
>>>>>>> 6cc30901
            throw Context.reportRuntimeError("Error: Failed to execute 'getRandomValues' on 'Crypto': "
                    + "The ArrayBufferView's byte length "
                    + "(" + array.getByteLength() + ") exceeds the number of bytes "
                    + "of entropy available via this API (65536).");
        }

        final Random random = new Random();
        for (int i = 0; i < array.getByteLength() / array.getBytesPerElement(); i++) {
            array.put(i, array, random.nextInt());
        }
        return array;
    }

    /**
     * Returns the {@code subtle} property.
     * @return the {@code stuble} property
     */
<<<<<<< HEAD
    @JsxGetter({CHROME, FF, FF68})
=======
    @JsxGetter({CHROME, EDGE, FF, FF78})
>>>>>>> 6cc30901
    public SubtleCrypto getSubtle() {
        final SubtleCrypto stuble = new SubtleCrypto();
        final Window window = getWindow();
        stuble.setParentScope(window);
        stuble.setPrototype(window.getPrototype(SubtleCrypto.class));
        return stuble;
    }
}<|MERGE_RESOLUTION|>--- conflicted
+++ resolved
@@ -17,11 +17,7 @@
 import static com.gargoylesoftware.htmlunit.javascript.configuration.SupportedBrowser.CHROME;
 import static com.gargoylesoftware.htmlunit.javascript.configuration.SupportedBrowser.EDGE;
 import static com.gargoylesoftware.htmlunit.javascript.configuration.SupportedBrowser.FF;
-<<<<<<< HEAD
-import static com.gargoylesoftware.htmlunit.javascript.configuration.SupportedBrowser.FF68;
-=======
 import static com.gargoylesoftware.htmlunit.javascript.configuration.SupportedBrowser.FF78;
->>>>>>> 6cc30901
 
 import java.util.Random;
 
@@ -49,11 +45,7 @@
     /**
      * Creates an instance.
      */
-<<<<<<< HEAD
-    @JsxConstructor({CHROME, FF, FF68})
-=======
     @JsxConstructor({CHROME, EDGE, FF, FF78})
->>>>>>> 6cc30901
     public Crypto() {
     }
 
@@ -77,11 +69,7 @@
         if (array == null) {
             throw ScriptRuntime.typeError("Argument 1 of Crypto.getRandomValues is not an object.");
         }
-<<<<<<< HEAD
-        if (array.getByteLength() > 65536) {
-=======
         if (array.getByteLength() > 65_536) {
->>>>>>> 6cc30901
             throw Context.reportRuntimeError("Error: Failed to execute 'getRandomValues' on 'Crypto': "
                     + "The ArrayBufferView's byte length "
                     + "(" + array.getByteLength() + ") exceeds the number of bytes "
@@ -99,11 +87,7 @@
      * Returns the {@code subtle} property.
      * @return the {@code stuble} property
      */
-<<<<<<< HEAD
-    @JsxGetter({CHROME, FF, FF68})
-=======
     @JsxGetter({CHROME, EDGE, FF, FF78})
->>>>>>> 6cc30901
     public SubtleCrypto getSubtle() {
         final SubtleCrypto stuble = new SubtleCrypto();
         final Window window = getWindow();
