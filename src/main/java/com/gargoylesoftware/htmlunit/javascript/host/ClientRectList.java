/*
 * Copyright (c) 2002-2021 Gargoyle Software Inc.
 *
 * Licensed under the Apache License, Version 2.0 (the "License");
 * you may not use this file except in compliance with the License.
 * You may obtain a copy of the License at
 * http://www.apache.org/licenses/LICENSE-2.0
 *
 * Unless required by applicable law or agreed to in writing, software
 * distributed under the License is distributed on an "AS IS" BASIS,
 * WITHOUT WARRANTIES OR CONDITIONS OF ANY KIND, either express or implied.
 * See the License for the specific language governing permissions and
 * limitations under the License.
 */
package com.gargoylesoftware.htmlunit.javascript.host;

import static com.gargoylesoftware.htmlunit.BrowserVersionFeatures.JS_CLIENTRECTLIST_THROWS_IF_ITEM_NOT_FOUND;
import static com.gargoylesoftware.htmlunit.javascript.configuration.SupportedBrowser.CHROME;
import static com.gargoylesoftware.htmlunit.javascript.configuration.SupportedBrowser.EDGE;
import static com.gargoylesoftware.htmlunit.javascript.configuration.SupportedBrowser.FF;
<<<<<<< HEAD
import static com.gargoylesoftware.htmlunit.javascript.configuration.SupportedBrowser.FF68;
=======
import static com.gargoylesoftware.htmlunit.javascript.configuration.SupportedBrowser.FF78;
>>>>>>> 6cc30901
import static com.gargoylesoftware.htmlunit.javascript.configuration.SupportedBrowser.IE;

import java.util.ArrayList;
import java.util.List;

import com.gargoylesoftware.htmlunit.javascript.SimpleScriptable;
import com.gargoylesoftware.htmlunit.javascript.configuration.JsxClass;
import com.gargoylesoftware.htmlunit.javascript.configuration.JsxConstructor;
import com.gargoylesoftware.htmlunit.javascript.configuration.JsxFunction;
import com.gargoylesoftware.htmlunit.javascript.configuration.JsxGetter;

import net.sourceforge.htmlunit.corejs.javascript.Context;
import net.sourceforge.htmlunit.corejs.javascript.Scriptable;

/**
 * A JavaScript object for {@code ClientRectList}.
 *
 * @author Ahmed Ashour
 * @author Ronald Brill
 */
<<<<<<< HEAD
@JsxClass(className = "DOMRectList", value = {CHROME, FF, FF68})
=======
@JsxClass(className = "DOMRectList", value = {CHROME, EDGE, FF, FF78})
>>>>>>> 6cc30901
@JsxClass(IE)
public class ClientRectList extends SimpleScriptable {

    private final List<ClientRect> clientRects_;

    /**
     * Creates an instance.
     */
<<<<<<< HEAD
    @JsxConstructor({CHROME, FF, FF68})
=======
    @JsxConstructor({CHROME, EDGE, FF, FF78})
>>>>>>> 6cc30901
    public ClientRectList() {
        clientRects_ = new ArrayList<>();
    }

    /**
     * Returns the length property.
     * @return the length
     */
    @JsxGetter
    public int getLength() {
        return clientRects_.size();
    }

    /**
     * Returns the element at the specified index, or {@link #NOT_FOUND} if the index is invalid.
     * {@inheritDoc}
     */
    @Override
    public final Object get(final int index, final Scriptable start) {
        if (index >= 0 && index < clientRects_.size()) {
            return clientRects_.get(index);
        }
        return NOT_FOUND;
    }

    /**
     * Returns the item at the specified index.
     * @param index the index
     * @return the found item
     */
    @JsxFunction
    public ClientRect item(final int index) {
        if (index >= 0 && index < clientRects_.size()) {
            return clientRects_.get(index);
        }
        if (getBrowserVersion().hasFeature(JS_CLIENTRECTLIST_THROWS_IF_ITEM_NOT_FOUND)) {
            throw Context.reportRuntimeError("Invalid index '" + index + "'");
        }
        return null;
    }

    /**
     * Add a rect.
     * @param clientRect the rect to add
     */
    public void add(final ClientRect clientRect) {
        clientRects_.add(clientRect);
    }
}<|MERGE_RESOLUTION|>--- conflicted
+++ resolved
@@ -18,11 +18,7 @@
 import static com.gargoylesoftware.htmlunit.javascript.configuration.SupportedBrowser.CHROME;
 import static com.gargoylesoftware.htmlunit.javascript.configuration.SupportedBrowser.EDGE;
 import static com.gargoylesoftware.htmlunit.javascript.configuration.SupportedBrowser.FF;
-<<<<<<< HEAD
-import static com.gargoylesoftware.htmlunit.javascript.configuration.SupportedBrowser.FF68;
-=======
 import static com.gargoylesoftware.htmlunit.javascript.configuration.SupportedBrowser.FF78;
->>>>>>> 6cc30901
 import static com.gargoylesoftware.htmlunit.javascript.configuration.SupportedBrowser.IE;
 
 import java.util.ArrayList;
@@ -43,11 +39,7 @@
  * @author Ahmed Ashour
  * @author Ronald Brill
  */
-<<<<<<< HEAD
-@JsxClass(className = "DOMRectList", value = {CHROME, FF, FF68})
-=======
 @JsxClass(className = "DOMRectList", value = {CHROME, EDGE, FF, FF78})
->>>>>>> 6cc30901
 @JsxClass(IE)
 public class ClientRectList extends SimpleScriptable {
 
@@ -56,11 +48,7 @@
     /**
      * Creates an instance.
      */
-<<<<<<< HEAD
-    @JsxConstructor({CHROME, FF, FF68})
-=======
     @JsxConstructor({CHROME, EDGE, FF, FF78})
->>>>>>> 6cc30901
     public ClientRectList() {
         clientRects_ = new ArrayList<>();
     }
