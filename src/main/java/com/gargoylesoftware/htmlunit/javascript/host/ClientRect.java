--- conflicted
+++ resolved
@@ -17,11 +17,7 @@
 import static com.gargoylesoftware.htmlunit.javascript.configuration.SupportedBrowser.CHROME;
 import static com.gargoylesoftware.htmlunit.javascript.configuration.SupportedBrowser.EDGE;
 import static com.gargoylesoftware.htmlunit.javascript.configuration.SupportedBrowser.FF;
-<<<<<<< HEAD
-import static com.gargoylesoftware.htmlunit.javascript.configuration.SupportedBrowser.FF68;
-=======
 import static com.gargoylesoftware.htmlunit.javascript.configuration.SupportedBrowser.FF78;
->>>>>>> 6cc30901
 import static com.gargoylesoftware.htmlunit.javascript.configuration.SupportedBrowser.IE;
 
 import com.gargoylesoftware.htmlunit.javascript.SimpleScriptable;
@@ -38,11 +34,7 @@
  * @see <a href="http://msdn2.microsoft.com/en-us/library/ms535906.aspx">MSDN Documentation</a>
  */
 @JsxClass(IE)
-<<<<<<< HEAD
-@JsxClass(className = "DOMRect", value = {CHROME, FF, FF68})
-=======
 @JsxClass(className = "DOMRect", value = {CHROME, EDGE, FF, FF78})
->>>>>>> 6cc30901
 public class ClientRect extends SimpleScriptable {
 
     private int bottom_;
@@ -53,11 +45,7 @@
     /**
      * Creates an instance.
      */
-<<<<<<< HEAD
-    @JsxConstructor({CHROME, FF, FF68})
-=======
     @JsxConstructor({CHROME, EDGE, FF, FF78})
->>>>>>> 6cc30901
     public ClientRect() {
     }
 
