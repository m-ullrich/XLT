/*
 * Copyright (c) 2002-2021 Gargoyle Software Inc.
 *
 * Licensed under the Apache License, Version 2.0 (the "License");
 * you may not use this file except in compliance with the License.
 * You may obtain a copy of the License at
 * http://www.apache.org/licenses/LICENSE-2.0
 *
 * Unless required by applicable law or agreed to in writing, software
 * distributed under the License is distributed on an "AS IS" BASIS,
 * WITHOUT WARRANTIES OR CONDITIONS OF ANY KIND, either express or implied.
 * See the License for the specific language governing permissions and
 * limitations under the License.
 */
package com.gargoylesoftware.htmlunit.javascript.host.html;

import static com.gargoylesoftware.htmlunit.javascript.configuration.SupportedBrowser.CHROME;
import static com.gargoylesoftware.htmlunit.javascript.configuration.SupportedBrowser.EDGE;
import static com.gargoylesoftware.htmlunit.javascript.configuration.SupportedBrowser.FF;
<<<<<<< HEAD
import static com.gargoylesoftware.htmlunit.javascript.configuration.SupportedBrowser.FF68;
=======
import static com.gargoylesoftware.htmlunit.javascript.configuration.SupportedBrowser.FF78;
>>>>>>> 6cc30901
import static com.gargoylesoftware.htmlunit.javascript.configuration.SupportedBrowser.IE;

import com.gargoylesoftware.htmlunit.html.HtmlButton;
import com.gargoylesoftware.htmlunit.javascript.configuration.JsxClass;
import com.gargoylesoftware.htmlunit.javascript.configuration.JsxConstructor;
import com.gargoylesoftware.htmlunit.javascript.configuration.JsxFunction;
import com.gargoylesoftware.htmlunit.javascript.configuration.JsxGetter;
import com.gargoylesoftware.htmlunit.javascript.configuration.JsxSetter;
import com.gargoylesoftware.htmlunit.javascript.host.dom.AbstractList;
import com.gargoylesoftware.htmlunit.javascript.host.dom.TextRange;

/**
 * The JavaScript object that represents a {@link HtmlButton} (&lt;button type=...&gt;).
 *
 * @author <a href="mailto:mbowler@GargoyleSoftware.com">Mike Bowler</a>
 * @author Marc Guillemot
 * @author Ahmed Ashour
 * @author Ronald Brill
 * @author Frank Danek
 */
@JsxClass(domClass = HtmlButton.class)
public class HTMLButtonElement extends HTMLElement {

    /** "Live" labels collection; has to be a member to have equality (==) working. */
    private AbstractList labels_;

    /**
     * Creates an instance.
     */
<<<<<<< HEAD
    @JsxConstructor({CHROME, FF, FF68})
=======
    @JsxConstructor({CHROME, EDGE, FF, FF78})
>>>>>>> 6cc30901
    public HTMLButtonElement() {
    }

    /**
     * Sets the value of the attribute {@code type}.
     * <p>Note that there is no GUI change in the shape of the button,
     * so we don't treat it like {@link HTMLInputElement#setType(String)}.</p>
     * @param newType the new type to set
     */
    @JsxSetter
    public void setType(final String newType) {
        getDomNodeOrDie().setAttribute("type", newType);
    }

    /**
     * Returns the {@code type} property.
     * @return the {@code type} property
     */
    @JsxGetter
    public String getType() {
        return ((HtmlButton) getDomNodeOrDie()).getType();
    }

    /**
     * Returns the labels associated with the element.
     * @return the labels associated with the element
     */
<<<<<<< HEAD
    @JsxGetter({CHROME, FF, FF68})
=======
    @JsxGetter({CHROME, EDGE, FF, FF78})
>>>>>>> 6cc30901
    public AbstractList getLabels() {
        if (labels_ == null) {
            labels_ = new LabelsHelper(getDomNodeOrDie());
        }
        return labels_;
    }

    /**
     * {@inheritDoc}
     */
    @Override
    @JsxFunction(IE)
    public TextRange createTextRange() {
        return super.createTextRange();
    }

    /**
     * Checks whether the element has any constraints and whether it satisfies them.
     * @return if the element is valid
     */
    @JsxFunction
    public boolean checkValidity() {
        return getDomNodeOrDie().isValid();
    }

    /**
     * {@inheritDoc}
     */
    @JsxGetter
    @Override
    public String getName() {
        return super.getName();
    }

    /**
     * {@inheritDoc}
     */
    @JsxSetter
    @Override
    public void setName(final String newName) {
        super.setName(newName);
    }

    /**
     * {@inheritDoc} Overridden to modify browser configurations.
     */
    @Override
<<<<<<< HEAD
    @JsxGetter({CHROME, FF, FF68})
=======
    @JsxGetter({CHROME, EDGE, FF, FF78})
>>>>>>> 6cc30901
    public boolean isDisabled() {
        return super.isDisabled();
    }

    /**
     * {@inheritDoc} Overridden to modify browser configurations.
     */
    @Override
<<<<<<< HEAD
    @JsxSetter({CHROME, FF, FF68})
=======
    @JsxSetter({CHROME, EDGE, FF, FF78})
>>>>>>> 6cc30901
    public void setDisabled(final boolean disabled) {
        super.setDisabled(disabled);
    }

    /**
     * {@inheritDoc}
     */
    @JsxGetter
    @Override
    public HTMLFormElement getForm() {
        return super.getForm();
    }

    /**
     * {@inheritDoc}
     */
    @JsxGetter
    @Override
    public Object getValue() {
        return super.getValue();
    }

    /**
     * {@inheritDoc}
     */
    @JsxSetter
    @Override
    public void setValue(final Object newValue) {
        super.setValue(newValue);
    }
}<|MERGE_RESOLUTION|>--- conflicted
+++ resolved
@@ -17,11 +17,7 @@
 import static com.gargoylesoftware.htmlunit.javascript.configuration.SupportedBrowser.CHROME;
 import static com.gargoylesoftware.htmlunit.javascript.configuration.SupportedBrowser.EDGE;
 import static com.gargoylesoftware.htmlunit.javascript.configuration.SupportedBrowser.FF;
-<<<<<<< HEAD
-import static com.gargoylesoftware.htmlunit.javascript.configuration.SupportedBrowser.FF68;
-=======
 import static com.gargoylesoftware.htmlunit.javascript.configuration.SupportedBrowser.FF78;
->>>>>>> 6cc30901
 import static com.gargoylesoftware.htmlunit.javascript.configuration.SupportedBrowser.IE;
 
 import com.gargoylesoftware.htmlunit.html.HtmlButton;
@@ -51,11 +47,7 @@
     /**
      * Creates an instance.
      */
-<<<<<<< HEAD
-    @JsxConstructor({CHROME, FF, FF68})
-=======
     @JsxConstructor({CHROME, EDGE, FF, FF78})
->>>>>>> 6cc30901
     public HTMLButtonElement() {
     }
 
@@ -83,11 +75,7 @@
      * Returns the labels associated with the element.
      * @return the labels associated with the element
      */
-<<<<<<< HEAD
-    @JsxGetter({CHROME, FF, FF68})
-=======
     @JsxGetter({CHROME, EDGE, FF, FF78})
->>>>>>> 6cc30901
     public AbstractList getLabels() {
         if (labels_ == null) {
             labels_ = new LabelsHelper(getDomNodeOrDie());
@@ -135,11 +123,7 @@
      * {@inheritDoc} Overridden to modify browser configurations.
      */
     @Override
-<<<<<<< HEAD
-    @JsxGetter({CHROME, FF, FF68})
-=======
     @JsxGetter({CHROME, EDGE, FF, FF78})
->>>>>>> 6cc30901
     public boolean isDisabled() {
         return super.isDisabled();
     }
@@ -148,11 +132,7 @@
      * {@inheritDoc} Overridden to modify browser configurations.
      */
     @Override
-<<<<<<< HEAD
-    @JsxSetter({CHROME, FF, FF68})
-=======
     @JsxSetter({CHROME, EDGE, FF, FF78})
->>>>>>> 6cc30901
     public void setDisabled(final boolean disabled) {
         super.setDisabled(disabled);
     }
