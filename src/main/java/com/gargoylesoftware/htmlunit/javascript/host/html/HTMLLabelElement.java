--- conflicted
+++ resolved
@@ -18,11 +18,7 @@
 import static com.gargoylesoftware.htmlunit.javascript.configuration.SupportedBrowser.CHROME;
 import static com.gargoylesoftware.htmlunit.javascript.configuration.SupportedBrowser.EDGE;
 import static com.gargoylesoftware.htmlunit.javascript.configuration.SupportedBrowser.FF;
-<<<<<<< HEAD
-import static com.gargoylesoftware.htmlunit.javascript.configuration.SupportedBrowser.FF68;
-=======
 import static com.gargoylesoftware.htmlunit.javascript.configuration.SupportedBrowser.FF78;
->>>>>>> 6cc30901
 
 import com.gargoylesoftware.htmlunit.html.HtmlElement;
 import com.gargoylesoftware.htmlunit.html.HtmlForm;
@@ -45,11 +41,7 @@
     /**
      * Creates an instance.
      */
-<<<<<<< HEAD
-    @JsxConstructor({CHROME, FF, FF68})
-=======
     @JsxConstructor({CHROME, EDGE, FF, FF78})
->>>>>>> 6cc30901
     public HTMLLabelElement() {
     }
 
@@ -75,11 +67,7 @@
     /**
      * @return the HTMLElement labeled by the given label object
      */
-<<<<<<< HEAD
-    @JsxGetter({CHROME, FF, FF68})
-=======
     @JsxGetter({CHROME, EDGE, FF, FF78})
->>>>>>> 6cc30901
     public HTMLElement getControl() {
         final HtmlLabel label = (HtmlLabel) getDomNodeOrDie();
         final HtmlElement labeledElement = label.getLabeledElement();
@@ -96,11 +84,7 @@
      *
      * @param control ignored
      */
-<<<<<<< HEAD
-    @JsxSetter({CHROME, FF, FF68})
-=======
     @JsxSetter({CHROME, EDGE, FF, FF78})
->>>>>>> 6cc30901
     public void setControl(final HTMLElement control) {
         // the control attribute is read-only
     }
