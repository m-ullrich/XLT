--- conflicted
+++ resolved
@@ -17,11 +17,7 @@
 import static com.gargoylesoftware.htmlunit.javascript.configuration.SupportedBrowser.CHROME;
 import static com.gargoylesoftware.htmlunit.javascript.configuration.SupportedBrowser.EDGE;
 import static com.gargoylesoftware.htmlunit.javascript.configuration.SupportedBrowser.FF;
-<<<<<<< HEAD
-import static com.gargoylesoftware.htmlunit.javascript.configuration.SupportedBrowser.FF68;
-=======
 import static com.gargoylesoftware.htmlunit.javascript.configuration.SupportedBrowser.FF78;
->>>>>>> 6cc30901
 import static com.gargoylesoftware.htmlunit.javascript.configuration.SupportedBrowser.IE;
 
 import com.gargoylesoftware.htmlunit.javascript.configuration.JsxClass;
@@ -70,11 +66,7 @@
      * @param details the event details (optional)
      */
     @Override
-<<<<<<< HEAD
-    @JsxConstructor({CHROME, FF, FF68})
-=======
     @JsxConstructor({CHROME, EDGE, FF, FF78})
->>>>>>> 6cc30901
     public void jsConstructor(final String type, final ScriptableObject details) {
         super.jsConstructor(type, details);
 
@@ -94,11 +86,7 @@
      * @param reasonCode the reason code
      * @param reason the reason
      */
-<<<<<<< HEAD
-    @JsxFunction({FF, FF68, IE})
-=======
     @JsxFunction(IE)
->>>>>>> 6cc30901
     public void initCloseEvent(final String type, final boolean bubbles, final boolean cancelable,
             final boolean wasClean, final int reasonCode, final String reason) {
         super.initEvent(type, bubbles, cancelable);
