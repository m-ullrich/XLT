/*
 * Copyright (c) 2002-2021 Gargoyle Software Inc.
 *
 * Licensed under the Apache License, Version 2.0 (the "License");
 * you may not use this file except in compliance with the License.
 * You may obtain a copy of the License at
 * http://www.apache.org/licenses/LICENSE-2.0
 *
 * Unless required by applicable law or agreed to in writing, software
 * distributed under the License is distributed on an "AS IS" BASIS,
 * WITHOUT WARRANTIES OR CONDITIONS OF ANY KIND, either express or implied.
 * See the License for the specific language governing permissions and
 * limitations under the License.
 */
package com.gargoylesoftware.htmlunit.javascript.host.performance;

import static com.gargoylesoftware.htmlunit.javascript.configuration.SupportedBrowser.CHROME;
import static com.gargoylesoftware.htmlunit.javascript.configuration.SupportedBrowser.EDGE;
import static com.gargoylesoftware.htmlunit.javascript.configuration.SupportedBrowser.FF;
<<<<<<< HEAD
import static com.gargoylesoftware.htmlunit.javascript.configuration.SupportedBrowser.FF68;
=======
import static com.gargoylesoftware.htmlunit.javascript.configuration.SupportedBrowser.FF78;
>>>>>>> 6cc30901
import static com.gargoylesoftware.htmlunit.javascript.configuration.SupportedBrowser.IE;

import com.gargoylesoftware.htmlunit.javascript.SimpleScriptable;
import com.gargoylesoftware.htmlunit.javascript.configuration.JsxClass;
import com.gargoylesoftware.htmlunit.javascript.configuration.JsxConstructor;
import com.gargoylesoftware.htmlunit.javascript.configuration.JsxFunction;
import com.gargoylesoftware.htmlunit.javascript.configuration.JsxGetter;
import com.gargoylesoftware.htmlunit.javascript.host.event.EventTarget;

/**
 * A JavaScript object for {@code Performance}.
 *
 * @author Ahmed Ashour
 * @author Ronald Brill
 */
<<<<<<< HEAD
@JsxClass({CHROME, FF, FF68})
=======
@JsxClass({CHROME, EDGE, FF, FF78})
>>>>>>> 6cc30901
@JsxClass(value = IE, extendedClass = SimpleScriptable.class)
public class Performance extends EventTarget {
    private PerformanceTiming timing_;

    /**
     * Creates an instance.
     */
<<<<<<< HEAD
    @JsxConstructor({CHROME, FF, FF68})
=======
    @JsxConstructor({CHROME, EDGE, FF, FF78})
>>>>>>> 6cc30901
    public Performance() {
    }

    /**
     * Returns the {@code navigation} property.
     * @return the {@code navigation} property
     */
    @JsxGetter
    public PerformanceNavigation getNavigation() {
        final PerformanceNavigation navigation = new PerformanceNavigation();
        navigation.setParentScope(getParentScope());
        navigation.setPrototype(getPrototype(navigation.getClass()));
        return navigation;
    }

    /**
     * Returns the {@code timing} property.
     * @return the {@code timing} property
     */
    @JsxGetter
    public PerformanceTiming getTiming() {
        if (timing_ == null) {
            final PerformanceTiming timing = new PerformanceTiming();
            timing.setParentScope(getParentScope());
            timing.setPrototype(getPrototype(timing.getClass()));
            timing_ = timing;
        }

        return timing_;
    }

    /**
     * @return a timestamp
     */
    @JsxFunction
    public double now() {
        return System.nanoTime() / 1_000_000d;
    }
}<|MERGE_RESOLUTION|>--- conflicted
+++ resolved
@@ -17,11 +17,7 @@
 import static com.gargoylesoftware.htmlunit.javascript.configuration.SupportedBrowser.CHROME;
 import static com.gargoylesoftware.htmlunit.javascript.configuration.SupportedBrowser.EDGE;
 import static com.gargoylesoftware.htmlunit.javascript.configuration.SupportedBrowser.FF;
-<<<<<<< HEAD
-import static com.gargoylesoftware.htmlunit.javascript.configuration.SupportedBrowser.FF68;
-=======
 import static com.gargoylesoftware.htmlunit.javascript.configuration.SupportedBrowser.FF78;
->>>>>>> 6cc30901
 import static com.gargoylesoftware.htmlunit.javascript.configuration.SupportedBrowser.IE;
 
 import com.gargoylesoftware.htmlunit.javascript.SimpleScriptable;
@@ -37,11 +33,7 @@
  * @author Ahmed Ashour
  * @author Ronald Brill
  */
-<<<<<<< HEAD
-@JsxClass({CHROME, FF, FF68})
-=======
 @JsxClass({CHROME, EDGE, FF, FF78})
->>>>>>> 6cc30901
 @JsxClass(value = IE, extendedClass = SimpleScriptable.class)
 public class Performance extends EventTarget {
     private PerformanceTiming timing_;
@@ -49,11 +41,7 @@
     /**
      * Creates an instance.
      */
-<<<<<<< HEAD
-    @JsxConstructor({CHROME, FF, FF68})
-=======
     @JsxConstructor({CHROME, EDGE, FF, FF78})
->>>>>>> 6cc30901
     public Performance() {
     }
 
