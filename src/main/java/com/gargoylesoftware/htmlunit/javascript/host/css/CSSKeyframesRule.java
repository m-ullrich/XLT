--- conflicted
+++ resolved
@@ -17,11 +17,7 @@
 import static com.gargoylesoftware.htmlunit.javascript.configuration.SupportedBrowser.CHROME;
 import static com.gargoylesoftware.htmlunit.javascript.configuration.SupportedBrowser.EDGE;
 import static com.gargoylesoftware.htmlunit.javascript.configuration.SupportedBrowser.FF;
-<<<<<<< HEAD
-import static com.gargoylesoftware.htmlunit.javascript.configuration.SupportedBrowser.FF68;
-=======
 import static com.gargoylesoftware.htmlunit.javascript.configuration.SupportedBrowser.FF78;
->>>>>>> 6cc30901
 import static com.gargoylesoftware.htmlunit.javascript.configuration.SupportedBrowser.IE;
 
 import com.gargoylesoftware.css.dom.CSSUnknownRuleImpl;
@@ -35,21 +31,13 @@
  * @author Ahmed Ashour
  * @author Ronald Brill
  */
-<<<<<<< HEAD
-@JsxClass({CHROME, FF, FF68, IE})
-=======
 @JsxClass({CHROME, EDGE, FF, FF78, IE})
->>>>>>> 6cc30901
 public class CSSKeyframesRule extends CSSRule {
 
     /**
      * Default constructor.
      */
-<<<<<<< HEAD
-    @JsxConstructor({CHROME, FF, FF68})
-=======
     @JsxConstructor({CHROME, EDGE, FF, FF78})
->>>>>>> 6cc30901
     public CSSKeyframesRule() {
     }
 
