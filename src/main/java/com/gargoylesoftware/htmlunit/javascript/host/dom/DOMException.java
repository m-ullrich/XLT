--- conflicted
+++ resolved
@@ -17,11 +17,7 @@
 import static com.gargoylesoftware.htmlunit.javascript.configuration.SupportedBrowser.CHROME;
 import static com.gargoylesoftware.htmlunit.javascript.configuration.SupportedBrowser.EDGE;
 import static com.gargoylesoftware.htmlunit.javascript.configuration.SupportedBrowser.FF;
-<<<<<<< HEAD
-import static com.gargoylesoftware.htmlunit.javascript.configuration.SupportedBrowser.FF68;
-=======
 import static com.gargoylesoftware.htmlunit.javascript.configuration.SupportedBrowser.FF78;
->>>>>>> 6cc30901
 import static com.gargoylesoftware.htmlunit.javascript.configuration.SupportedBrowser.IE;
 
 import com.gargoylesoftware.htmlunit.javascript.SimpleScriptable;
@@ -133,11 +129,7 @@
     /**
      * Default constructor used to build the prototype.
      */
-<<<<<<< HEAD
-    @JsxConstructor({CHROME, FF, FF68})
-=======
     @JsxConstructor({CHROME, EDGE, FF, FF78})
->>>>>>> 6cc30901
     public DOMException() {
         code_ = -1;
         message_ = null;
@@ -181,11 +173,7 @@
      * Gets the line at which the exception occurred.
      * @return the line of the exception
      */
-<<<<<<< HEAD
-    @JsxGetter({FF, FF68})
-=======
     @JsxGetter({FF, FF78})
->>>>>>> 6cc30901
     public Object getLineNumber() {
         if (lineNumber_ == -1) {
             return Undefined.instance;
@@ -197,11 +185,7 @@
      * Gets the name of the in which the exception occurred.
      * @return the name of the source file
      */
-<<<<<<< HEAD
-    @JsxGetter({FF, FF68})
-=======
     @JsxGetter({FF, FF78})
->>>>>>> 6cc30901
     public Object getFilename() {
         if (fileName_ == null) {
             return Undefined.instance;
