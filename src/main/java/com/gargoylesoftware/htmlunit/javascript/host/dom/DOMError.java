/*
 * Copyright (c) 2002-2021 Gargoyle Software Inc.
 *
 * Licensed under the Apache License, Version 2.0 (the "License");
 * you may not use this file except in compliance with the License.
 * You may obtain a copy of the License at
 * http://www.apache.org/licenses/LICENSE-2.0
 *
 * Unless required by applicable law or agreed to in writing, software
 * distributed under the License is distributed on an "AS IS" BASIS,
 * WITHOUT WARRANTIES OR CONDITIONS OF ANY KIND, either express or implied.
 * See the License for the specific language governing permissions and
 * limitations under the License.
 */
package com.gargoylesoftware.htmlunit.javascript.host.dom;

import static com.gargoylesoftware.htmlunit.javascript.configuration.SupportedBrowser.CHROME;
<<<<<<< HEAD
import static com.gargoylesoftware.htmlunit.javascript.configuration.SupportedBrowser.FF68;
=======
import static com.gargoylesoftware.htmlunit.javascript.configuration.SupportedBrowser.EDGE;
>>>>>>> 6cc30901
import static com.gargoylesoftware.htmlunit.javascript.configuration.SupportedBrowser.IE;

import com.gargoylesoftware.htmlunit.javascript.SimpleScriptable;
import com.gargoylesoftware.htmlunit.javascript.configuration.JsxClass;
import com.gargoylesoftware.htmlunit.javascript.configuration.JsxConstructor;

/**
 * A JavaScript object for {@code DOMError}.
 *
 * @author Ahmed Ashour
 * @author Ronald Brill
 */
<<<<<<< HEAD
@JsxClass({CHROME, FF68, IE})
=======
@JsxClass({CHROME, EDGE, IE})
>>>>>>> 6cc30901
public class DOMError extends SimpleScriptable {

    /**
     * Creates an instance.
     */
<<<<<<< HEAD
    @JsxConstructor({CHROME, FF68})
=======
    @JsxConstructor({CHROME, EDGE})
>>>>>>> 6cc30901
    public DOMError() {
    }

}<|MERGE_RESOLUTION|>--- conflicted
+++ resolved
@@ -15,11 +15,7 @@
 package com.gargoylesoftware.htmlunit.javascript.host.dom;
 
 import static com.gargoylesoftware.htmlunit.javascript.configuration.SupportedBrowser.CHROME;
-<<<<<<< HEAD
-import static com.gargoylesoftware.htmlunit.javascript.configuration.SupportedBrowser.FF68;
-=======
 import static com.gargoylesoftware.htmlunit.javascript.configuration.SupportedBrowser.EDGE;
->>>>>>> 6cc30901
 import static com.gargoylesoftware.htmlunit.javascript.configuration.SupportedBrowser.IE;
 
 import com.gargoylesoftware.htmlunit.javascript.SimpleScriptable;
@@ -32,21 +28,13 @@
  * @author Ahmed Ashour
  * @author Ronald Brill
  */
-<<<<<<< HEAD
-@JsxClass({CHROME, FF68, IE})
-=======
 @JsxClass({CHROME, EDGE, IE})
->>>>>>> 6cc30901
 public class DOMError extends SimpleScriptable {
 
     /**
      * Creates an instance.
      */
-<<<<<<< HEAD
-    @JsxConstructor({CHROME, FF68})
-=======
     @JsxConstructor({CHROME, EDGE})
->>>>>>> 6cc30901
     public DOMError() {
     }
 
