/*
 * Copyright (c) 2002-2021 Gargoyle Software Inc.
 *
 * Licensed under the Apache License, Version 2.0 (the "License");
 * you may not use this file except in compliance with the License.
 * You may obtain a copy of the License at
 * http://www.apache.org/licenses/LICENSE-2.0
 *
 * Unless required by applicable law or agreed to in writing, software
 * distributed under the License is distributed on an "AS IS" BASIS,
 * WITHOUT WARRANTIES OR CONDITIONS OF ANY KIND, either express or implied.
 * See the License for the specific language governing permissions and
 * limitations under the License.
 */
package com.gargoylesoftware.htmlunit.javascript.host.html;

import static com.gargoylesoftware.htmlunit.BrowserVersionFeatures.JS_TEXT_AREA_GET_MAXLENGTH_MAX_INT;
import static com.gargoylesoftware.htmlunit.BrowserVersionFeatures.JS_TEXT_AREA_SET_COLS_NEGATIVE_THROWS_EXCEPTION;
import static com.gargoylesoftware.htmlunit.BrowserVersionFeatures.JS_TEXT_AREA_SET_COLS_THROWS_EXCEPTION;
import static com.gargoylesoftware.htmlunit.BrowserVersionFeatures.JS_TEXT_AREA_SET_MAXLENGTH_NEGATIVE_THROWS_EXCEPTION;
import static com.gargoylesoftware.htmlunit.BrowserVersionFeatures.JS_TEXT_AREA_SET_ROWS_NEGATIVE_THROWS_EXCEPTION;
import static com.gargoylesoftware.htmlunit.BrowserVersionFeatures.JS_TEXT_AREA_SET_ROWS_THROWS_EXCEPTION;
import static com.gargoylesoftware.htmlunit.BrowserVersionFeatures.JS_TEXT_AREA_SET_VALUE_NULL;
import static com.gargoylesoftware.htmlunit.javascript.configuration.SupportedBrowser.CHROME;
import static com.gargoylesoftware.htmlunit.javascript.configuration.SupportedBrowser.EDGE;
import static com.gargoylesoftware.htmlunit.javascript.configuration.SupportedBrowser.FF;
<<<<<<< HEAD
import static com.gargoylesoftware.htmlunit.javascript.configuration.SupportedBrowser.FF68;
=======
import static com.gargoylesoftware.htmlunit.javascript.configuration.SupportedBrowser.FF78;
>>>>>>> 6cc30901
import static com.gargoylesoftware.htmlunit.javascript.configuration.SupportedBrowser.IE;

import com.gargoylesoftware.htmlunit.html.HtmlTextArea;
import com.gargoylesoftware.htmlunit.javascript.configuration.JsxClass;
import com.gargoylesoftware.htmlunit.javascript.configuration.JsxConstructor;
import com.gargoylesoftware.htmlunit.javascript.configuration.JsxFunction;
import com.gargoylesoftware.htmlunit.javascript.configuration.JsxGetter;
import com.gargoylesoftware.htmlunit.javascript.configuration.JsxSetter;
import com.gargoylesoftware.htmlunit.javascript.host.dom.AbstractList;
import com.gargoylesoftware.htmlunit.javascript.host.dom.TextRange;

import net.sourceforge.htmlunit.corejs.javascript.Context;

/**
 * The JavaScript object {@code HTMLTextAreaElement}.
 *
 * @author <a href="mailto:mbowler@GargoyleSoftware.com">Mike Bowler</a>
 * @author Marc Guillemot
 * @author Chris Erskine
 * @author Ahmed Ashour
 * @author Daniel Gredler
 * @author Ronald Brill
 * @author Frank Danek
 * @author Carsten Steul
 */
@JsxClass(domClass = HtmlTextArea.class)
public class HTMLTextAreaElement extends HTMLElement {

    /** "Live" labels collection; has to be a member to have equality (==) working. */
    private AbstractList labels_;

    /**
     * Creates an instance.
     */
<<<<<<< HEAD
    @JsxConstructor({CHROME, FF, FF68})
=======
    @JsxConstructor({CHROME, EDGE, FF, FF78})
>>>>>>> 6cc30901
    public HTMLTextAreaElement() {
    }

    /**
     * Returns the type of this input.
     * @return the type of this input
     */
    @JsxGetter
    public String getType() {
        return "textarea";
    }

    /**
     * Returns the value of the {@code value} attribute.
     * @return the value of the {@code value} attribute
     */
    @JsxGetter
    @Override
    public String getValue() {
        return ((HtmlTextArea) getDomNodeOrDie()).getText();
    }

    /**
     * Sets the value of the {@code value} attribute.
     * @param value the new value
     */
    @JsxSetter
    @Override
    public void setValue(final Object value) {
        if (null == value && getBrowserVersion().hasFeature(JS_TEXT_AREA_SET_VALUE_NULL)) {
            ((HtmlTextArea) getDomNodeOrDie()).setText("");
            return;
        }

        ((HtmlTextArea) getDomNodeOrDie()).setText(Context.toString(value));
    }

    /**
     * Returns the number of columns in this text area.
     * @return the number of columns in this text area
     */
    @JsxGetter
    public int getCols() {
        final String s = getDomNodeOrDie().getAttributeDirect("cols");
        try {
            return Integer.parseInt(s);
        }
        catch (final NumberFormatException e) {
            return 20;
        }
    }

    /**
     * Sets the number of columns in this text area.
     * @param cols the number of columns in this text area
     */
    @JsxSetter
    public void setCols(final String cols) {
        try {
            final int i = Float.valueOf(cols).intValue();
            if (i < 0) {
                if (getBrowserVersion().hasFeature(JS_TEXT_AREA_SET_COLS_NEGATIVE_THROWS_EXCEPTION)) {
                    throw new NumberFormatException("New value for cols '" + cols + "' is smaller than zero.");
                }
                getDomNodeOrDie().setAttribute("cols", null);
                return;
            }
            getDomNodeOrDie().setAttribute("cols", Integer.toString(i));
        }
        catch (final NumberFormatException e) {
            if (getBrowserVersion().hasFeature(JS_TEXT_AREA_SET_COLS_THROWS_EXCEPTION)) {
                throw Context.throwAsScriptRuntimeEx(e);
            }
            getDomNodeOrDie().setAttribute("cols", "20");
        }
    }

    /**
     * Returns the number of rows in this text area.
     * @return the number of rows in this text area
     */
    @JsxGetter
    public int getRows() {
        final String s = getDomNodeOrDie().getAttributeDirect("rows");
        try {
            return Integer.parseInt(s);
        }
        catch (final NumberFormatException e) {
            return 2;
        }
    }

    /**
     * Sets the number of rows in this text area.
     * @param rows the number of rows in this text area
     */
    @JsxSetter
    public void setRows(final String rows) {
        try {
            final int i = new Float(rows).intValue();
            if (i < 0) {
                if (getBrowserVersion().hasFeature(JS_TEXT_AREA_SET_ROWS_NEGATIVE_THROWS_EXCEPTION)) {
                    throw new NumberFormatException("New value for rows '" + rows + "' is smaller than zero.");
                }
                getDomNodeOrDie().setAttribute("rows", null);
                return;
            }
            getDomNodeOrDie().setAttribute("rows", Integer.toString(i));
        }
        catch (final NumberFormatException e) {
            if (getBrowserVersion().hasFeature(JS_TEXT_AREA_SET_ROWS_THROWS_EXCEPTION)) {
                throw Context.throwAsScriptRuntimeEx(e);
            }

            getDomNodeOrDie().setAttribute("rows", "2");
        }
    }

    /**
     * Returns the textarea's default value, used if the containing form gets reset.
     * @return the textarea's default value, used if the containing form gets reset
     * @see <a href="http://msdn.microsoft.com/en-us/library/ms533718.aspx">MSDN Documentation</a>
     */
    @JsxGetter
    public String getDefaultValue() {
        return ((HtmlTextArea) getDomNodeOrDie()).getDefaultValue();
    }

    /**
     * Sets the textarea's default value, used if the containing form gets reset.
     * @param defaultValue the textarea's default value, used if the containing form gets reset
     * @see <a href="http://msdn.microsoft.com/en-us/library/ms533718.aspx">MSDN Documentation</a>
     */
    @JsxSetter
    public void setDefaultValue(final String defaultValue) {
        ((HtmlTextArea) getDomNodeOrDie()).setDefaultValue(defaultValue);
    }

    /**
     * Gets the value of {@code textLength} attribute.
     * @return the text length
     */
<<<<<<< HEAD
    @JsxGetter({CHROME, FF, FF68})
=======
    @JsxGetter({CHROME, EDGE, FF, FF78})
>>>>>>> 6cc30901
    public int getTextLength() {
        return getValue().length();
    }

    /**
     * Gets the value of {@code selectionStart} attribute.
     * @return the selection start
     */
    @JsxGetter
    public int getSelectionStart() {
        return ((HtmlTextArea) getDomNodeOrDie()).getSelectionStart();
    }

    /**
     * Sets the value of {@code selectionStart} attribute.
     * @param start selection start
     */
    @JsxSetter
    public void setSelectionStart(final int start) {
        ((HtmlTextArea) getDomNodeOrDie()).setSelectionStart(start);
    }

    /**
     * Gets the value of {@code selectionEnd} attribute.
     * @return the selection end
     */
    @JsxGetter
    public int getSelectionEnd() {
        return ((HtmlTextArea) getDomNodeOrDie()).getSelectionEnd();
    }

    /**
     * Sets the value of {@code selectionEnd} attribute.
     * @param end selection end
     */
    @JsxSetter
    public void setSelectionEnd(final int end) {
        ((HtmlTextArea) getDomNodeOrDie()).setSelectionEnd(end);
    }

    /**
     * Sets the selected portion of this input element.
     * @param start the index of the first character to select
     * @param end the index of the character after the selection
     */
    @JsxFunction
    public void setSelectionRange(final int start, final int end) {
        setSelectionStart(start);
        setSelectionEnd(end);
    }

    /**
     * Selects this element.
     */
    @JsxFunction
    public void select() {
        ((HtmlTextArea) getDomNodeOrDie()).select();
    }

    /**
     * Gets the value of {@code readOnly} attribute.
     * @return the readOnly attribute
     */
    @JsxGetter
    public boolean isReadOnly() {
        return ((HtmlTextArea) getDomNodeOrDie()).isReadOnly();
    }

    /**
     * Sets the value of {@code readOnly} attribute.
     * @param readOnly the new value
     */
    @JsxSetter
    public void setReadOnly(final boolean readOnly) {
        ((HtmlTextArea) getDomNodeOrDie()).setReadOnly(readOnly);
    }

    /**
     * Returns the maximum number of characters in this text area.
     * @return the maximum number of characters in this text area
     */
    @JsxGetter
    public Object getMaxLength() {
        final String maxLength = getDomNodeOrDie().getAttribute("maxLength");

        try {
            return Integer.parseInt(maxLength);
        }
        catch (final NumberFormatException e) {
            if (getBrowserVersion().hasFeature(JS_TEXT_AREA_GET_MAXLENGTH_MAX_INT)) {
                return Integer.MAX_VALUE;
            }
            return -1;
        }
    }

    /**
     * Sets maximum number of characters in this text area.
     * @param maxLength maximum number of characters in this text area.
     */
    @JsxSetter
    public void setMaxLength(final String maxLength) {
        try {
            final int i = Integer.parseInt(maxLength);

            if (i < 0 && getBrowserVersion().hasFeature(JS_TEXT_AREA_SET_MAXLENGTH_NEGATIVE_THROWS_EXCEPTION)) {
                throw Context.throwAsScriptRuntimeEx(
                    new NumberFormatException("New value for maxLength '" + maxLength + "' is smaller than zero."));
            }
            getDomNodeOrDie().setAttribute("maxLength", maxLength);
        }
        catch (final NumberFormatException e) {
            getDomNodeOrDie().setAttribute("maxLength", "0");
        }
    }

    /**
     * Returns the minimum number of characters in this text area.
     * @return the minimum number of characters in this text area
     */
<<<<<<< HEAD
    @JsxGetter({CHROME, FF, FF68})
=======
    @JsxGetter({CHROME, EDGE, FF, FF78})
>>>>>>> 6cc30901
    public Object getMinLength() {
        final String minLength = getDomNodeOrDie().getAttribute("minLength");

        try {
            return Integer.parseInt(minLength);
        }
        catch (final NumberFormatException e) {
            return -1;
        }
    }

    /**
     * Sets minimum number of characters in this text area.
     * @param minLength minimum number of characters in this text area.
     */
<<<<<<< HEAD
    @JsxSetter({CHROME, FF, FF68})
=======
    @JsxSetter({CHROME, EDGE, FF, FF78})
>>>>>>> 6cc30901
    public void setMinLength(final String minLength) {
        try {
            final int i = Integer.parseInt(minLength);

            if (i < 0) {
                throw Context.throwAsScriptRuntimeEx(
                    new NumberFormatException("New value for minLength '" + minLength + "' is smaller than zero."));
            }
            getDomNodeOrDie().setAttribute("minLength", minLength);
        }
        catch (final NumberFormatException e) {
            getDomNodeOrDie().setAttribute("minLength", "0");
        }
    }

    /**
     * Returns the {@code placeholder} attribute.
     * @return the {@code placeholder} attribute
     */
    @JsxGetter
    public String getPlaceholder() {
        return ((HtmlTextArea) getDomNodeOrDie()).getPlaceholder();
    }

    /**
     * Sets the {@code placeholder} attribute.
     * @param placeholder the new {@code placeholder} value
     */
    @JsxSetter
    public void setPlaceholder(final String placeholder) {
        ((HtmlTextArea) getDomNodeOrDie()).setPlaceholder(placeholder);
    }

    /**
     * Returns the labels associated with the element.
     * @return the labels associated with the element
     */
<<<<<<< HEAD
    @JsxGetter({CHROME, FF, FF68})
=======
    @JsxGetter({CHROME, EDGE, FF, FF78})
>>>>>>> 6cc30901
    public AbstractList getLabels() {
        if (labels_ == null) {
            labels_ = new LabelsHelper(getDomNodeOrDie());
        }
        return labels_;
    }

    /**
     * {@inheritDoc}
     */
    @Override
    @JsxFunction(IE)
    public TextRange createTextRange() {
        return super.createTextRange();
    }

    /**
     * Checks whether the element has any constraints and whether it satisfies them.
     * @return if the element is valid
     */
    @JsxFunction
    public boolean checkValidity() {
        return getDomNodeOrDie().isValid();
    }

    /**
     * Returns the {@code required} property.
     * @return the {@code required} property
     */
    @JsxGetter
    public boolean isRequired() {
        return getDomNodeOrDie().isRequired();
    }

    /**
     * Sets the {@code required} property.
     * @param required the new value
     */
    @JsxSetter
    public void setRequired(final boolean required) {
        getDomNodeOrDie().setRequired(required);
    }

    /**
     * {@inheritDoc}
     */
    @JsxGetter
    @Override
    public String getName() {
        return super.getName();
    }

    /**
     * {@inheritDoc}
     */
    @JsxSetter
    @Override
    public void setName(final String newName) {
        super.setName(newName);
    }

    /**
     * {@inheritDoc} Overridden to modify browser configurations.
     */
    @Override
<<<<<<< HEAD
    @JsxGetter({CHROME, FF, FF68})
=======
    @JsxGetter({CHROME, EDGE, FF, FF78})
>>>>>>> 6cc30901
    public boolean isDisabled() {
        return super.isDisabled();
    }

    /**
     * {@inheritDoc} Overridden to modify browser configurations.
     */
    @Override
<<<<<<< HEAD
    @JsxSetter({CHROME, FF, FF68})
=======
    @JsxSetter({CHROME, EDGE, FF, FF78})
>>>>>>> 6cc30901
    public void setDisabled(final boolean disabled) {
        super.setDisabled(disabled);
    }

    /**
     * {@inheritDoc}
     */
    @JsxGetter
    @Override
    public HTMLFormElement getForm() {
        return super.getForm();
    }
}<|MERGE_RESOLUTION|>--- conflicted
+++ resolved
@@ -24,11 +24,7 @@
 import static com.gargoylesoftware.htmlunit.javascript.configuration.SupportedBrowser.CHROME;
 import static com.gargoylesoftware.htmlunit.javascript.configuration.SupportedBrowser.EDGE;
 import static com.gargoylesoftware.htmlunit.javascript.configuration.SupportedBrowser.FF;
-<<<<<<< HEAD
-import static com.gargoylesoftware.htmlunit.javascript.configuration.SupportedBrowser.FF68;
-=======
 import static com.gargoylesoftware.htmlunit.javascript.configuration.SupportedBrowser.FF78;
->>>>>>> 6cc30901
 import static com.gargoylesoftware.htmlunit.javascript.configuration.SupportedBrowser.IE;
 
 import com.gargoylesoftware.htmlunit.html.HtmlTextArea;
@@ -63,11 +59,7 @@
     /**
      * Creates an instance.
      */
-<<<<<<< HEAD
-    @JsxConstructor({CHROME, FF, FF68})
-=======
     @JsxConstructor({CHROME, EDGE, FF, FF78})
->>>>>>> 6cc30901
     public HTMLTextAreaElement() {
     }
 
@@ -210,11 +202,7 @@
      * Gets the value of {@code textLength} attribute.
      * @return the text length
      */
-<<<<<<< HEAD
-    @JsxGetter({CHROME, FF, FF68})
-=======
     @JsxGetter({CHROME, EDGE, FF, FF78})
->>>>>>> 6cc30901
     public int getTextLength() {
         return getValue().length();
     }
@@ -335,11 +323,7 @@
      * Returns the minimum number of characters in this text area.
      * @return the minimum number of characters in this text area
      */
-<<<<<<< HEAD
-    @JsxGetter({CHROME, FF, FF68})
-=======
     @JsxGetter({CHROME, EDGE, FF, FF78})
->>>>>>> 6cc30901
     public Object getMinLength() {
         final String minLength = getDomNodeOrDie().getAttribute("minLength");
 
@@ -355,11 +339,7 @@
      * Sets minimum number of characters in this text area.
      * @param minLength minimum number of characters in this text area.
      */
-<<<<<<< HEAD
-    @JsxSetter({CHROME, FF, FF68})
-=======
     @JsxSetter({CHROME, EDGE, FF, FF78})
->>>>>>> 6cc30901
     public void setMinLength(final String minLength) {
         try {
             final int i = Integer.parseInt(minLength);
@@ -397,11 +377,7 @@
      * Returns the labels associated with the element.
      * @return the labels associated with the element
      */
-<<<<<<< HEAD
-    @JsxGetter({CHROME, FF, FF68})
-=======
     @JsxGetter({CHROME, EDGE, FF, FF78})
->>>>>>> 6cc30901
     public AbstractList getLabels() {
         if (labels_ == null) {
             labels_ = new LabelsHelper(getDomNodeOrDie());
@@ -467,11 +443,7 @@
      * {@inheritDoc} Overridden to modify browser configurations.
      */
     @Override
-<<<<<<< HEAD
-    @JsxGetter({CHROME, FF, FF68})
-=======
     @JsxGetter({CHROME, EDGE, FF, FF78})
->>>>>>> 6cc30901
     public boolean isDisabled() {
         return super.isDisabled();
     }
@@ -480,11 +452,7 @@
      * {@inheritDoc} Overridden to modify browser configurations.
      */
     @Override
-<<<<<<< HEAD
-    @JsxSetter({CHROME, FF, FF68})
-=======
     @JsxSetter({CHROME, EDGE, FF, FF78})
->>>>>>> 6cc30901
     public void setDisabled(final boolean disabled) {
         super.setDisabled(disabled);
     }
