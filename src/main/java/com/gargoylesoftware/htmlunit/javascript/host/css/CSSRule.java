--- conflicted
+++ resolved
@@ -1,10 +1,6 @@
 /*
-<<<<<<< HEAD
- * Copyright (c) 2002-2020 Gargoyle Software Inc.
- * Copyright (c) 2005-2020 Xceptance Software Technologies GmbH
-=======
  * Copyright (c) 2002-2021 Gargoyle Software Inc.
->>>>>>> 6cc30901
+ * Copyright (c) 2005-2021 Xceptance Software Technologies GmbH
  *
  * Licensed under the Apache License, Version 2.0 (the "License");
  * you may not use this file except in compliance with the License.
@@ -22,11 +18,7 @@
 import static com.gargoylesoftware.htmlunit.javascript.configuration.SupportedBrowser.CHROME;
 import static com.gargoylesoftware.htmlunit.javascript.configuration.SupportedBrowser.EDGE;
 import static com.gargoylesoftware.htmlunit.javascript.configuration.SupportedBrowser.FF;
-<<<<<<< HEAD
-import static com.gargoylesoftware.htmlunit.javascript.configuration.SupportedBrowser.FF68;
-=======
 import static com.gargoylesoftware.htmlunit.javascript.configuration.SupportedBrowser.FF78;
->>>>>>> 6cc30901
 import static com.gargoylesoftware.htmlunit.javascript.configuration.SupportedBrowser.IE;
 
 import org.apache.commons.logging.Log;
@@ -122,31 +114,19 @@
     /**
      * The rule is a {@code CSSCounterStyleRule}.
      */
-<<<<<<< HEAD
-    @JsxConstant({FF, FF68})
-=======
     @JsxConstant({FF, FF78})
->>>>>>> 6cc30901
     public static final short COUNTER_STYLE_RULE        = 11;
 
     /**
      * The rule is a {@code CSSSupportsRule}.
      */
-<<<<<<< HEAD
-    @JsxConstant({CHROME, FF, FF68})
-=======
     @JsxConstant({CHROME, EDGE, FF, FF78})
->>>>>>> 6cc30901
     public static final short SUPPORTS_RULE             = 12;
 
     /**
      * The rule is a {@code CSSCounterStyleRule}.
      */
-<<<<<<< HEAD
-    @JsxConstant({FF, FF68})
-=======
     @JsxConstant({FF, FF78})
->>>>>>> 6cc30901
     public static final short FONT_FEATURE_VALUES_RULE  = 14;
 
     /**
@@ -162,11 +142,7 @@
     /**
      * Creates a new instance.
      */
-<<<<<<< HEAD
-    @JsxConstructor({CHROME, FF, FF68})
-=======
     @JsxConstructor({CHROME, EDGE, FF, FF78})
->>>>>>> 6cc30901
     public CSSRule() {
         stylesheet_ = null;
         rule_ = null;
@@ -270,11 +246,7 @@
      * Sets the parsable textual representation of the rule.
      * @param cssText the parsable textual representation of the rule
      */
-<<<<<<< HEAD
-    @JsxSetter({FF, FF68, IE})
-=======
     @JsxSetter({FF, FF78, IE})
->>>>>>> 6cc30901
     public void setCssText(final String cssText) {
         rule_.setCssText(cssText);
     }
