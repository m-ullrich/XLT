/*
 * Copyright (c) 2002-2021 Gargoyle Software Inc.
 *
 * Licensed under the Apache License, Version 2.0 (the "License");
 * you may not use this file except in compliance with the License.
 * You may obtain a copy of the License at
 * http://www.apache.org/licenses/LICENSE-2.0
 *
 * Unless required by applicable law or agreed to in writing, software
 * distributed under the License is distributed on an "AS IS" BASIS,
 * WITHOUT WARRANTIES OR CONDITIONS OF ANY KIND, either express or implied.
 * See the License for the specific language governing permissions and
 * limitations under the License.
 */
package com.gargoylesoftware.htmlunit.javascript.host;

import static com.gargoylesoftware.htmlunit.javascript.configuration.SupportedBrowser.CHROME;
import static com.gargoylesoftware.htmlunit.javascript.configuration.SupportedBrowser.EDGE;
import static com.gargoylesoftware.htmlunit.javascript.configuration.SupportedBrowser.FF;
<<<<<<< HEAD
import static com.gargoylesoftware.htmlunit.javascript.configuration.SupportedBrowser.FF68;
=======
import static com.gargoylesoftware.htmlunit.javascript.configuration.SupportedBrowser.FF78;
>>>>>>> 6cc30901

import java.net.MalformedURLException;

import org.apache.commons.lang3.StringUtils;

import com.gargoylesoftware.htmlunit.javascript.SimpleScriptable;
import com.gargoylesoftware.htmlunit.javascript.configuration.JsxClass;
import com.gargoylesoftware.htmlunit.javascript.configuration.JsxConstructor;
import com.gargoylesoftware.htmlunit.javascript.configuration.JsxGetter;
import com.gargoylesoftware.htmlunit.javascript.configuration.JsxStaticFunction;
import com.gargoylesoftware.htmlunit.javascript.host.file.File;
import com.gargoylesoftware.htmlunit.util.UrlUtils;

import net.sourceforge.htmlunit.corejs.javascript.Context;
import net.sourceforge.htmlunit.corejs.javascript.ScriptRuntime;
import net.sourceforge.htmlunit.corejs.javascript.Undefined;

/**
 * A JavaScript object for {@code URL}.
 *
 * @author Ahmed Ashour
 * @author Ronald Brill
 */
@JsxClass
public class URL extends SimpleScriptable {

    private java.net.URL url_;

    /**
     * Creates an instance.
     */
    public URL() {
    }

    /**
     * Creates an instance.
     * @param url a string representing an absolute or relative URL.
     * If url is a relative URL, base is required, and will be used
     * as the base URL. If url is an absolute URL, a given base will be ignored.
     * @param base a string representing the base URL to use in case url
     * is a relative URL. If not specified, it defaults to ''.
     */
<<<<<<< HEAD
    @JsxConstructor({CHROME, FF, FF68})
=======
    @JsxConstructor({CHROME, EDGE, FF, FF78})
>>>>>>> 6cc30901
    public URL(final String url, final Object base) {
        String baseStr = null;
        if (!Undefined.isUndefined(base)) {
            baseStr = Context.toString(base);
        }

        try {
            if (StringUtils.isBlank(baseStr)) {
                url_ = UrlUtils.toUrlUnsafe(url);
            }
            else {
                final java.net.URL baseUrl = UrlUtils.toUrlUnsafe(baseStr);
                url_ = new java.net.URL(baseUrl, url);
            }
        }
        catch (final MalformedURLException e) {
            throw ScriptRuntime.typeError(e.toString());
        }
    }

    /**
     * The URL.createObjectURL() static method creates a DOMString containing a URL
     * representing the object given in parameter.
     * The URL lifetime is tied to the document in the window on which it was created.
     * The new object URL represents the specified File object or Blob object.
     *
     * @param fileOrBlob Is a File object or a Blob object to create a object URL for.
     * @return the url
     */
    @JsxStaticFunction
    public static String createObjectURL(final Object fileOrBlob) {
        if (fileOrBlob instanceof File) {
            final File file = (File) fileOrBlob;
            return file.getFile().toURI().normalize().toString();
        }

        return null;
    }

    /**
     * @param objectURL String representing the object URL that was
     *          created by calling URL.createObjectURL().
     */
    @JsxStaticFunction
    public static void revokeObjectURL(final Object objectURL) {
    }

    /**
     * @return the origin
     */
    @JsxGetter
    public Object getOrigin() {
        if (url_ == null) {
            return null;
        }

        return url_.getProtocol() + "://" + url_.getHost();
    }

    /**
     * @return the origin
     */
    @JsxGetter
    public URLSearchParams getSearchParams() {
        if (url_ == null) {
            return null;
        }

        return new URLSearchParams(url_.getQuery());
    }

    /**
     * Calls for instance for implicit conversion to string.
     * @see com.gargoylesoftware.htmlunit.javascript.SimpleScriptable#getDefaultValue(java.lang.Class)
     * @param hint the type hint
     * @return the default value
     */
    @Override
    public Object getDefaultValue(final Class<?> hint) {
        if (url_ == null) {
            return super.getDefaultValue(hint);
        }

        if (StringUtils.isEmpty(url_.getPath())) {
            return url_.toExternalForm() + "/";
        }
        return url_.toExternalForm();
    }
}<|MERGE_RESOLUTION|>--- conflicted
+++ resolved
@@ -17,11 +17,7 @@
 import static com.gargoylesoftware.htmlunit.javascript.configuration.SupportedBrowser.CHROME;
 import static com.gargoylesoftware.htmlunit.javascript.configuration.SupportedBrowser.EDGE;
 import static com.gargoylesoftware.htmlunit.javascript.configuration.SupportedBrowser.FF;
-<<<<<<< HEAD
-import static com.gargoylesoftware.htmlunit.javascript.configuration.SupportedBrowser.FF68;
-=======
 import static com.gargoylesoftware.htmlunit.javascript.configuration.SupportedBrowser.FF78;
->>>>>>> 6cc30901
 
 import java.net.MalformedURLException;
 
@@ -64,11 +60,7 @@
      * @param base a string representing the base URL to use in case url
      * is a relative URL. If not specified, it defaults to ''.
      */
-<<<<<<< HEAD
-    @JsxConstructor({CHROME, FF, FF68})
-=======
     @JsxConstructor({CHROME, EDGE, FF, FF78})
->>>>>>> 6cc30901
     public URL(final String url, final Object base) {
         String baseStr = null;
         if (!Undefined.isUndefined(base)) {
