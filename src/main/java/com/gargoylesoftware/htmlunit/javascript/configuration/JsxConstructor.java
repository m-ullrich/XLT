/*
 * Copyright (c) 2002-2021 Gargoyle Software Inc.
 *
 * Licensed under the Apache License, Version 2.0 (the "License");
 * you may not use this file except in compliance with the License.
 * You may obtain a copy of the License at
 * http://www.apache.org/licenses/LICENSE-2.0
 *
 * Unless required by applicable law or agreed to in writing, software
 * distributed under the License is distributed on an "AS IS" BASIS,
 * WITHOUT WARRANTIES OR CONDITIONS OF ANY KIND, either express or implied.
 * See the License for the specific language governing permissions and
 * limitations under the License.
 */
package com.gargoylesoftware.htmlunit.javascript.configuration;

import static com.gargoylesoftware.htmlunit.javascript.configuration.SupportedBrowser.CHROME;
import static com.gargoylesoftware.htmlunit.javascript.configuration.SupportedBrowser.EDGE;
import static com.gargoylesoftware.htmlunit.javascript.configuration.SupportedBrowser.FF;
<<<<<<< HEAD
import static com.gargoylesoftware.htmlunit.javascript.configuration.SupportedBrowser.FF68;
=======
import static com.gargoylesoftware.htmlunit.javascript.configuration.SupportedBrowser.FF78;
>>>>>>> 6cc30901
import static com.gargoylesoftware.htmlunit.javascript.configuration.SupportedBrowser.IE;

import java.lang.annotation.ElementType;
import java.lang.annotation.Retention;
import java.lang.annotation.RetentionPolicy;
import java.lang.annotation.Target;

/**
 * An annotation to mark a Java method as JavaScript constructor.
 *
 * @author Ahmed Ashour
 * @author Frank Danek
 * @author Ronald Brill
 */
@Retention(RetentionPolicy.RUNTIME)
@Target({ElementType.CONSTRUCTOR, ElementType.METHOD})
public @interface JsxConstructor {

    /**
     * The {@link SupportedBrowser}s supported by this constructor.
     * @return the {@link SupportedBrowser}s
     */
    SupportedBrowser[] value() default {
        CHROME,
        EDGE,
        FF,
<<<<<<< HEAD
        FF68,
=======
        FF78,
>>>>>>> 6cc30901
        IE
    };
}<|MERGE_RESOLUTION|>--- conflicted
+++ resolved
@@ -17,11 +17,7 @@
 import static com.gargoylesoftware.htmlunit.javascript.configuration.SupportedBrowser.CHROME;
 import static com.gargoylesoftware.htmlunit.javascript.configuration.SupportedBrowser.EDGE;
 import static com.gargoylesoftware.htmlunit.javascript.configuration.SupportedBrowser.FF;
-<<<<<<< HEAD
-import static com.gargoylesoftware.htmlunit.javascript.configuration.SupportedBrowser.FF68;
-=======
 import static com.gargoylesoftware.htmlunit.javascript.configuration.SupportedBrowser.FF78;
->>>>>>> 6cc30901
 import static com.gargoylesoftware.htmlunit.javascript.configuration.SupportedBrowser.IE;
 
 import java.lang.annotation.ElementType;
@@ -48,11 +44,7 @@
         CHROME,
         EDGE,
         FF,
-<<<<<<< HEAD
-        FF68,
-=======
         FF78,
->>>>>>> 6cc30901
         IE
     };
 }