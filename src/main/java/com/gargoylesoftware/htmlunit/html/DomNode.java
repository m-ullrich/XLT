/*
 * Copyright (c) 2002-2021 Gargoyle Software Inc.
 *
 * Licensed under the Apache License, Version 2.0 (the "License");
 * you may not use this file except in compliance with the License.
 * You may obtain a copy of the License at
 * http://www.apache.org/licenses/LICENSE-2.0
 *
 * Unless required by applicable law or agreed to in writing, software
 * distributed under the License is distributed on an "AS IS" BASIS,
 * WITHOUT WARRANTIES OR CONDITIONS OF ANY KIND, either express or implied.
 * See the License for the specific language governing permissions and
 * limitations under the License.
 */
package com.gargoylesoftware.htmlunit.html;

import static com.gargoylesoftware.htmlunit.BrowserVersionFeatures.DOM_NORMALIZE_REMOVE_CHILDREN;
import static com.gargoylesoftware.htmlunit.BrowserVersionFeatures.QUERYSELECTORALL_NOT_IN_QUIRKS;
import static com.gargoylesoftware.htmlunit.BrowserVersionFeatures.XPATH_SELECTION_NAMESPACES;

import java.io.IOException;
import java.io.ObjectInputStream;
import java.io.PrintWriter;
import java.io.Serializable;
import java.io.StringWriter;
import java.nio.charset.Charset;
import java.util.ArrayList;
import java.util.Collection;
import java.util.HashMap;
import java.util.Iterator;
import java.util.LinkedHashSet;
import java.util.List;
import java.util.Map;
import java.util.NoSuchElementException;

import org.apache.xml.utils.PrefixResolver;
import org.w3c.dom.DOMException;
import org.w3c.dom.Document;
import org.w3c.dom.NamedNodeMap;
import org.w3c.dom.Node;
import org.w3c.dom.UserDataHandler;

import com.gargoylesoftware.css.parser.CSSErrorHandler;
import com.gargoylesoftware.css.parser.CSSException;
import com.gargoylesoftware.css.parser.CSSOMParser;
import com.gargoylesoftware.css.parser.CSSParseException;
import com.gargoylesoftware.css.parser.javacc.CSS3Parser;
import com.gargoylesoftware.css.parser.selector.Selector;
import com.gargoylesoftware.css.parser.selector.SelectorList;
import com.gargoylesoftware.htmlunit.BrowserVersion;
import com.gargoylesoftware.htmlunit.BrowserVersionFeatures;
import com.gargoylesoftware.htmlunit.IncorrectnessListener;
import com.gargoylesoftware.htmlunit.Page;
import com.gargoylesoftware.htmlunit.SgmlPage;
import com.gargoylesoftware.htmlunit.WebAssert;
import com.gargoylesoftware.htmlunit.WebClient;
import com.gargoylesoftware.htmlunit.html.HtmlElement.DisplayStyle;
import com.gargoylesoftware.htmlunit.html.xpath.XPathHelper;
import com.gargoylesoftware.htmlunit.javascript.SimpleScriptable;
import com.gargoylesoftware.htmlunit.javascript.host.css.CSSStyleDeclaration;
import com.gargoylesoftware.htmlunit.javascript.host.css.CSSStyleSheet;
import com.gargoylesoftware.htmlunit.javascript.host.css.StyleAttributes;
import com.gargoylesoftware.htmlunit.javascript.host.event.Event;
import com.gargoylesoftware.htmlunit.javascript.host.html.HTMLDocument;
import com.gargoylesoftware.htmlunit.javascript.host.html.HTMLElement;
import com.gargoylesoftware.htmlunit.xml.XmlPage;

import net.sourceforge.htmlunit.corejs.javascript.Context;
import net.sourceforge.htmlunit.corejs.javascript.ScriptableObject;

/**
 * Base class for nodes in the HTML DOM tree. This class is modeled after the
 * W3C DOM specification, but does not implement it.
 *
 * @author <a href="mailto:mbowler@GargoyleSoftware.com">Mike Bowler</a>
 * @author <a href="mailto:gudujarlson@sf.net">Mike J. Bresnahan</a>
 * @author David K. Taylor
 * @author <a href="mailto:cse@dynabean.de">Christian Sell</a>
 * @author Chris Erskine
 * @author Mike Williams
 * @author Marc Guillemot
 * @author Denis N. Antonioli
 * @author Daniel Gredler
 * @author Ahmed Ashour
 * @author Rodney Gitzel
 * @author Sudhan Moghe
 * @author <a href="mailto:tom.anderson@univ.oxon.org">Tom Anderson</a>
 * @author Ronald Brill
 * @author Chuck Dumont
 * @author Frank Danek
 */
public abstract class DomNode implements Cloneable, Serializable, Node {

    /** Indicates a block. Will be rendered as line separator (multiple block marks are ignored) */
    protected static final String AS_TEXT_BLOCK_SEPARATOR = "§bs§";
    /** Indicates a new line. Will be rendered as line separator. */
    protected static final String AS_TEXT_NEW_LINE = "§nl§";
    /** Indicates a non blank that can't be trimmed or reduced. */
    protected static final String AS_TEXT_BLANK = "§blank§";
    /** Indicates a tab. */
    protected static final String AS_TEXT_TAB = "§tab§";

    /** A ready state constant for IE (state 1). */
    public static final String READY_STATE_UNINITIALIZED = "uninitialized";

    /** A ready state constant for IE (state 2). */
    public static final String READY_STATE_LOADING = "loading";

    /** A ready state constant for IE (state 3). */
    public static final String READY_STATE_LOADED = "loaded";

    /** A ready state constant for IE (state 4). */
    public static final String READY_STATE_INTERACTIVE = "interactive";

    /** A ready state constant for IE (state 5). */
    public static final String READY_STATE_COMPLETE = "complete";

    /** The name of the "element" property. Used when watching property change events. */
    public static final String PROPERTY_ELEMENT = "element";

    /** The owning page of this node. */
    private SgmlPage page_;

    /** The parent node. */
    private DomNode parent_;

    /**
     * The previous sibling. The first child's <code>previousSibling</code> points
     * to the end of the list
     */
    private DomNode previousSibling_;

    /**
     * The next sibling. The last child's <code>nextSibling</code> is {@code null}
     */
    private DomNode nextSibling_;

    /** Start of the child list. */
    private DomNode firstChild_;

    /**
     * This is the JavaScript object corresponding to this DOM node. It may
     * be null if there isn't a corresponding JavaScript object.
     */
    private Object scriptObject_;

    /** The ready state is is an IE-only value that is available to a large number of elements. */
    private String readyState_;

    /**
     * The line number in the source page where the DOM node starts.
     */
    private int startLineNumber_ = -1;

    /**
     * The column number in the source page where the DOM node starts.
     */
    private int startColumnNumber_ = -1;

    /**
     * The line number in the source page where the DOM node ends.
     */
    private int endLineNumber_ = -1;

    /**
     * The column number in the source page where the DOM node ends.
     */
    private int endColumnNumber_ = -1;

    private boolean attachedToPage_;

    private transient Object listeners_lock_ = new Object();

    /** The listeners which are to be notified of characterData change. */
    private Collection<CharacterDataChangeListener> characterDataListeners_;
    private List<CharacterDataChangeListener> characterDataListenersList_;

    private Collection<DomChangeListener> domListeners_;
    private List<DomChangeListener> domListenersList_;
    private Map<String, Object> userData_;

    /**
     * Creates a new instance.
     * @param page the page which contains this node
     */
    protected DomNode(final SgmlPage page) {
        readyState_ = READY_STATE_LOADING;
        page_ = page;
    }

    /**
     * Sets the line and column numbers in the source page where the DOM node starts.
     *
     * @param startLineNumber the line number where the DOM node starts
     * @param startColumnNumber the column number where the DOM node starts
     */
    public void setStartLocation(final int startLineNumber, final int startColumnNumber) {
        startLineNumber_ = startLineNumber;
        startColumnNumber_ = startColumnNumber;
    }

    /**
     * Sets the line and column numbers in the source page where the DOM node ends.
     *
     * @param endLineNumber the line number where the DOM node ends
     * @param endColumnNumber the column number where the DOM node ends
     */
    public void setEndLocation(final int endLineNumber, final int endColumnNumber) {
        endLineNumber_ = endLineNumber;
        endColumnNumber_ = endColumnNumber;
    }

    /**
     * Returns the line number in the source page where the DOM node starts.
     * @return the line number in the source page where the DOM node starts
     */
    public int getStartLineNumber() {
        return startLineNumber_;
    }

    /**
     * Returns the column number in the source page where the DOM node starts.
     * @return the column number in the source page where the DOM node starts
     */
    public int getStartColumnNumber() {
        return startColumnNumber_;
    }

    /**
     * Returns the line number in the source page where the DOM node ends.
     * @return 0 if no information on the line number is available (for instance for nodes dynamically added),
     * -1 if the end tag has not yet been parsed (during page loading)
     */
    public int getEndLineNumber() {
        return endLineNumber_;
    }

    /**
     * Returns the column number in the source page where the DOM node ends.
     * @return 0 if no information on the line number is available (for instance for nodes dynamically added),
     * -1 if the end tag has not yet been parsed (during page loading)
     */
    public int getEndColumnNumber() {
        return endColumnNumber_;
    }

    /**
     * Returns the page that contains this node.
     * @return the page that contains this node
     */
    public SgmlPage getPage() {
        return page_;
    }

    /**
     * Returns the page that contains this node.
     * @return the page that contains this node
     */
    public HtmlPage getHtmlPageOrNull() {
        if (page_ == null || !page_.isHtmlPage()) {
            return null;
        }
        return (HtmlPage) page_;
    }

    /**
     * {@inheritDoc}
     */
    @Override
    public Document getOwnerDocument() {
        return getPage();
    }

    /**
     * <span style="color:red">INTERNAL API - SUBJECT TO CHANGE AT ANY TIME - USE AT YOUR OWN RISK.</span><br>
     *
     * Sets the JavaScript object that corresponds to this node. This is not guaranteed to be set even if
     * there is a JavaScript object for this DOM node.
     *
     * @param scriptObject the JavaScript object
     */
    public void setScriptableObject(final Object scriptObject) {
        scriptObject_ = scriptObject;
    }

    /**
     * {@inheritDoc}
     */
    @Override
    public DomNode getLastChild() {
        if (firstChild_ != null) {
            // last child is stored as the previous sibling of first child
            return firstChild_.previousSibling_;
        }
        return null;
    }

    /**
     * {@inheritDoc}
     */
    @Override
    public DomNode getParentNode() {
        return parent_;
    }

    /**
     * Sets the parent node.
     * @param parent the parent node
     */
    protected void setParentNode(final DomNode parent) {
        parent_ = parent;
    }

    /**
     * Returns this node's index within its parent's child nodes (zero-based).
     * @return this node's index within its parent's child nodes (zero-based)
     */
    public int getIndex() {
        int index = 0;
        for (DomNode n = previousSibling_; n != null && n.nextSibling_ != null; n = n.previousSibling_) {
            index++;
        }
        return index;
    }

    /**
     * {@inheritDoc}
     */
    @Override
    public DomNode getPreviousSibling() {
        if (parent_ == null || this == parent_.firstChild_) {
            // previous sibling of first child points to last child
            return null;
        }
        return previousSibling_;
    }

    /**
     * {@inheritDoc}
     */
    @Override
    public DomNode getNextSibling() {
        return nextSibling_;
    }

    /**
     * {@inheritDoc}
     */
    @Override
    public DomNode getFirstChild() {
        return firstChild_;
    }

    /**
     * Returns {@code true} if this node is an ancestor of the specified node.
     *
     * @param node the node to check
     * @return {@code true} if this node is an ancestor of the specified node
     */
    public boolean isAncestorOf(DomNode node) {
        while (node != null) {
            if (node == this) {
                return true;
            }
            node = node.getParentNode();
        }
        return false;
    }

    /**
     * Returns {@code true} if this node is an ancestor of any of the specified nodes.
     *
     * @param nodes the nodes to check
     * @return {@code true} if this node is an ancestor of any of the specified nodes
     */
    public boolean isAncestorOfAny(final DomNode... nodes) {
        for (final DomNode node : nodes) {
            if (isAncestorOf(node)) {
                return true;
            }
        }
        return false;
    }

    /** @param previous set the previousSibling field value */
    protected void setPreviousSibling(final DomNode previous) {
        previousSibling_ = previous;
    }

    /**
     * <span style="color:red">INTERNAL API - SUBJECT TO CHANGE AT ANY TIME - USE AT YOUR OWN RISK.</span><br>
     *
     * @param next set the nextSibling field value
     */
    public void setNextSibling(final DomNode next) {
        nextSibling_ = next;
    }

    /**
     * Returns this node's node type.
     * @return this node's node type
     */
    @Override
    public abstract short getNodeType();

    /**
     * Returns this node's node name.
     * @return this node's node name
     */
    @Override
    public abstract String getNodeName();

    /**
     * {@inheritDoc}
     */
    @Override
    public String getNamespaceURI() {
        return null;
    }

    /**
     * {@inheritDoc}
     */
    @Override
    public String getLocalName() {
        return null;
    }

    /**
     * {@inheritDoc}
     */
    @Override
    public String getPrefix() {
        return null;
    }

    /**
     * {@inheritDoc}
     */
    @Override
    public boolean hasChildNodes() {
        return firstChild_ != null;
    }

    /**
     * {@inheritDoc}
     */
    @Override
    public DomNodeList<DomNode> getChildNodes() {
        return new SiblingDomNodeList(this);
    }

    /**
     * {@inheritDoc}
     * Not yet implemented.
     */
    @Override
    public boolean isSupported(final String namespace, final String featureName) {
        throw new UnsupportedOperationException("DomNode.isSupported is not yet implemented.");
    }

    /**
     * {@inheritDoc}
     */
    @Override
    public void normalize() {
        for (DomNode child = getFirstChild(); child != null; child = child.getNextSibling()) {
            if (child instanceof DomText) {
                final boolean removeChildTextNodes = hasFeature(DOM_NORMALIZE_REMOVE_CHILDREN);
                final StringBuilder dataBuilder = new StringBuilder();
                DomNode toRemove = child;
                DomText firstText = null;
                //IE removes all child text nodes, but FF preserves the first
                while (toRemove instanceof DomText && !(toRemove instanceof DomCDataSection)) {
                    final DomNode nextChild = toRemove.getNextSibling();
                    dataBuilder.append(toRemove.getTextContent());
                    if (removeChildTextNodes || firstText != null) {
                        toRemove.remove();
                    }
                    if (firstText == null) {
                        firstText = (DomText) toRemove;
                    }
                    toRemove = nextChild;
                }
                if (firstText != null) {
                    if (removeChildTextNodes) {
                        final DomText newText = new DomText(getPage(), dataBuilder.toString());
                        insertBefore(newText, toRemove);
                    }
                    else {
                        firstText.setData(dataBuilder.toString());
                    }
                }
            }
        }
    }

    /**
     * {@inheritDoc}
     */
    @Override
    public String getBaseURI() {
        return getPage().getUrl().toExternalForm();
    }

    /**
     * {@inheritDoc}
     */
    @Override
    public short compareDocumentPosition(final Node other) {
        if (other == this) {
            return 0; // strange, no constant available?
        }

        // get ancestors of both
        final List<Node> myAncestors = getAncestors();
        final List<Node> otherAncestors = ((DomNode) other).getAncestors();

        final int max = Math.min(myAncestors.size(), otherAncestors.size());

        int i = 1;
        while (i < max && myAncestors.get(i) == otherAncestors.get(i)) {
            i++;
        }

        if (i != 1 && i == max) {
            if (myAncestors.size() == max) {
                return DOCUMENT_POSITION_CONTAINED_BY | DOCUMENT_POSITION_FOLLOWING;
            }
            return DOCUMENT_POSITION_CONTAINS | DOCUMENT_POSITION_PRECEDING;
        }

        if (max == 1) {
            if (myAncestors.contains(other)) {
                return DOCUMENT_POSITION_CONTAINS;
            }
            if (otherAncestors.contains(this)) {
                return DOCUMENT_POSITION_CONTAINED_BY | DOCUMENT_POSITION_FOLLOWING;
            }
            return DOCUMENT_POSITION_DISCONNECTED | DOCUMENT_POSITION_IMPLEMENTATION_SPECIFIC;
        }

        // neither contains nor contained by
        final Node myAncestor = myAncestors.get(i);
        final Node otherAncestor = otherAncestors.get(i);
        Node node = myAncestor;
        while (node != otherAncestor && node != null) {
            node = node.getPreviousSibling();
        }
        if (node == null) {
            return DOCUMENT_POSITION_FOLLOWING;
        }
        return DOCUMENT_POSITION_PRECEDING;
    }

    /**
     * <span style="color:red">INTERNAL API - SUBJECT TO CHANGE AT ANY TIME - USE AT YOUR OWN RISK.</span><br>
     *
     * Gets the ancestors of the node.
     * @return a list of the ancestors with the root at the first position
     */
    public List<Node> getAncestors() {
        final List<Node> list = new ArrayList<>();
        list.add(this);

        Node node = getParentNode();
        while (node != null) {
            list.add(0, node);
            node = node.getParentNode();
        }
        return list;
    }

    /**
     * {@inheritDoc}
     */
    @Override
    public String getTextContent() {
        switch (getNodeType()) {
            case ELEMENT_NODE:
            case ATTRIBUTE_NODE:
            case ENTITY_NODE:
            case ENTITY_REFERENCE_NODE:
            case DOCUMENT_FRAGMENT_NODE:
                final StringBuilder builder = new StringBuilder();
                for (final DomNode child : getChildren()) {
                    final short childType = child.getNodeType();
                    if (childType != COMMENT_NODE && childType != PROCESSING_INSTRUCTION_NODE) {
                        builder.append(child.getTextContent());
                    }
                }
                return builder.toString();

            case TEXT_NODE:
            case CDATA_SECTION_NODE:
            case COMMENT_NODE:
            case PROCESSING_INSTRUCTION_NODE:
                return getNodeValue();

            default:
                return null;
        }
    }

    /**
     * {@inheritDoc}
     */
    @Override
    public void setTextContent(final String textContent) {
        removeAllChildren();
        if (textContent != null && !textContent.isEmpty()) {
            appendChild(new DomText(getPage(), textContent));
        }
    }

    /**
     * {@inheritDoc}
     */
    @Override
    public boolean isSameNode(final Node other) {
        return other == this;
    }

    /**
     * {@inheritDoc}
     * Not yet implemented.
     */
    @Override
    public String lookupPrefix(final String namespaceURI) {
        throw new UnsupportedOperationException("DomNode.lookupPrefix is not yet implemented.");
    }

    /**
     * {@inheritDoc}
     * Not yet implemented.
     */
    @Override
    public boolean isDefaultNamespace(final String namespaceURI) {
        throw new UnsupportedOperationException("DomNode.isDefaultNamespace is not yet implemented.");
    }

    /**
     * {@inheritDoc}
     * Not yet implemented.
     */
    @Override
    public String lookupNamespaceURI(final String prefix) {
        throw new UnsupportedOperationException("DomNode.lookupNamespaceURI is not yet implemented.");
    }

    /**
     * {@inheritDoc}
     * Not yet implemented.
     */
    @Override
    public boolean isEqualNode(final Node arg) {
        throw new UnsupportedOperationException("DomNode.isEqualNode is not yet implemented.");
    }

    /**
     * {@inheritDoc}
     * Not yet implemented.
     */
    @Override
    public Object getFeature(final String feature, final String version) {
        throw new UnsupportedOperationException("DomNode.getFeature is not yet implemented.");
    }

    /**
     * {@inheritDoc}
     */
    @Override
    public Object getUserData(final String key) {
        Object value = null;
        if (userData_ != null) {
            value = userData_.get(key);
        }
        return value;
    }

    /**
     * {@inheritDoc}
     */
    @Override
    public Object setUserData(final String key, final Object data, final UserDataHandler handler) {
        if (userData_ == null) {
            userData_ = new HashMap<>();
        }
        return userData_.put(key, data);
    }

    /**
     * {@inheritDoc}
     */
    @Override
    public boolean hasAttributes() {
        return false;
    }

    /**
     * {@inheritDoc}
     */
    @Override
    public NamedNodeMap getAttributes() {
        return NamedAttrNodeMapImpl.EMPTY_MAP;
    }

    /**
     * Returns a flag indicating whether or not this node should have any leading and trailing
     * whitespace removed when {@link #asText()} is called. This method should usually return
     * {@code true}, but must return {@code false} for such things as text formatting tags.
     *
     * @return a flag indicating whether or not this node should have any leading and trailing
     *         whitespace removed when {@link #asText()} is called
     */
    protected boolean isTrimmedText() {
        return true;
    }

    /**
     * <p>Returns {@code true} if this node is displayed and can be visible to the user
     * (ignoring screen size, scrolling limitations, color, font-size, or overlapping nodes).</p>
     *
     * <p><b>NOTE:</b> If CSS is
     * {@link com.gargoylesoftware.htmlunit.WebClientOptions#setCssEnabled(boolean) disabled}, this method
     * does <b>not</b> take this element's style into consideration!</p>
     *
     * @see <a href="http://www.w3.org/TR/CSS2/visufx.html#visibility">CSS2 Visibility</a>
     * @see <a href="http://www.w3.org/TR/CSS2/visuren.html#propdef-display">CSS2 Display</a>
     * @see <a href="http://msdn.microsoft.com/en-us/library/ms531180.aspx">MSDN Documentation</a>
     * @return {@code true} if the node is visible to the user, {@code false} otherwise
     * @see #mayBeDisplayed()
     */
    public boolean isDisplayed() {
        if (!mayBeDisplayed()) {
            return false;
        }

        final Page page = getPage();
        final WebClient webClient = page.getEnclosingWindow().getWebClient();
        if (webClient.getOptions().isCssEnabled() && webClient.isJavaScriptEnabled()) {
            // display: iterate top to bottom, because if a parent is display:none,
            // there's nothing that a child can do to override it
            final List<Node> ancestors = getAncestors();
            final ArrayList<CSSStyleDeclaration> styles = new ArrayList<>(ancestors.size());

            for (final Node node : ancestors) {
                if (node instanceof HtmlElement && ((HtmlElement) node).isHidden()) {
                    return false;
                }

                final Object scriptableObject = ((DomNode) node).getScriptableObject();
                if (scriptableObject instanceof HTMLElement) {
                    final HTMLElement elem = (HTMLElement) scriptableObject;
                    final CSSStyleDeclaration style = elem.getWindow().getComputedStyle(elem, null);
                    if (DisplayStyle.NONE.value().equals(style.getDisplay())) {
                        return false;
                    }
                    styles.add(style);
                }
            }

            // visibility: iterate bottom to top, because children can override
            // the visibility used by parent nodes
            for (int i = styles.size() - 1; i >= 0; i--) {
                final CSSStyleDeclaration style = styles.get(i);
                final String visibility = style.getStyleAttribute(StyleAttributes.Definition.VISIBILITY);
                if (visibility.length() > 5) {
                    if ("visible".equals(visibility)) {
                        return true;
                    }
                    if ("hidden".equals(visibility) || "collapse".equals(visibility)) {
                        return false;
                    }
                }
            }
        }
        return true;
    }

    /**
     * Returns {@code true} if nodes of this type can ever be displayed, {@code false} otherwise. Examples of nodes
     * that can never be displayed are <tt>&lt;head&gt;</tt>, <tt>&lt;meta&gt;</tt>, <tt>&lt;script&gt;</tt>, etc.
     * @return {@code true} if nodes of this type can ever be displayed, {@code false} otherwise
     * @see #isDisplayed()
     */
    public boolean mayBeDisplayed() {
        return true;
    }

    /**
     * Returns a textual representation of this element that represents what would
     * be visible to the user if this page was shown in a web browser. For example,
     * a single-selection select element would return the currently selected value
     * as text.
     *
     * @return a textual representation of this element that represents what would
     *         be visible to the user if this page was shown in a web browser
     */
    public String asText() {
        if (getPage() instanceof XmlPage) {
            final XmlSerializer ser = new XmlSerializer();
            return ser.asText(this);
        }

        final HtmlSerializer ser = new HtmlSerializer();
        return ser.asText(this);
    }

    /**
     * Returns a textual representation of this element in the same way as
     * the selenium/WebDriver WebElement#getText() property does.<br>
     * see https://w3c.github.io/webdriver/#get-element-text and
     * https://w3c.github.io/webdriver/#dfn-bot-dom-getvisibletext
     * Note: this is different from asText
     *
     * @return a textual representation of this element that represents what would
     *         be visible to the user if this page was shown in a web browser
     */
    public String getVisibleText() {
        final HtmlSerializerVisibleText ser = new HtmlSerializerVisibleText();
        return ser.asText(this);
    }

    /**
     * Returns a string representation of the XML document from this element and all it's children (recursively).
     * The charset used is the current page encoding.
     * @return the XML string
     */
    public String asXml() {
        Charset charsetName = null;
        final HtmlPage htmlPage = getHtmlPageOrNull();
        if (htmlPage != null) {
            charsetName = htmlPage.getCharset();
        }

        final StringWriter stringWriter = new StringWriter();
        try (PrintWriter printWriter = new PrintWriter(stringWriter)) {
            if (charsetName != null && this instanceof HtmlHtml) {
                printWriter.print("<?xml version=\"1.0\" encoding=\"");
                printWriter.print(charsetName);
                printWriter.print("\"?>\r\n");
            }
            printXml("", printWriter);
            return stringWriter.toString();
        }
    }

    /**
     * Recursively writes the XML data for the node tree starting at <code>node</code>.
     *
     * @param indent white space to indent child nodes
     * @param printWriter writer where child nodes are written
     */
    protected void printXml(final String indent, final PrintWriter printWriter) {
        printWriter.print(indent);
        printWriter.print(this);
        printWriter.print("\r\n");
        printChildrenAsXml(indent, printWriter);
    }

    /**
     * Recursively writes the XML data for the node tree starting at <code>node</code>.
     *
     * @param indent white space to indent child nodes
     * @param printWriter writer where child nodes are written
     */
    protected void printChildrenAsXml(final String indent, final PrintWriter printWriter) {
        DomNode child = getFirstChild();
        while (child != null) {
            child.printXml(indent + "  ", printWriter);
            child = child.getNextSibling();
        }
    }

    /**
     * {@inheritDoc}
     */
    @Override
    public String getNodeValue() {
        return null;
    }

    /**
     * {@inheritDoc}
     */
    @Override
    public DomNode cloneNode(final boolean deep) {
        final DomNode newnode;
        try {
            newnode = (DomNode) clone();
        }
        catch (final CloneNotSupportedException e) {
            throw new IllegalStateException("Clone not supported for node [" + this + "]", e);
        }

        newnode.parent_ = null;
        newnode.nextSibling_ = null;
        newnode.previousSibling_ = null;
        newnode.scriptObject_ = null;
        newnode.firstChild_ = null;
        newnode.attachedToPage_ = false;

        // if deep, clone the children too.
        if (deep) {
            for (DomNode child = firstChild_; child != null; child = child.nextSibling_) {
                newnode.appendChild(child.cloneNode(true));
            }
        }

        return newnode;
    }

    /**
     * <span style="color:red">INTERNAL API - SUBJECT TO CHANGE AT ANY TIME - USE AT YOUR OWN RISK.</span><br>
     *
     * Returns the JavaScript object that corresponds to this node, lazily initializing a new one if necessary.
     *
     * The logic of when and where the JavaScript object is created needs a clean up: functions using
     * a DOM node's JavaScript object should not have to check if they should create it first.
     *
     * @param <T> the object type
     * @return the JavaScript object that corresponds to this node
     */
    @SuppressWarnings("unchecked")
    public <T> T getScriptableObject() {
        if (scriptObject_ == null) {
            final SgmlPage page = getPage();
            if (this == page) {
                final StringBuilder msg = new StringBuilder("No script object associated with the Page.");
                // because this is a strange case we like to provide as many info as possible
                msg.append(" class: '")
                    .append(page.getClass().getName())
                    .append('\'');
                try {
                    msg.append(" url: '")
                        .append(page.getUrl()).append('\'')
                        .append(" content: ")
                        .append(page.getWebResponse().getContentAsString());
                }
                catch (final Exception e) {
                    // ok bad luck with detail
                    msg.append(" no details: '").append(e).append('\'');
                }
                throw new IllegalStateException(msg.toString());
            }
            final Object o = page.getScriptableObject();
            if (o instanceof SimpleScriptable) {
                scriptObject_ = ((SimpleScriptable) o).makeScriptableFor(this);
            }
        }
        return (T) scriptObject_;
    }

    /**
     * {@inheritDoc}
     */
    @Override
    public DomNode appendChild(final Node node) {
        if (node == this) {
            Context.throwAsScriptRuntimeEx(new Exception("Can not add not to itself " + this));
            return this;
        }
        final DomNode domNode = (DomNode) node;
        if (domNode.isAncestorOf(this)) {
            Context.throwAsScriptRuntimeEx(new Exception("Can not add (grand)parent to itself " + this));
        }

        if (domNode instanceof DomDocumentFragment) {
            final DomDocumentFragment fragment = (DomDocumentFragment) domNode;
            for (final DomNode child : fragment.getChildren()) {
                appendChild(child);
            }
        }
        else {
            // clean up the new node, in case it is being moved
            if (domNode.getParentNode() != null) {
                domNode.detach();
            }

            basicAppend(domNode);

            fireAddition(domNode);
        }

        return domNode;
    }

    /**
     * Appends the specified node to the end of this node's children, assuming the specified
     * node is clean (doesn't have preexisting relationships to other nodes).
     *
     * @param node the node to append to this node's children
     */
    private void basicAppend(final DomNode node) {
        node.setPage(getPage());
        if (firstChild_ == null) {
            firstChild_ = node;
            firstChild_.previousSibling_ = node;
        }
        else {
            final DomNode last = getLastChild();
            last.nextSibling_ = node;
            node.previousSibling_ = last;
            node.nextSibling_ = null; // safety first
            firstChild_.previousSibling_ = node; // new last node
        }
        node.parent_ = this;
    }

    /**
     * {@inheritDoc}
     */
    @Override
    public Node insertBefore(final Node newChild, final Node refChild) {
        if (newChild instanceof DomDocumentFragment) {
            final DomDocumentFragment fragment = (DomDocumentFragment) newChild;
            for (final DomNode child : fragment.getChildren()) {
                insertBefore(child, refChild);
            }
        }
        else {
            if (refChild == null) {
                appendChild(newChild);
            }
            else {
                if (refChild.getParentNode() != this) {
                    throw new DOMException(DOMException.NOT_FOUND_ERR, "Reference node is not a child of this node.");
                }
                ((DomNode) refChild).insertBefore((DomNode) newChild);
            }
        }
        return newChild;
    }

    /**
     * Inserts the specified node as a new child node before this node into the child relationship this node is a
     * part of. If the specified node is this node, this method is a no-op.
     *
     * @param newNode the new node to insert
     */
    public void insertBefore(final DomNode newNode) {
        if (previousSibling_ == null) {
            throw new IllegalStateException("Previous sibling for " + this + " is null.");
        }

        if (newNode == this) {
            return;
        }

        // clean up the new node, in case it is being moved
        if (newNode.getParentNode() != null) {
            newNode.detach();
        }

        basicInsertBefore(newNode);

        fireAddition(newNode);
    }

    /**
     * Inserts the specified node into this node's parent's children right before this node, assuming the specified
     * node is clean (doesn't have preexisting relationships to other nodes).
     *
     * @param node the node to insert before this node
     */
    private void basicInsertBefore(final DomNode node) {
        node.setPage(page_);
        if (parent_.firstChild_ == this) {
            parent_.firstChild_ = node;
        }
        else {
            previousSibling_.nextSibling_ = node;
        }
        node.previousSibling_ = previousSibling_;
        node.nextSibling_ = this;
        previousSibling_ = node;
        node.parent_ = parent_;
    }

    private void fireAddition(final DomNode domNode) {
        final boolean wasAlreadyAttached = domNode.isAttachedToPage();
        domNode.attachedToPage_ = isAttachedToPage();

        if (isAttachedToPage()) {
            // trigger events
            final Page page = getPage();
            if (null != page && page.isHtmlPage()) {
                ((HtmlPage) page).notifyNodeAdded(domNode);
            }

            // a node that is already "complete" (ie not being parsed) and not yet attached
            if (!domNode.isBodyParsed() && !wasAlreadyAttached) {
                for (final DomNode child : domNode.getDescendants()) {
                    child.attachedToPage_ = true;
                    child.onAllChildrenAddedToPage(true);
                }
                domNode.onAllChildrenAddedToPage(true);
            }
        }

        if (this instanceof DomDocumentFragment) {
            onAddedToDocumentFragment();
        }

        fireNodeAdded(new DomChangeEvent(this, domNode));
    }

    /**
     * Indicates if the current node is being parsed. This means that the opening tag has already been
     * parsed but not the body and end tag.
     */
    private boolean isBodyParsed() {
        return getStartLineNumber() != -1 && getEndLineNumber() == -1;
    }

    /**
     * Recursively sets the new page on the node and its children
     * @param newPage the new owning page
     */
    private void setPage(final SgmlPage newPage) {
        if (page_ == newPage) {
            return; // nothing to do
        }

        page_ = newPage;
        for (final DomNode node : getChildren()) {
            node.setPage(newPage);
        }
    }

    /**
     * {@inheritDoc}
     */
    @Override
    public Node removeChild(final Node child) {
        if (child.getParentNode() != this) {
            throw new DOMException(DOMException.NOT_FOUND_ERR, "Node is not a child of this node.");
        }
        ((DomNode) child).remove();
        return child;
    }

    /**
     * Removes all of this node's children.
     */
    public void removeAllChildren() {
        while (getFirstChild() != null) {
            getFirstChild().remove();
        }
    }

    /**
     * Removes this node from all relationships with other nodes.
     */
    public void remove() {
        // same as detach for the moment
        detach();
    }

    /**
     * <span style="color:red">INTERNAL API - SUBJECT TO CHANGE AT ANY TIME - USE AT YOUR OWN RISK.</span><br>
     *
     * Detach this node from all relationships with other nodes.
     * This is the first step of a move.
     */
    protected void detach() {
        final DomNode exParent = parent_;

        basicRemove();

        fireRemoval(exParent);
    }

    /**
     * Cuts off all relationships this node has with siblings and parents.
     */
    protected void basicRemove() {
        if (parent_ != null && parent_.firstChild_ == this) {
            parent_.firstChild_ = nextSibling_;
        }
        else if (previousSibling_ != null && previousSibling_.nextSibling_ == this) {
            previousSibling_.nextSibling_ = nextSibling_;
        }
        if (nextSibling_ != null && nextSibling_.previousSibling_ == this) {
            nextSibling_.previousSibling_ = previousSibling_;
        }
        if (parent_ != null && this == parent_.getLastChild()) {
            parent_.firstChild_.previousSibling_ = previousSibling_;
        }

        nextSibling_ = null;
        previousSibling_ = null;
        parent_ = null;
        attachedToPage_ = false;
        for (final DomNode descendant : getDescendants()) {
            descendant.attachedToPage_ = false;
        }
    }

    private void fireRemoval(final DomNode exParent) {
        final HtmlPage htmlPage = getHtmlPageOrNull();
        if (htmlPage != null) {
            // some of the actions executed on removal need an intact parent relationship (e.g. for the
            // DocumentPositionComparator) so we have to restore it temporarily
            parent_ = exParent;
            htmlPage.notifyNodeRemoved(this);
            parent_ = null;
        }

        if (exParent != null) {
            final DomChangeEvent event = new DomChangeEvent(exParent, this);
            fireNodeDeleted(event);
            // ask ex-parent to fire event (because we don't have parent now)
            exParent.fireNodeDeleted(event);
        }
    }

    /**
     * {@inheritDoc}
     */
    @Override
    public Node replaceChild(final Node newChild, final Node oldChild) {
        if (oldChild.getParentNode() != this) {
            throw new DOMException(DOMException.NOT_FOUND_ERR, "Node is not a child of this node.");
        }
        ((DomNode) oldChild).replace((DomNode) newChild);
        return oldChild;
    }

    /**
     * Replaces this node with another node. If the specified node is this node, this
     * method is a no-op.
     * @param newNode the node to replace this one
     */
    public void replace(final DomNode newNode) {
        if (newNode != this) {
            final DomNode exParent = parent_;
            final DomNode exNextSibling = nextSibling_;

            remove();

            exParent.insertBefore(newNode, exNextSibling);
        }
    }

    /**
     * <span style="color:red">INTERNAL API - SUBJECT TO CHANGE AT ANY TIME - USE AT YOUR OWN RISK.</span><br>
     *
     * Quietly removes this node and moves its children to the specified destination. "Quietly" means
     * that no node events are fired. This method is not appropriate for most use cases. It should
     * only be used in specific cases for HTML parsing hackery.
     *
     * @param destination the node to which this node's children should be moved before this node is removed
     */
    public void quietlyRemoveAndMoveChildrenTo(final DomNode destination) {
        if (destination.getPage() != getPage()) {
            throw new RuntimeException("Cannot perform quiet move on nodes from different pages.");
        }
        for (final DomNode child : getChildren()) {
            child.basicRemove();
            destination.basicAppend(child);
        }
        basicRemove();
    }

    /**
     * Check for insertion errors for a new child node. This is overridden by derived
     * classes to enforce which types of children are allowed.
     *
     * @param newChild the new child node that is being inserted below this node
     * @throws DOMException HIERARCHY_REQUEST_ERR: Raised if this node is of a type that does
     * not allow children of the type of the newChild node, or if the node to insert is one of
     * this node's ancestors or this node itself, or if this node is of type Document and the
     * DOM application attempts to insert a second DocumentType or Element node.
     * WRONG_DOCUMENT_ERR: Raised if newChild was created from a different document than the
     * one that created this node.
     */
    protected void checkChildHierarchy(final Node newChild) throws DOMException {
        Node parentNode = this;
        while (parentNode != null) {
            if (parentNode == newChild) {
                throw new DOMException(DOMException.HIERARCHY_REQUEST_ERR, "Child node is already a parent.");
            }
            parentNode = parentNode.getParentNode();
        }
        final Document thisDocument = getOwnerDocument();
        final Document childDocument = newChild.getOwnerDocument();
        if (childDocument != thisDocument && childDocument != null) {
            throw new DOMException(DOMException.WRONG_DOCUMENT_ERR, "Child node " + newChild.getNodeName()
                + " is not in the same Document as this " + getNodeName() + ".");
        }
    }

    /**
     * Lifecycle method invoked whenever a node is added to a page. Intended to
     * be overridden by nodes which need to perform custom logic when they are
     * added to a page. This method is recursive, so if you override it, please
     * be sure to call <tt>super.onAddedToPage()</tt>.
     */
    protected void onAddedToPage() {
        if (firstChild_ != null) {
            for (final DomNode child : getChildren()) {
                child.onAddedToPage();
            }
        }
    }

    /**
     * Lifecycle method invoked after a node and all its children have been added to a page, during
     * parsing of the HTML. Intended to be overridden by nodes which need to perform custom logic
     * after they and all their child nodes have been processed by the HTML parser. This method is
     * not recursive, and the default implementation is empty, so there is no need to call
     * <tt>super.onAllChildrenAddedToPage()</tt> if you implement this method.
     * @param postponed whether to use {@link com.gargoylesoftware.htmlunit.javascript.PostponedAction} or no
     */
    public void onAllChildrenAddedToPage(final boolean postponed) {
        // Empty by default.
    }

    /**
     * Lifecycle method invoked whenever a node is added to a document fragment. Intended to
     * be overridden by nodes which need to perform custom logic when they are
     * added to a fragment. This method is recursive, so if you override it, please
     * be sure to call <tt>super.onAddedToDocumentFragment()</tt>.
     */
    protected void onAddedToDocumentFragment() {
        if (firstChild_ != null) {
            for (final DomNode child : getChildren()) {
                child.onAddedToDocumentFragment();
            }
        }
    }

    /**
     * @return an {@link Iterable} over the children of this node
     */
    public final Iterable<DomNode> getChildren() {
        return () -> new ChildIterator();
    }

    /**
     * An iterator over all children of this node.
     */
    protected class ChildIterator implements Iterator<DomNode> {

        private DomNode nextNode_ = firstChild_;
        private DomNode currentNode_;

        /** {@inheritDoc} */
        @Override
        public boolean hasNext() {
            return nextNode_ != null;
        }

        /** {@inheritDoc} */
        @Override
        public DomNode next() {
            if (nextNode_ != null) {
                currentNode_ = nextNode_;
                nextNode_ = nextNode_.nextSibling_;
                return currentNode_;
            }
            throw new NoSuchElementException();
        }

        /** {@inheritDoc} */
        @Override
        public void remove() {
            if (currentNode_ == null) {
                throw new IllegalStateException();
            }
            currentNode_.remove();
        }
    }

    /**
     * Returns an {@link Iterable} that will recursively iterate over all of this node's descendants,
     * including {@link DomText} elements, {@link DomComment} elements, etc. If you want to iterate
     * only over {@link HtmlElement} descendants, please use {@link #getHtmlElementDescendants()}.
     * @return an {@link Iterable} that will recursively iterate over all of this node's descendants
     */
    public final Iterable<DomNode> getDescendants() {
        return () -> new DescendantElementsIterator<>(DomNode.class);
    }

    /**
     * Returns an {@link Iterable} that will recursively iterate over all of this node's {@link HtmlElement}
     * descendants. If you want to iterate over all descendants (including {@link DomText} elements,
     * {@link DomComment} elements, etc.), please use {@link #getDescendants()}.
     * @return an {@link Iterable} that will recursively iterate over all of this node's {@link HtmlElement}
     *         descendants
     * @see #getDomElementDescendants()
     */
    public final Iterable<HtmlElement> getHtmlElementDescendants() {
        return () -> new DescendantElementsIterator<>(HtmlElement.class);
    }

    /**
     * Returns an {@link Iterable} that will recursively iterate over all of this node's {@link DomElement}
     * descendants. If you want to iterate over all descendants (including {@link DomText} elements,
     * {@link DomComment} elements, etc.), please use {@link #getDescendants()}.
     * @return an {@link Iterable} that will recursively iterate over all of this node's {@link DomElement}
     *         descendants
     * @see #getHtmlElementDescendants()
     */
    public final Iterable<DomElement> getDomElementDescendants() {
        return () -> new DescendantElementsIterator<>(DomElement.class);
    }

    /**
     * Iterates over all descendants of a specific type, in document order.
     * @param <T> the type of nodes over which to iterate
     */
    protected class DescendantElementsIterator<T extends DomNode> implements Iterator<T> {

        private DomNode currentNode_;
        private DomNode nextNode_;
        private final Class<T> type_;

        /**
         * Creates a new instance which iterates over the specified node type.
         * @param type the type of nodes over which to iterate
         */
        public DescendantElementsIterator(final Class<T> type) {
            type_ = type;
            nextNode_ = getFirstChildElement(DomNode.this);
        }

        /** {@inheritDoc} */
        @Override
        public boolean hasNext() {
            return nextNode_ != null;
        }

        /** {@inheritDoc} */
        @Override
        public T next() {
            return nextNode();
        }

        /** {@inheritDoc} */
        @Override
        public void remove() {
            if (currentNode_ == null) {
                throw new IllegalStateException("Unable to remove current node, because there is no current node.");
            }
            final DomNode current = currentNode_;
            while (nextNode_ != null && current.isAncestorOf(nextNode_)) {
                next();
            }
            current.remove();
        }

        /** @return the next node, if there is one */
        @SuppressWarnings("unchecked")
        public T nextNode() {
            currentNode_ = nextNode_;
            setNextElement();
            return (T) currentNode_;
        }

        private void setNextElement() {
            DomNode next = getFirstChildElement(nextNode_);
            if (next == null) {
                next = getNextDomSibling(nextNode_);
            }
            if (next == null) {
                next = getNextElementUpwards(nextNode_);
            }
            nextNode_ = next;
        }

        private DomNode getNextElementUpwards(final DomNode startingNode) {
            if (startingNode == DomNode.this) {
                return null;
            }
            final DomNode parent = startingNode.getParentNode();
            if (parent == null || parent == DomNode.this) {
                return null;
            }
            DomNode next = parent.getNextSibling();
            while (next != null && !isAccepted(next)) {
                next = next.getNextSibling();
            }
            if (next == null) {
                return getNextElementUpwards(parent);
            }
            return next;
        }

        private DomNode getFirstChildElement(final DomNode parent) {
            DomNode node = parent.getFirstChild();
            while (node != null && !isAccepted(node)) {
                node = node.getNextSibling();
            }
            return node;
        }

        /**
         * Indicates if the node is accepted. If not it won't be explored at all.
         * @param node the node to test
         * @return {@code true} if accepted
         */
        protected boolean isAccepted(final DomNode node) {
            return type_.isAssignableFrom(node.getClass());
        }

        private DomNode getNextDomSibling(final DomNode element) {
            DomNode node = element.getNextSibling();
            while (node != null && !isAccepted(node)) {
                node = node.getNextSibling();
            }
            return node;
        }
    }

    /**
     * Returns this node's ready state (IE only).
     * @return this node's ready state
     */
    public String getReadyState() {
        return readyState_;
    }

    /**
     * Sets this node's ready state (IE only).
     * @param state this node's ready state
     */
    public void setReadyState(final String state) {
        readyState_ = state;
    }

    /**
     * Parses the SelectionNamespaces property into a map of prefix/namespace pairs.
     * The default namespace (specified by xmlns=) is placed in the map using the
     * empty string ("") key.
     *
     * @param selectionNS the value of the SelectionNamespaces property
     * @return map of prefix/namespace value pairs
     */
    private static Map<String, String> parseSelectionNamespaces(final String selectionNS) {
        final Map<String, String> result = new HashMap<>();
        final String[] toks = selectionNS.split("\\s");
        for (final String tok : toks) {
            if (tok.startsWith("xmlns=")) {
                result.put("", tok.substring(7, tok.length() - 7));
            }
            else if (tok.startsWith("xmlns:")) {
                final String[] prefix = tok.substring(6).split("=");
                result.put(prefix[0], prefix[1].substring(1, prefix[1].length() - 1));
            }
        }
        return result.isEmpty() ? null : result;
    }

    /**
     * Evaluates the specified XPath expression from this node, returning the matching elements.
     * <br>
     * Note: This implies that the ',' point to this node but the general axis like '//' are still
     * looking at the whole document. E.g. if you like to get all child h1 nodes from the current one
     * you have to use './/h1' instead of '//h1' because the later matches all h1 nodes of the#
     * whole document.
     *
     * @param <T> the expected type
     * @param xpathExpr the XPath expression to evaluate
     * @return the elements which match the specified XPath expression
     * @see #getFirstByXPath(String)
     * @see #getCanonicalXPath()
     */
    public <T> List<T> getByXPath(final String xpathExpr) {
        PrefixResolver prefixResolver = null;
        if (hasFeature(XPATH_SELECTION_NAMESPACES)) {
            /*
             * See if the document has the SelectionNamespaces property defined.  If so, then
             * create a PrefixResolver that resolves the defined namespaces.
             */
            final Document doc = getOwnerDocument();
            if (doc instanceof XmlPage) {
                final ScriptableObject scriptable = ((XmlPage) doc).getScriptableObject();
                if (ScriptableObject.hasProperty(scriptable, "getProperty")) {
                    final Object selectionNS =
                            ScriptableObject.callMethod(scriptable, "getProperty", new Object[]{"SelectionNamespaces"});
                    if (selectionNS != null && !selectionNS.toString().isEmpty()) {
                        final Map<String, String> namespaces = parseSelectionNamespaces(selectionNS.toString());
                        if (namespaces != null) {
                            prefixResolver = new PrefixResolver() {
                                @Override
                                public String getBaseIdentifier() {
                                    return namespaces.get("");
                                }

                                @Override
                                public String getNamespaceForPrefix(final String prefix) {
                                    return namespaces.get(prefix);
                                }

                                @Override
                                public String getNamespaceForPrefix(final String prefix, final Node node) {
                                    throw new UnsupportedOperationException();
                                }

                                @Override
                                public boolean handlesNullPrefixes() {
                                    return false;
                                }
                            };
                        }
                    }
                }
            }
        }
        return XPathHelper.getByXPath(this, xpathExpr, prefixResolver);
    }

    /**
     * Evaluates the specified XPath expression from this node, returning the matching elements.
     *
     * @param xpathExpr the XPath expression to evaluate
     * @param resolver the prefix resolver to use for resolving namespace prefixes, or null
     * @return the elements which match the specified XPath expression
     * @see #getFirstByXPath(String)
     * @see #getCanonicalXPath()
     */
    public List<?> getByXPath(final String xpathExpr, final PrefixResolver resolver) {
        return XPathHelper.getByXPath(this, xpathExpr, resolver);
    }

    /**
     * Evaluates the specified XPath expression from this node, returning the first matching element,
     * or {@code null} if no node matches the specified XPath expression.
     *
     * @param xpathExpr the XPath expression
     * @param <X> the expression type
     * @return the first element matching the specified XPath expression
     * @see #getByXPath(String)
     * @see #getCanonicalXPath()
     */
    public <X> X getFirstByXPath(final String xpathExpr) {
        return getFirstByXPath(xpathExpr, null);
    }

    /**
     * Evaluates the specified XPath expression from this node, returning the first matching element,
     * or {@code null} if no node matches the specified XPath expression.
     *
     * @param xpathExpr the XPath expression
     * @param <X> the expression type
     * @param resolver the prefix resolver to use for resolving namespace prefixes, or null
     * @return the first element matching the specified XPath expression
     * @see #getByXPath(String)
     * @see #getCanonicalXPath()
     */
    @SuppressWarnings("unchecked")
    public <X> X getFirstByXPath(final String xpathExpr, final PrefixResolver resolver) {
        final List<?> results = getByXPath(xpathExpr, resolver);
        if (results.isEmpty()) {
            return null;
        }
        return (X) results.get(0);
    }

    /**
     * <p>Returns the canonical XPath expression which identifies this node, for instance
     * <tt>"/html/body/table[3]/tbody/tr[5]/td[2]/span/a[3]"</tt>.</p>
     *
     * <p><span style="color:red">WARNING:</span> This sort of automated XPath expression
     * is often quite bad at identifying a node, as it is highly sensitive to changes in
     * the DOM tree.</p>
     *
     * @return the canonical XPath expression which identifies this node
     * @see #getByXPath(String)
     */
    public String getCanonicalXPath() {
        throw new RuntimeException("Method getCanonicalXPath() not implemented for nodes of type " + getNodeType());
    }

    /**
     * Notifies the registered {@link IncorrectnessListener} of something that is not fully correct.
     * @param message the notification to send to the registered {@link IncorrectnessListener}
     */
    protected void notifyIncorrectness(final String message) {
        final WebClient client = getPage().getEnclosingWindow().getWebClient();
        final IncorrectnessListener incorrectnessListener = client.getIncorrectnessListener();
        incorrectnessListener.notify(message, this);
    }

    /**
     * Adds a {@link DomChangeListener} to the listener list. The listener is registered for
     * all descendants of this node.
     *
     * @param listener the DOM structure change listener to be added
     * @see #removeDomChangeListener(DomChangeListener)
     */
    public void addDomChangeListener(final DomChangeListener listener) {
        WebAssert.notNull("listener", listener);

        synchronized (listeners_lock_) {
            if (domListeners_ == null) {
                domListeners_ = new LinkedHashSet<>();
            }
            domListeners_.add(listener);
            domListenersList_ = null;
        }
    }

    /**
     * Removes a {@link DomChangeListener} from the listener list. The listener is deregistered for
     * all descendants of this node.
     *
     * @param listener the DOM structure change listener to be removed
     * @see #addDomChangeListener(DomChangeListener)
     */
    public void removeDomChangeListener(final DomChangeListener listener) {
        WebAssert.notNull("listener", listener);

        synchronized (listeners_lock_) {
            if (domListeners_ != null) {
                domListeners_.remove(listener);
                domListenersList_ = null;
            }
        }
    }

    /**
     * Support for reporting DOM changes. This method can be called when a node has been added and it
     * will send the appropriate {@link DomChangeEvent} to any registered {@link DomChangeListener}s.
     *
     * Note that this method recursively calls this node's parent's {@link #fireNodeAdded(DomChangeEvent)}.
     *
     * @param event the DomChangeEvent to be propagated
     */
    protected void fireNodeAdded(final DomChangeEvent event) {
        final List<DomChangeListener> listeners = safeGetDomListeners();
        if (listeners != null) {
            for (final DomChangeListener listener : listeners) {
                listener.nodeAdded(event);
            }
        }
        if (parent_ != null) {
            parent_.fireNodeAdded(event);
        }
    }

    /**
     * Adds a {@link CharacterDataChangeListener} to the listener list. The listener is registered for
     * all descendants of this node.
     *
     * @param listener the character data change listener to be added
     * @see #removeCharacterDataChangeListener(CharacterDataChangeListener)
     */
    public void addCharacterDataChangeListener(final CharacterDataChangeListener listener) {
        WebAssert.notNull("listener", listener);

        synchronized (listeners_lock_) {
            if (characterDataListeners_ == null) {
                characterDataListeners_ = new LinkedHashSet<>();
            }
            characterDataListeners_.add(listener);
            characterDataListenersList_ = null;
        }
    }

    /**
     * Removes a {@link CharacterDataChangeListener} from the listener list. The listener is deregistered for
     * all descendants of this node.
     *
     * @param listener the Character Data change listener to be removed
     * @see #addCharacterDataChangeListener(CharacterDataChangeListener)
     */
    public void removeCharacterDataChangeListener(final CharacterDataChangeListener listener) {
        WebAssert.notNull("listener", listener);

        synchronized (listeners_lock_) {
            if (characterDataListeners_ != null) {
                characterDataListeners_.remove(listener);
                characterDataListenersList_ = null;
            }
        }
    }

    /**
     * Support for reporting Character Data changes.
     *
     * Note that this method recursively calls this node's parent's {@link #fireCharacterDataChanged}.
     *
     * @param event the CharacterDataChangeEvent to be propagated
     */
    protected void fireCharacterDataChanged(final CharacterDataChangeEvent event) {
        final List<CharacterDataChangeListener> listeners = safeGetCharacterDataListeners();
        if (listeners != null) {
            for (final CharacterDataChangeListener listener : listeners) {
                listener.characterDataChanged(event);
            }
        }
        if (parent_ != null) {
            parent_.fireCharacterDataChanged(event);
        }
    }

    /**
     * Support for reporting DOM changes. This method can be called when a node has been deleted and it
     * will send the appropriate {@link DomChangeEvent} to any registered {@link DomChangeListener}s.
     *
     * Note that this method recursively calls this node's parent's {@link #fireNodeDeleted(DomChangeEvent)}.
     *
     * @param event the DomChangeEvent to be propagated
     */
    protected void fireNodeDeleted(final DomChangeEvent event) {
        final List<DomChangeListener> listeners = safeGetDomListeners();
        if (listeners != null) {
            for (final DomChangeListener listener : listeners) {
                listener.nodeDeleted(event);
            }
        }
        if (parent_ != null) {
            parent_.fireNodeDeleted(event);
        }
    }

    private List<DomChangeListener> safeGetDomListeners() {
        synchronized (listeners_lock_) {
            if (domListeners_ == null) {
                return null;
            }
            if (domListenersList_ == null) {
                domListenersList_ = new ArrayList<>(domListeners_);
            }
            return domListenersList_;
        }
    }

    private List<CharacterDataChangeListener> safeGetCharacterDataListeners() {
        synchronized (listeners_lock_) {
            if (characterDataListeners_ == null) {
                return null;
            }
            if (characterDataListenersList_ == null) {
                characterDataListenersList_ = new ArrayList<>(characterDataListeners_);
            }
            return characterDataListenersList_;
        }
    }

    /**
     * Retrieves all element nodes from descendants of the starting element node that match any selector
     * within the supplied selector strings.
     * @param selectors one or more CSS selectors separated by commas
     * @return list of all found nodes
     */
    public DomNodeList<DomNode> querySelectorAll(final String selectors) {
        try {
            final BrowserVersion browserVersion = getPage().getWebClient().getBrowserVersion();
            final SelectorList selectorList = getSelectorList(selectors, browserVersion);

            final List<DomNode> elements = new ArrayList<>();
            if (selectorList != null) {
                for (final DomElement child : getDomElementDescendants()) {
                    for (final Selector selector : selectorList) {
                        if (CSSStyleSheet.selects(browserVersion, selector, child, null, true)) {
                            elements.add(child);
                            break;
                        }
                    }
                }
            }
            return new StaticDomNodeList(elements);
        }
        catch (final IOException e) {
            throw new CSSException("Error parsing CSS selectors from '" + selectors + "': " + e.getMessage());
        }
    }

    /**
     * Returns the {@link SelectorList}.
     * @param selectors the selectors
     * @param browserVersion the {@link BrowserVersion}
     * @return the {@link SelectorList}
     * @throws IOException if an error occurs
     */
    protected SelectorList getSelectorList(final String selectors, final BrowserVersion browserVersion)
            throws IOException {
        final CSSOMParser parser = new CSSOMParser(new CSS3Parser());
        final CheckErrorHandler errorHandler = new CheckErrorHandler();
        parser.setErrorHandler(errorHandler);

        final SelectorList selectorList = parser.parseSelectors(selectors);
        // in case of error parseSelectors returns null
        if (errorHandler.errorDetected()) {
            throw new CSSException("Invalid selectors: " + selectors);
        }

        if (selectorList != null) {
            int documentMode = 9;
            if (browserVersion.hasFeature(QUERYSELECTORALL_NOT_IN_QUIRKS)) {
                final Object sobj = getPage().getScriptableObject();
                if (sobj instanceof HTMLDocument) {
                    documentMode = ((HTMLDocument) sobj).getDocumentMode();
                }
            }
            CSSStyleSheet.validateSelectors(selectorList, documentMode, this);

        }
        return selectorList;
    }

    /**
     * Returns the first element within the document that matches the specified group of selectors.
     * @param selectors one or more CSS selectors separated by commas
     * @param <N> the node type
     * @return null if no matches are found; otherwise, it returns the first matching element
     */
    @SuppressWarnings("unchecked")
    public <N extends DomNode> N querySelector(final String selectors) {
        final DomNodeList<DomNode> list = querySelectorAll(selectors);
        if (!list.isEmpty()) {
            return (N) list.get(0);
        }
        return null;
    }

    /**
     * <span style="color:red">INTERNAL API - SUBJECT TO CHANGE AT ANY TIME - USE AT YOUR OWN RISK.</span><br>
     *
     * Indicates if this node is currently attached to the page.
     * @return {@code true} if the page is one ancestor of the node.
     */
    public boolean isAttachedToPage() {
        return attachedToPage_;
    }

    /**
     * <span style="color:red">INTERNAL API - SUBJECT TO CHANGE AT ANY TIME - USE AT YOUR OWN RISK.</span><br>
     *
     * Lifecycle method to support special processing for js method importNode.
     * @param doc the import target document
     * @see com.gargoylesoftware.htmlunit.javascript.host.dom.Document#importNode(
     * com.gargoylesoftware.htmlunit.javascript.host.dom.Node, boolean)
     * @see HtmlScript#processImportNode(com.gargoylesoftware.htmlunit.javascript.host.dom.Document)
     */
    public void processImportNode(final com.gargoylesoftware.htmlunit.javascript.host.dom.Document doc) {
        page_ = (SgmlPage) doc.getDomNodeOrDie();
    }

    /**
     * <span style="color:red">INTERNAL API - SUBJECT TO CHANGE AT ANY TIME - USE AT YOUR OWN RISK.</span><br>
     *
     * Helper for a common call sequence.
     * @param feature the feature to check
     * @return {@code true} if the currently emulated browser has this feature.
     */
    public boolean hasFeature(final BrowserVersionFeatures feature) {
        return getPage().getWebClient().getBrowserVersion().hasFeature(feature);
    }

    private static final class CheckErrorHandler implements CSSErrorHandler {
        private boolean errorDetected_;

        protected CheckErrorHandler() {
            errorDetected_ = false;
        }

<<<<<<< HEAD
        private boolean errorDetected() {
=======
        boolean errorDetected() {
>>>>>>> 6cc30901
            return errorDetected_;
        }

        @Override
        public void warning(final CSSParseException exception) throws CSSException {
            // ignore
        }

        @Override
        public void fatalError(final CSSParseException exception) throws CSSException {
            errorDetected_ = true;
        }

        @Override
        public void error(final CSSParseException exception) throws CSSException {
            errorDetected_ = true;
        }
    }

    /**
     * Indicates if the provided event can be applied to this node.
     * Overwrite this.
     * @param event the event
     * @return {@code false} if the event can't be applied
     */
    public boolean handles(final Event event) {
        return true;
    }

    /**
     * Returns the previous sibling element node of this element.
     * null if this element has no element sibling nodes that come before this one in the document tree.
     * @return the previous sibling element node of this element.
     * null if this element has no element sibling nodes that come before this one in the document tree
     */
    public DomElement getPreviousElementSibling() {
        DomNode node = getPreviousSibling();
        while (node != null && !(node instanceof DomElement)) {
            node = node.getPreviousSibling();
        }
        return (DomElement) node;
    }

    /**
     * Returns the next sibling element node of this element.
     * null if this element has no element sibling nodes that come after this one in the document tree.
     * @return the next sibling element node of this element.
     * null if this element has no element sibling nodes that come after this one in the document tree
     */
    public DomElement getNextElementSibling() {
        DomNode node = getNextSibling();
        while (node != null && !(node instanceof DomElement)) {
            node = node.getNextSibling();
        }
        return (DomElement) node;
    }

    private void readObject(final ObjectInputStream in) throws IOException, ClassNotFoundException {
        in.defaultReadObject();
        listeners_lock_ = new Object();
    }
}<|MERGE_RESOLUTION|>--- conflicted
+++ resolved
@@ -1960,11 +1960,7 @@
             errorDetected_ = false;
         }
 
-<<<<<<< HEAD
-        private boolean errorDetected() {
-=======
         boolean errorDetected() {
->>>>>>> 6cc30901
             return errorDetected_;
         }
 
