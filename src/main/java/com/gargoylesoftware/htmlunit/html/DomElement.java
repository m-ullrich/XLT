/*
<<<<<<< HEAD
 * Copyright (c) 2002-2021 Gargoyle Software Inc.
 * Copyright (c) 2005-2021 Xceptance Software Technologies GmbH
=======
 * Copyright (c) 2002-2022 Gargoyle Software Inc.
>>>>>>> ac29582c
 *
 * Licensed under the Apache License, Version 2.0 (the "License");
 * you may not use this file except in compliance with the License.
 * You may obtain a copy of the License at
 * https://www.apache.org/licenses/LICENSE-2.0
 *
 * Unless required by applicable law or agreed to in writing, software
 * distributed under the License is distributed on an "AS IS" BASIS,
 * WITHOUT WARRANTIES OR CONDITIONS OF ANY KIND, either express or implied.
 * See the License for the specific language governing permissions and
 * limitations under the License.
 */
package com.gargoylesoftware.htmlunit.html;

import static com.gargoylesoftware.htmlunit.BrowserVersionFeatures.EVENT_ONCLICK_POINTEREVENT_DETAIL_0;
import static com.gargoylesoftware.htmlunit.BrowserVersionFeatures.EVENT_ONCLICK_USES_POINTEREVENT;
import static com.gargoylesoftware.htmlunit.BrowserVersionFeatures.EVENT_ONDOUBLECLICK_USES_POINTEREVENT;
import static com.gargoylesoftware.htmlunit.BrowserVersionFeatures.JS_AREA_WITHOUT_HREF_FOCUSABLE;

import java.io.IOException;
import java.io.PrintWriter;
import java.io.Serializable;
import java.io.StringWriter;
import java.util.ArrayList;
import java.util.Collection;
import java.util.HashMap;
import java.util.Iterator;
import java.util.LinkedHashMap;
import java.util.List;
import java.util.Locale;
import java.util.Map;
import java.util.NoSuchElementException;
import java.util.Set;
import java.util.SortedSet;
import java.util.TreeSet;

import org.apache.commons.logging.Log;
import org.apache.commons.logging.LogFactory;
import org.w3c.dom.Attr;
import org.w3c.dom.DOMException;
import org.w3c.dom.Element;
import org.w3c.dom.NamedNodeMap;
import org.w3c.dom.Node;
import org.w3c.dom.TypeInfo;
import org.xml.sax.SAXException;

import com.gargoylesoftware.css.dom.CSSStyleDeclarationImpl;
import com.gargoylesoftware.css.dom.Property;
import com.gargoylesoftware.css.parser.CSSException;
import com.gargoylesoftware.css.parser.selector.Selector;
import com.gargoylesoftware.css.parser.selector.SelectorList;
import com.gargoylesoftware.css.parser.selector.SelectorSpecificity;
import com.gargoylesoftware.htmlunit.BrowserVersion;
import com.gargoylesoftware.htmlunit.Page;
import com.gargoylesoftware.htmlunit.ScriptResult;
import com.gargoylesoftware.htmlunit.SgmlPage;
import com.gargoylesoftware.htmlunit.WebClient;
import com.gargoylesoftware.htmlunit.css.ComputedCssStyleDeclaration;
import com.gargoylesoftware.htmlunit.css.CssStyleSheet;
import com.gargoylesoftware.htmlunit.css.StyleElement;
import com.gargoylesoftware.htmlunit.javascript.AbstractJavaScriptEngine;
import com.gargoylesoftware.htmlunit.javascript.HtmlUnitContextFactory;
import com.gargoylesoftware.htmlunit.javascript.JavaScriptEngine;
import com.gargoylesoftware.htmlunit.javascript.host.event.Event;
import com.gargoylesoftware.htmlunit.javascript.host.event.EventTarget;
import com.gargoylesoftware.htmlunit.javascript.host.event.MouseEvent;
import com.gargoylesoftware.htmlunit.javascript.host.event.PointerEvent;
import com.gargoylesoftware.htmlunit.util.StringUtils;

/**
 * @author Ahmed Ashour
 * @author Marc Guillemot
 * @author <a href="mailto:tom.anderson@univ.oxon.org">Tom Anderson</a>
 * @author Ronald Brill
 * @author Frank Danek
 */
public class DomElement extends DomNamespaceNode implements Element {

    private static final Log LOG = LogFactory.getLog(DomElement.class);

    /** src. */
    public static final String SRC_ATTRIBUTE = "src";

    /** Constant meaning that the specified attribute was not defined. */
    public static final String ATTRIBUTE_NOT_DEFINED = new String("");

    /** Constant meaning that the specified attribute was found but its value was empty. */
    public static final String ATTRIBUTE_VALUE_EMPTY = new String();

    /** The map holding the attributes, keyed by name. */
    private NamedAttrNodeMapImpl attributes_;

    /** The map holding the namespaces, keyed by URI. */
    private final Map<String, String> namespaces_ = new HashMap<>();

    /** Cache for the styles. */
    private String styleString_;
    private Map<String, StyleElement> styleMap_;

    /**
     * Whether the Mouse is currently over this element or not.
     */
    private boolean mouseOver_;

    /**
     * Creates an instance of a DOM element that can have a namespace.
     *
     * @param namespaceURI the URI that identifies an XML namespace
     * @param qualifiedName the qualified name of the element type to instantiate
     * @param page the page that contains this element
     * @param attributes a map ready initialized with the attributes for this element, or
     * {@code null}. The map will be stored as is, not copied.
     */
    public DomElement(final String namespaceURI, final String qualifiedName, final SgmlPage page,
            final Map<String, DomAttr> attributes) {
        super(namespaceURI, qualifiedName, page);

        if (attributes != null && !attributes.isEmpty()) {
            attributes_ = new NamedAttrNodeMapImpl(this, isAttributeCaseSensitive(), attributes);
            for (final DomAttr entry : attributes_.values()) {
                entry.setParentNode(this);
                final String attrNamespaceURI = entry.getNamespaceURI();
                final String prefix = entry.getPrefix();
                if (attrNamespaceURI != null && prefix != null) {
                    namespaces_.put(attrNamespaceURI, prefix);
                }
            }
        }
        else {
            attributes_ = new NamedAttrNodeMapImpl(this, isAttributeCaseSensitive());
        }
    }

    /**
     * {@inheritDoc}
     */
    @Override
    public String getNodeName() {
        return getQualifiedName();
    }

    /**
     * {@inheritDoc}
     */
    @Override
    public final short getNodeType() {
        return ELEMENT_NODE;
    }

    /**
     * Returns the tag name of this element.
     * @return the tag name of this element
     */
    @Override
    public final String getTagName() {
        return getNodeName();
    }

    /**
     * {@inheritDoc}
     */
    @Override
    public final boolean hasAttributes() {
        return !attributes_.isEmpty();
    }

    /**
     * Returns whether the attribute specified by name has a value.
     *
     * @param attributeName the name of the attribute
     * @return true if an attribute with the given name is specified on this element or has a
     * default value, false otherwise.
     */
    @Override
    public boolean hasAttribute(final String attributeName) {
        return attributes_.containsKey(attributeName);
    }

    /**
     * <span style="color:red">INTERNAL API - SUBJECT TO CHANGE AT ANY TIME - USE AT YOUR OWN RISK.</span><br>
     *
     * Replaces the value of the named style attribute. If there is no style attribute with the
     * specified name, a new one is added. If the specified value is an empty (or all whitespace)
     * string, this method actually removes the named style attribute.
     * @param name the attribute name (delimiter-separated, not camel-cased)
     * @param value the attribute value
     * @param priority the new priority of the property; <code>"important"</code>or the empty string if none.
     */
    public void replaceStyleAttribute(final String name, final String value, final String priority) {
        if (org.apache.commons.lang3.StringUtils.isBlank(value)) {
            removeStyleAttribute(name);
            return;
        }

        final Map<String, StyleElement> styleMap = getStyleMap();
        final StyleElement old = styleMap.get(name);
        final StyleElement element;
        if (old == null) {
            element = new StyleElement(name, value, priority, SelectorSpecificity.FROM_STYLE_ATTRIBUTE);
        }
        else {
            element = new StyleElement(name, value, priority,
                    SelectorSpecificity.FROM_STYLE_ATTRIBUTE, old.getIndex());
        }
        styleMap.put(name, element);
        writeStyleToElement(styleMap);
    }

    /**
     * <span style="color:red">INTERNAL API - SUBJECT TO CHANGE AT ANY TIME - USE AT YOUR OWN RISK.</span><br>
     *
     * Removes the specified style attribute, returning the value of the removed attribute.
     * @param name the attribute name (delimiter-separated, not camel-cased)
     * @return the removed value
     */
    public String removeStyleAttribute(final String name) {
        final Map<String, StyleElement> styleMap = getStyleMap();
        final StyleElement value = styleMap.get(name);
        if (value == null) {
            return "";
        }
        styleMap.remove(name);
        writeStyleToElement(styleMap);
        return value.getValue();
    }

    /**
     * <span style="color:red">INTERNAL API - SUBJECT TO CHANGE AT ANY TIME - USE AT YOUR OWN RISK.</span><br>
     *
     * Determines the StyleElement for the given name.
     *
     * @param name the name of the requested StyleElement
     * @return the StyleElement or null if not found
     */
    public StyleElement getStyleElement(final String name) {
        final Map<String, StyleElement> map = getStyleMap();
        if (map != null) {
            return map.get(name);
        }
        return null;
    }

    /**
     * <span style="color:red">INTERNAL API - SUBJECT TO CHANGE AT ANY TIME - USE AT YOUR OWN RISK.</span><br>
     *
     * Determines the StyleElement for the given name.
     * This ignores the case of the name.
     *
     * @param name the name of the requested StyleElement
     * @return the StyleElement or null if not found
     */
    public StyleElement getStyleElementCaseInSensitive(final String name) {
        final Map<String, StyleElement> map = getStyleMap();
        for (final Map.Entry<String, StyleElement> entry : map.entrySet()) {
            if (entry.getKey().equalsIgnoreCase(name)) {
                return entry.getValue();
            }
        }
        return null;
    }

    /**
     * <span style="color:red">INTERNAL API - SUBJECT TO CHANGE AT ANY TIME - USE AT YOUR OWN RISK.</span><br>
     *
     * Returns a sorted map containing style elements, keyed on style element name. We use a
     * {@link LinkedHashMap} map so that results are deterministic and are thus testable.
     *
     * @return a sorted map containing style elements, keyed on style element name
     */
    public Map<String, StyleElement> getStyleMap() {
        final String styleAttribute = getAttributeDirect("style");
        if (styleString_ == styleAttribute) {
            return styleMap_;
        }

        final Map<String, StyleElement> styleMap = new LinkedHashMap<>();
        if (ATTRIBUTE_NOT_DEFINED == styleAttribute || DomElement.ATTRIBUTE_VALUE_EMPTY == styleAttribute) {
            styleMap_ = styleMap;
            styleString_ = styleAttribute;
            return styleMap_;
        }

        final CSSStyleDeclarationImpl cssStyle = new CSSStyleDeclarationImpl(null);
        try {
            // use the configured cssErrorHandler here to do the same error handling during
            // parsing of inline styles like for external css
            cssStyle.setCssText(styleAttribute, getPage().getWebClient().getCssErrorHandler());
        }
        catch (final Exception e) {
            if (LOG.isErrorEnabled()) {
                LOG.error("Error while parsing style value '" + styleAttribute + "'", e);
            }
        }

        for (final Property prop : cssStyle.getProperties()) {
            final String key = prop.getName().toLowerCase(Locale.ROOT);
            final StyleElement element = new StyleElement(key,
                    prop.getValue().getCssText(),
                    prop.isImportant() ? StyleElement.PRIORITY_IMPORTANT : "",
                    SelectorSpecificity.FROM_STYLE_ATTRIBUTE);
            styleMap.put(key, element);
        }

        styleMap_ = styleMap;
        styleString_ = styleAttribute;
        // styleString_ = cssStyle.getCssText();
        return styleMap_;
    }

    /**
     * Prints the content between "&lt;" and "&gt;" (or "/&gt;") in the output of the tag name
     * and its attributes in XML format.
     * @param printWriter the writer to print in
     */
    protected void printOpeningTagContentAsXml(final PrintWriter printWriter) {
        printWriter.print(getTagName());
        for (final Map.Entry<String, DomAttr> entry : attributes_.entrySet()) {
            printWriter.print(" ");
            printWriter.print(entry.getKey());
            printWriter.print("=\"");
            printWriter.print(StringUtils.escapeXmlAttributeValue(entry.getValue().getNodeValue()));
            printWriter.print("\"");
        }
    }

    /**
     * Recursively write the XML data for the node tree starting at <code>node</code>.
     *
     * @param indent white space to indent child nodes
     * @param printWriter writer where child nodes are written
     */
    @Override
    protected void printXml(final String indent, final PrintWriter printWriter) {
        final boolean hasChildren = getFirstChild() != null;
        printWriter.print(indent + "<");
        printOpeningTagContentAsXml(printWriter);

        if (hasChildren || isEmptyXmlTagExpanded()) {
            printWriter.print(">\r\n");
            printChildrenAsXml(indent, printWriter);
            printWriter.print(indent);
            printWriter.print("</");
            printWriter.print(getTagName());
            printWriter.print(">\r\n");
        }
        else {
            printWriter.print("/>\r\n");
        }
    }

    /**
     * Indicates if a node without children should be written in expanded form as XML
     * (i.e. with closing tag rather than with "/&gt;")
     * @return {@code false} by default
     */
    protected boolean isEmptyXmlTagExpanded() {
        return false;
    }

    /**
     * Returns the qualified name (prefix:local) for the specified namespace and local name,
     * or {@code null} if the specified namespace URI does not exist.
     *
     * @param namespaceURI the URI that identifies an XML namespace
     * @param localName the name within the namespace
     * @return the qualified name for the specified namespace and local name
     */
    String getQualifiedName(final String namespaceURI, final String localName) {
        final String qualifiedName;
        if (namespaceURI == null) {
            qualifiedName = localName;
        }
        else {
            final String prefix = namespaces_.get(namespaceURI);
            if (prefix == null) {
                qualifiedName = null;
            }
            else {
                qualifiedName = prefix + ':' + localName;
            }
        }
        return qualifiedName;
    }

    /**
     * Returns the value of the attribute specified by name or an empty string. If the
     * result is an empty string then it will be either {@link #ATTRIBUTE_NOT_DEFINED}
     * if the attribute wasn't specified or {@link #ATTRIBUTE_VALUE_EMPTY} if the
     * attribute was specified but it was empty.
     *
     * @param attributeName the name of the attribute
     * @return the value of the attribute or {@link #ATTRIBUTE_NOT_DEFINED} or {@link #ATTRIBUTE_VALUE_EMPTY}
     */
    @Override
    public String getAttribute(final String attributeName) {
        final DomAttr attr = attributes_.get(attributeName);
        if (attr != null) {
            return attr.getNodeValue();
        }
        return ATTRIBUTE_NOT_DEFINED;
    }

    /**
     * <span style="color:red">INTERNAL API - SUBJECT TO CHANGE AT ANY TIME - USE AT YOUR OWN RISK.</span><br>
     *
     * @param attributeName the name of the attribute
     * @return the value of the attribute or {@link #ATTRIBUTE_NOT_DEFINED} or {@link #ATTRIBUTE_VALUE_EMPTY}
     */
    public String getAttributeDirect(final String attributeName) {
        final DomAttr attr = attributes_.getDirect(attributeName);
        if (attr != null) {
            return attr.getNodeValue();
        }
        return ATTRIBUTE_NOT_DEFINED;
    }

    /**
     * Removes an attribute specified by name from this element.
     * @param attributeName the attribute attributeName
     */
    @Override
    public void removeAttribute(final String attributeName) {
        attributes_.remove(attributeName);
    }

    /**
     * Removes an attribute specified by namespace and local name from this element.
     * @param namespaceURI the URI that identifies an XML namespace
     * @param localName the name within the namespace
     */
    @Override
    public final void removeAttributeNS(final String namespaceURI, final String localName) {
        final String qualifiedName = getQualifiedName(namespaceURI, localName);
        if (qualifiedName != null) {
            removeAttribute(qualifiedName);
        }
    }

    /**
     * {@inheritDoc}
     * Not yet implemented.
     */
    @Override
    public final Attr removeAttributeNode(final Attr attribute) {
        throw new UnsupportedOperationException("DomElement.removeAttributeNode is not yet implemented.");
    }

    /**
     * Returns whether the attribute specified by namespace and local name has a value.
     *
     * @param namespaceURI the URI that identifies an XML namespace
     * @param localName the name within the namespace
     * @return true if an attribute with the given name is specified on this element or has a
     * default value, false otherwise.
     */
    @Override
    public final boolean hasAttributeNS(final String namespaceURI, final String localName) {
        final String qualifiedName = getQualifiedName(namespaceURI, localName);
        if (qualifiedName != null) {
            return attributes_.get(qualifiedName) != null;
        }
        return false;
    }

    /**
     * Returns the map holding the attributes, keyed by name.
     * @return the attributes map
     */
    public final Map<String, DomAttr> getAttributesMap() {
        return attributes_;
    }

    /**
     * {@inheritDoc}
     */
    @Override
    public NamedNodeMap getAttributes() {
        return attributes_;
    }

    /**
     * Sets the value of the attribute specified by name.
     *
     * @param attributeName the name of the attribute
     * @param attributeValue the value of the attribute
     */
    @Override
    public void setAttribute(final String attributeName, final String attributeValue) {
        setAttributeNS(null, attributeName, attributeValue);
    }

    /**
     * Sets the value of the attribute specified by namespace and qualified name.
     *
     * @param namespaceURI the URI that identifies an XML namespace
     * @param qualifiedName the qualified name (prefix:local) of the attribute
     * @param attributeValue the value of the attribute
     */
    @Override
    public void setAttributeNS(final String namespaceURI, final String qualifiedName,
            final String attributeValue) {
        setAttributeNS(namespaceURI, qualifiedName, attributeValue, true, true);
    }

    /**
     * Sets the value of the attribute specified by namespace and qualified name.
     *
     * @param namespaceURI the URI that identifies an XML namespace
     * @param qualifiedName the qualified name (prefix:local) of the attribute
     * @param attributeValue the value of the attribute
     * @param notifyAttributeChangeListeners to notify the associated {@link HtmlAttributeChangeListener}s
     * @param notifyMutationObservers to notify {@code MutationObserver}s or not
     */
    protected void setAttributeNS(final String namespaceURI, final String qualifiedName,
            final String attributeValue, final boolean notifyAttributeChangeListeners,
            final boolean notifyMutationObservers) {
        final DomAttr newAttr = new DomAttr(getPage(), namespaceURI, qualifiedName, attributeValue, true);
        newAttr.setParentNode(this);
        attributes_.put(qualifiedName, newAttr);

        if (namespaceURI != null) {
            namespaces_.put(namespaceURI, newAttr.getPrefix());
        }
    }

    /**
     * Indicates if the attribute names are case sensitive.
     * @return {@code true}
     */
    protected boolean isAttributeCaseSensitive() {
        return true;
    }

    /**
     * Returns the value of the attribute specified by namespace and local name or an empty
     * string. If the result is an empty string then it will be either {@link #ATTRIBUTE_NOT_DEFINED}
     * if the attribute wasn't specified or {@link #ATTRIBUTE_VALUE_EMPTY} if the
     * attribute was specified but it was empty.
     *
     * @param namespaceURI the URI that identifies an XML namespace
     * @param localName the name within the namespace
     * @return the value of the attribute or {@link #ATTRIBUTE_NOT_DEFINED} or {@link #ATTRIBUTE_VALUE_EMPTY}
     */
    @Override
    public final String getAttributeNS(final String namespaceURI, final String localName) {
        final String qualifiedName = getQualifiedName(namespaceURI, localName);
        if (qualifiedName != null) {
            return getAttribute(qualifiedName);
        }
        return ATTRIBUTE_NOT_DEFINED;
    }

    /**
     * {@inheritDoc}
     */
    @Override
    public DomAttr getAttributeNode(final String name) {
        return attributes_.get(name);
    }

    /**
     * {@inheritDoc}
     */
    @Override
    public DomAttr getAttributeNodeNS(final String namespaceURI, final String localName) {
        final String qualifiedName = getQualifiedName(namespaceURI, localName);
        if (qualifiedName != null) {
            return attributes_.get(qualifiedName);
        }
        return null;
    }

    /**
     * <span style="color:red">INTERNAL API - SUBJECT TO CHANGE AT ANY TIME - USE AT YOUR OWN RISK.</span><br>
     *
     * @param styleMap the styles
     */
    public void writeStyleToElement(final Map<String, StyleElement> styleMap) {
        final StringBuilder builder = new StringBuilder();
        final SortedSet<StyleElement> sortedValues = new TreeSet<>(styleMap.values());
        for (final StyleElement e : sortedValues) {
            if (builder.length() != 0) {
                builder.append(' ');
            }
            builder.append(e.getName());
            builder.append(": ");
            builder.append(e.getValue());

            final String prio = e.getPriority();
            if (org.apache.commons.lang3.StringUtils.isNotBlank(prio)) {
                builder.append(" !");
                builder.append(prio);
            }
            builder.append(';');
        }
        final String value = builder.toString();
        setAttribute("style", value);
    }

    /**
     * {@inheritDoc}
     */
    @Override
    public DomNodeList<HtmlElement> getElementsByTagName(final String tagName) {
        return getElementsByTagNameImpl(tagName);
    }

    /**
     * This should be {@link #getElementsByTagName(String)}, but is separate because of the type erasure in Java.
     * @param tagName The name of the tag to match on
     * @return A list of matching elements.
     */
    <E extends HtmlElement> DomNodeList<E> getElementsByTagNameImpl(final String tagName) {
        return new AbstractDomNodeList<E>(this) {
            @Override
            @SuppressWarnings("unchecked")
            protected List<E> provideElements() {
                final List<E> res = new ArrayList<>();
                for (final HtmlElement elem : getDomNode().getHtmlElementDescendants()) {
                    if (elem.getLocalName().equalsIgnoreCase(tagName)) {
                        res.add((E) elem);
                    }
                }
                return res;
            }
        };
    }

    /**
     * {@inheritDoc}
     * Not yet implemented.
     */
    @Override
    public DomNodeList<HtmlElement> getElementsByTagNameNS(final String namespace, final String localName) {
        throw new UnsupportedOperationException("DomElement.getElementsByTagNameNS is not yet implemented.");
    }

    /**
     * {@inheritDoc}
     * Not yet implemented.
     */
    @Override
    public TypeInfo getSchemaTypeInfo() {
        throw new UnsupportedOperationException("DomElement.getSchemaTypeInfo is not yet implemented.");
    }

    /**
     * {@inheritDoc}
     * Not yet implemented.
     */
    @Override
    public void setIdAttribute(final String name, final boolean isId) {
        throw new UnsupportedOperationException("DomElement.setIdAttribute is not yet implemented.");
    }

    /**
     * {@inheritDoc}
     * Not yet implemented.
     */
    @Override
    public void setIdAttributeNS(final String namespaceURI, final String localName, final boolean isId) {
        throw new UnsupportedOperationException("DomElement.setIdAttributeNS is not yet implemented.");
    }

    /**
     * {@inheritDoc}
     */
    @Override
    public Attr setAttributeNode(final Attr attribute) {
        attributes_.setNamedItem(attribute);
        return null;
    }

    /**
     * {@inheritDoc}
     * Not yet implemented.
     */
    @Override
    public Attr setAttributeNodeNS(final Attr attribute) {
        throw new UnsupportedOperationException("DomElement.setAttributeNodeNS is not yet implemented.");
    }

    /**
     * {@inheritDoc}
     * Not yet implemented.
     */
    @Override
    public final void setIdAttributeNode(final Attr idAttr, final boolean isId) {
        throw new UnsupportedOperationException("DomElement.setIdAttributeNode is not yet implemented.");
    }

    /**
     * {@inheritDoc}
     */
    @Override
    public DomNode cloneNode(final boolean deep) {
        final DomElement clone = (DomElement) super.cloneNode(deep);
        clone.attributes_ = new NamedAttrNodeMapImpl(clone, isAttributeCaseSensitive());
        clone.attributes_.putAll(attributes_);
        return clone;
    }

    /**
     * @return the identifier of this element
     */
    public final String getId() {
        return getAttributeDirect("id");
    }

    /**
     * Sets the identifier this element.
     *
     * @param newId the new identifier of this element
     */
    public final void setId(final String newId) {
        setAttribute("id", newId);
    }

    /**
     * Returns the first child element node of this element. null if this element has no child elements.
     * @return the first child element node of this element. null if this element has no child elements
     */
    public DomElement getFirstElementChild() {
        final Iterator<DomElement> i = getChildElements().iterator();
        if (i.hasNext()) {
            return i.next();
        }
        return null;
    }

    /**
     * Returns the last child element node of this element. null if this element has no child elements.
     * @return the last child element node of this element. null if this element has no child elements
     */
    public DomElement getLastElementChild() {
        DomElement lastChild = null;
        for (final DomElement domElement : getChildElements()) {
            lastChild = domElement;
        }
        return lastChild;
    }

    /**
     * Returns the current number of element nodes that are children of this element.
     * @return the current number of element nodes that are children of this element.
     */
    public int getChildElementCount() {
        int counter = 0;
        for (final Iterator<DomElement> i = getChildElements().iterator(); i.hasNext(); i.next()) {
            counter++;
        }
        return counter;
    }

    /**
     * @return an Iterable over the DomElement children of this object, i.e. excluding the non-element nodes
     */
    public final Iterable<DomElement> getChildElements() {
        return new ChildElementsIterable(this);
    }

    /**
     * An Iterable over the DomElement children.
     */
    private static class ChildElementsIterable implements Iterable<DomElement> {
        private final Iterator<DomElement> iterator_;

        /** Constructor.
         * @param domNode the parent
         */
        protected ChildElementsIterable(final DomNode domNode) {
            iterator_ = new ChildElementsIterator(domNode);
        }

        @Override
        public Iterator<DomElement> iterator() {
            return iterator_;
        }
    }

    /**
     * An iterator over the DomElement children.
     */
    protected static class ChildElementsIterator implements Iterator<DomElement> {

        private DomElement nextElement_;

        /** Constructor.
         * @param domNode the parent
         */
        protected ChildElementsIterator(final DomNode domNode) {
            final DomNode child = domNode.getFirstChild();
            if (child != null) {
                if (child instanceof DomElement) {
                    nextElement_ = (DomElement) child;
                }
                else {
                    setNextElement(child);
                }
            }
        }

        /** @return is there a next one ? */
        @Override
        public boolean hasNext() {
            return nextElement_ != null;
        }

        /** @return the next one */
        @Override
        public DomElement next() {
            if (nextElement_ != null) {
                final DomElement result = nextElement_;
                setNextElement(nextElement_);
                return result;
            }
            throw new NoSuchElementException();
        }

        /** Removes the current one. */
        @Override
        public void remove() {
            if (nextElement_ == null) {
                throw new IllegalStateException();
            }
            final DomNode sibling = nextElement_.getPreviousSibling();
            if (sibling != null) {
                sibling.remove();
            }
        }

        private void setNextElement(final DomNode node) {
            DomNode next = node.getNextSibling();
            while (next != null && !(next instanceof DomElement)) {
                next = next.getNextSibling();
            }
            nextElement_ = (DomElement) next;
        }
    }

    /**
     * Returns a string representation of this element.
     * @return a string representation of this element
     */
    @Override
    public String toString() {
        final StringWriter writer = new StringWriter();
        final PrintWriter printWriter = new PrintWriter(writer);

        printWriter.print(getClass().getSimpleName());
        printWriter.print("[<");
        printOpeningTagContentAsXml(printWriter);
        printWriter.print(">]");
        printWriter.flush();
        return writer.toString();
    }

    /**
     * Simulates clicking on this element, returning the page in the window that has the focus
     * after the element has been clicked. Note that the returned page may or may not be the same
     * as the original page, depending on the type of element being clicked, the presence of JavaScript
     * action listeners, etc.<br>
     * This only clicks the element if it is visible and enabled (isDisplayed() &amp; !isDisabled()).
     * In case the element is not visible and/or disabled, only a log output is generated.
     * <br>
     * If you circumvent the visible/disabled check use click(shiftKey, ctrlKey, altKey, true, true, false)
     *
     * @param <P> the page type
     * @return the page contained in the current window as returned by {@link WebClient#getCurrentWindow()}
     * @exception IOException if an IO error occurs
     */
    public <P extends Page> P click() throws IOException {
        return click(false, false, false);
    }

    /**
     * Simulates clicking on this element, returning the page in the window that has the focus
     * after the element has been clicked. Note that the returned page may or may not be the same
     * as the original page, depending on the type of element being clicked, the presence of JavaScript
     * action listeners, etc.<br>
     * This only clicks the element if it is visible and enabled (isDisplayed() &amp; !isDisabled()).
     * In case the element is not visible and/or disabled, only a log output is generated.
     * <br>
     * If you circumvent the visible/disabled check use click(shiftKey, ctrlKey, altKey, true, true, false)
     *
     * @param shiftKey {@code true} if SHIFT is pressed during the click
     * @param ctrlKey {@code true} if CTRL is pressed during the click
     * @param altKey {@code true} if ALT is pressed during the click
     * @param <P> the page type
     * @return the page contained in the current window as returned by {@link WebClient#getCurrentWindow()}
     * @exception IOException if an IO error occurs
     */
    public <P extends Page> P click(final boolean shiftKey, final boolean ctrlKey, final boolean altKey)
        throws IOException {

        return click(shiftKey, ctrlKey, altKey, true);
    }

    /**
     * Simulates clicking on this element, returning the page in the window that has the focus
     * after the element has been clicked. Note that the returned page may or may not be the same
     * as the original page, depending on the type of element being clicked, the presence of JavaScript
     * action listeners, etc.<br>
     * This only clicks the element if it is visible and enabled (isDisplayed() &amp; !isDisabled()).
     * In case the element is not visible and/or disabled, only a log output is generated.
     * <br>
     * If you circumvent the visible/disabled check use click(shiftKey, ctrlKey, altKey, true, true, false)
     *
     * @param shiftKey {@code true} if SHIFT is pressed during the click
     * @param ctrlKey {@code true} if CTRL is pressed during the click
     * @param altKey {@code true} if ALT is pressed during the click
     * @param triggerMouseEvents if true trigger the mouse events also
     * @param <P> the page type
     * @return the page contained in the current window as returned by {@link WebClient#getCurrentWindow()}
     * @exception IOException if an IO error occurs
     */
    public <P extends Page> P click(final boolean shiftKey, final boolean ctrlKey, final boolean altKey,
            final boolean triggerMouseEvents) throws IOException {
        return click(shiftKey, ctrlKey, altKey, triggerMouseEvents, true, false, false);
    }

    /**
     * @return true if this is an {@link DisabledElement} and disabled
     */
    protected boolean isDisabledElementAndDisabled() {
        return this instanceof DisabledElement && ((DisabledElement) this).isDisabled();
    }

    /**
     * <span style="color:red">INTERNAL API - SUBJECT TO CHANGE AT ANY TIME - USE AT YOUR OWN RISK.</span><br>
     *
     * Simulates clicking on this element, returning the page in the window that has the focus
     * after the element has been clicked. Note that the returned page may or may not be the same
     * as the original page, depending on the type of element being clicked, the presence of JavaScript
     * action listeners, etc.
     *
     * @param shiftKey {@code true} if SHIFT is pressed during the click
     * @param ctrlKey {@code true} if CTRL is pressed during the click
     * @param altKey {@code true} if ALT is pressed during the click
     * @param triggerMouseEvents if true trigger the mouse events also
     * @param handleFocus if true set the focus (and trigger the event)
     * @param ignoreVisibility whether to ignore visibility or not
     * @param disableProcessLabelAfterBubbling ignore label processing
     * @param <P> the page type
     * @return the page contained in the current window as returned by {@link WebClient#getCurrentWindow()}
     * @exception IOException if an IO error occurs
     */
    @SuppressWarnings("unchecked")
    public <P extends Page> P click(final boolean shiftKey, final boolean ctrlKey, final boolean altKey,
            final boolean triggerMouseEvents, final boolean handleFocus, final boolean ignoreVisibility,
            final boolean disableProcessLabelAfterBubbling) throws IOException {

        // make enclosing window the current one
        final SgmlPage page = getPage();
        page.getWebClient().setCurrentWindow(page.getEnclosingWindow());

        if (!ignoreVisibility) {
            if (!(page instanceof HtmlPage)) {
                return (P) page;
            }

            // #2896 start
            /*
            if (!isDisplayed()) {
                if (LOG.isWarnEnabled()) {
                    LOG.warn("Calling click() ignored because the target element '" + this
                                    + "' is not displayed.");
                }
                return (P) page;
            }
            */
            // #2896 end

            if (isDisabledElementAndDisabled()) {
                if (LOG.isWarnEnabled()) {
                    LOG.warn("Calling click() ignored because the target element '" + this + "' is disabled.");
                }
                return (P) page;
            }
        }

        synchronized (page) {
            if (triggerMouseEvents) {
                mouseDown(shiftKey, ctrlKey, altKey, MouseEvent.BUTTON_LEFT);
            }

            if (handleFocus) {
                // give focus to current element (if possible) or only remove it from previous one
                DomElement elementToFocus = null;
                if (this instanceof SubmittableElement
                    || this instanceof HtmlAnchor
                        && ATTRIBUTE_NOT_DEFINED != ((HtmlAnchor) this).getHrefAttribute()
                    || this instanceof HtmlArea
                        && (ATTRIBUTE_NOT_DEFINED != ((HtmlArea) this).getHrefAttribute()
                            || getPage().getWebClient().getBrowserVersion().hasFeature(JS_AREA_WITHOUT_HREF_FOCUSABLE))
                    || this instanceof HtmlElement && ((HtmlElement) this).getTabIndex() != null) {
                    elementToFocus = this;
                }
                else if (this instanceof HtmlOption) {
                    elementToFocus = ((HtmlOption) this).getEnclosingSelect();
                }

                if (elementToFocus == null) {
                    ((HtmlPage) page).setFocusedElement(null);
                }
                else {
                    elementToFocus.focus();
                }
            }

            if (triggerMouseEvents) {
                mouseUp(shiftKey, ctrlKey, altKey, MouseEvent.BUTTON_LEFT);
            }

            MouseEvent event = null;
            if (page.getWebClient().isJavaScriptEnabled()) {
                final BrowserVersion browser = page.getWebClient().getBrowserVersion();
                if (browser.hasFeature(EVENT_ONCLICK_USES_POINTEREVENT)) {
                    if (browser.hasFeature(EVENT_ONCLICK_POINTEREVENT_DETAIL_0)) {
                        event = new PointerEvent(getEventTargetElement(), MouseEvent.TYPE_CLICK, shiftKey,
                                ctrlKey, altKey, MouseEvent.BUTTON_LEFT, 0);
                    }
                    else {
                        event = new PointerEvent(getEventTargetElement(), MouseEvent.TYPE_CLICK, shiftKey,
                                ctrlKey, altKey, MouseEvent.BUTTON_LEFT, 1);
                    }
                }
                else {
                    event = new MouseEvent(getEventTargetElement(), MouseEvent.TYPE_CLICK, shiftKey,
                            ctrlKey, altKey, MouseEvent.BUTTON_LEFT);
                }

                if (disableProcessLabelAfterBubbling) {
                    event.disableProcessLabelAfterBubbling();
                }
            }
            return click(event, shiftKey, ctrlKey, altKey, ignoreVisibility);
        }
    }

    /**
     * Returns the event target element. This could be overridden by subclasses to have other targets.
     * The default implementation returns 'this'.
     * @return the event target element.
     */
    protected DomNode getEventTargetElement() {
        return this;
    }

    /**
     * <span style="color:red">INTERNAL API - SUBJECT TO CHANGE AT ANY TIME - USE AT YOUR OWN RISK.</span><br>
     *
     * Simulates clicking on this element, returning the page in the window that has the focus
     * after the element has been clicked. Note that the returned page may or may not be the same
     * as the original page, depending on the type of element being clicked, the presence of JavaScript
     * action listeners, etc.
     *
     * @param event the click event used
     * @param shiftKey {@code true} if SHIFT is pressed during the click
     * @param ctrlKey {@code true} if CTRL is pressed during the click
     * @param altKey {@code true} if ALT is pressed during the click
     * @param ignoreVisibility whether to ignore visibility or not
     * @param <P> the page type
     * @return the page contained in the current window as returned by {@link WebClient#getCurrentWindow()}
     * @exception IOException if an IO error occurs
     */
    @SuppressWarnings("unchecked")
    public <P extends Page> P click(final Event event,
                        final boolean shiftKey, final boolean ctrlKey, final boolean altKey,
                        final boolean ignoreVisibility) throws IOException {
        final SgmlPage page = getPage();

        // #2896 start
        /*
        if ((!ignoreVisibility && !isDisplayed()) || isDisabledElementAndDisabled()) {
        */
        if (isDisabledElementAndDisabled()) {
        // #2896 end
            return (P) page;
        }

        if (!page.getWebClient().isJavaScriptEnabled()) {
            doClickStateUpdate(shiftKey, ctrlKey);
            page.getWebClient().loadDownloadedResponses();
            return (P) getPage().getWebClient().getCurrentWindow().getEnclosedPage();
        }

        // may be different from page when working with "orphaned pages"
        // (ex: clicking a link in a page that is not active anymore)
        final Page contentPage = page.getEnclosingWindow().getEnclosedPage();

        boolean stateUpdated = false;
        boolean changed = false;
        if (isStateUpdateFirst()) {
            changed = doClickStateUpdate(shiftKey, ctrlKey);
            stateUpdated = true;
        }

        final AbstractJavaScriptEngine<?> jsEngine = page.getWebClient().getJavaScriptEngine();
        jsEngine.holdPosponedActions();
        try {
            final ScriptResult scriptResult = doClickFireClickEvent(event);
            final boolean eventIsAborted = event.isAborted(scriptResult);

            final boolean pageAlreadyChanged = contentPage != page.getEnclosingWindow().getEnclosedPage();
            if (!pageAlreadyChanged && !stateUpdated && !eventIsAborted) {
                changed = doClickStateUpdate(shiftKey, ctrlKey);
            }
        }
        finally {
            jsEngine.processPostponedActions();
        }

        if (changed) {
            doClickFireChangeEvent();
        }

        return (P) getPage().getWebClient().getCurrentWindow().getEnclosedPage();
    }

    /**
     * This method implements the control state update part of the click action.
     *
     * <p>The default implementation only calls doClickStateUpdate on parent's DomElement (if any).
     * Subclasses requiring different behavior (like {@link HtmlSubmitInput}) will override this method.</p>
     * @param shiftKey {@code true} if SHIFT is pressed
     * @param ctrlKey {@code true} if CTRL is pressed
     *
     * @return true if doClickFireEvent method has to be called later on (to signal,
     * that the value was changed)
     * @throws IOException if an IO error occurs
     */
    protected boolean doClickStateUpdate(final boolean shiftKey, final boolean ctrlKey) throws IOException {
        if (propagateClickStateUpdateToParent()) {
            // needed for instance to perform link doClickAction when a nested element is clicked
            // it should probably be changed to do this at the event level but currently
            // this wouldn't work with JS disabled as events are propagated in the host object tree.
            final DomNode parent = getParentNode();
            if (parent instanceof DomElement) {
                return ((DomElement) parent).doClickStateUpdate(false, false);
            }
        }

        return false;
    }

    /**
     * @see #doClickStateUpdate(boolean, boolean)
     * Usually the click is propagated to the parent. Overwrite if you
     * like to disable this.
     *
     * @return true or false
     */
    protected boolean propagateClickStateUpdateToParent() {
        return true;
    }

    /**
     * This method implements the control onchange handler call during the click action.
     */
    protected void doClickFireChangeEvent() {
        // nothing to do, in the default case
    }

    /**
     * This method implements the control onclick handler call during the click action.
     * @param event the click event used
     * @return the script result
     */
    protected ScriptResult doClickFireClickEvent(final Event event) {
        return fireEvent(event);
    }

    /**
     * Simulates double-clicking on this element, returning the page in the window that has the focus
     * after the element has been clicked. Note that the returned page may or may not be the same
     * as the original page, depending on the type of element being clicked, the presence of JavaScript
     * action listeners, etc. Note also that {@link #click()} is automatically called first.
     *
     * @param <P> the page type
     * @return the page that occupies this element's window after the element has been double-clicked
     * @exception IOException if an IO error occurs
     */
    public <P extends Page> P dblClick() throws IOException {
        return dblClick(false, false, false);
    }

    /**
     * Simulates double-clicking on this element, returning the page in the window that has the focus
     * after the element has been clicked. Note that the returned page may or may not be the same
     * as the original page, depending on the type of element being clicked, the presence of JavaScript
     * action listeners, etc. Note also that {@link #click(boolean, boolean, boolean)} is automatically
     * called first.
     *
     * @param shiftKey {@code true} if SHIFT is pressed during the double-click
     * @param ctrlKey {@code true} if CTRL is pressed during the double-click
     * @param altKey {@code true} if ALT is pressed during the double-click
     * @param <P> the page type
     * @return the page that occupies this element's window after the element has been double-clicked
     * @exception IOException if an IO error occurs
     */
    @SuppressWarnings("unchecked")
    public <P extends Page> P dblClick(final boolean shiftKey, final boolean ctrlKey, final boolean altKey)
        throws IOException {
        if (isDisabledElementAndDisabled()) {
            return (P) getPage();
        }

        // call click event first
        P clickPage = click(shiftKey, ctrlKey, altKey);
        if (clickPage != getPage()) {
            if (LOG.isDebugEnabled()) {
                LOG.debug("dblClick() is ignored, as click() loaded a different page.");
            }
            return clickPage;
        }

        // call click event a second time
        clickPage = click(shiftKey, ctrlKey, altKey);
        if (clickPage != getPage()) {
            if (LOG.isDebugEnabled()) {
                LOG.debug("dblClick() is ignored, as click() loaded a different page.");
            }
            return clickPage;
        }

        final Event event;
        final WebClient webClient = getPage().getWebClient();
        if (webClient.getBrowserVersion().hasFeature(EVENT_ONDOUBLECLICK_USES_POINTEREVENT)) {
            event = new PointerEvent(this, MouseEvent.TYPE_DBL_CLICK, shiftKey, ctrlKey, altKey,
                    MouseEvent.BUTTON_LEFT, 0);
        }
        else {
            event = new MouseEvent(this, MouseEvent.TYPE_DBL_CLICK, shiftKey, ctrlKey, altKey,
                    MouseEvent.BUTTON_LEFT);
        }
        final ScriptResult scriptResult = fireEvent(event);
        if (scriptResult == null) {
            return clickPage;
        }
        return (P) webClient.getCurrentWindow().getEnclosedPage();
    }

    /**
     * Simulates moving the mouse over this element, returning the page which this element's window contains
     * after the mouse move. The returned page may or may not be the same as the original page, depending
     * on JavaScript event handlers, etc.
     *
     * @return the page which this element's window contains after the mouse move
     */
    public Page mouseOver() {
        return mouseOver(false, false, false, MouseEvent.BUTTON_LEFT);
    }

    /**
     * Simulates moving the mouse over this element, returning the page which this element's window contains
     * after the mouse move. The returned page may or may not be the same as the original page, depending
     * on JavaScript event handlers, etc.
     *
     * @param shiftKey {@code true} if SHIFT is pressed during the mouse move
     * @param ctrlKey {@code true} if CTRL is pressed during the mouse move
     * @param altKey {@code true} if ALT is pressed during the mouse move
     * @param button the button code, must be {@link MouseEvent#BUTTON_LEFT}, {@link MouseEvent#BUTTON_MIDDLE}
     *        or {@link MouseEvent#BUTTON_RIGHT}
     * @return the page which this element's window contains after the mouse move
     */
    public Page mouseOver(final boolean shiftKey, final boolean ctrlKey, final boolean altKey, final int button) {
        return doMouseEvent(MouseEvent.TYPE_MOUSE_OVER, shiftKey, ctrlKey, altKey, button);
    }

    /**
     * Simulates moving the mouse over this element, returning the page which this element's window contains
     * after the mouse move. The returned page may or may not be the same as the original page, depending
     * on JavaScript event handlers, etc.
     *
     * @return the page which this element's window contains after the mouse move
     */
    public Page mouseMove() {
        return mouseMove(false, false, false, MouseEvent.BUTTON_LEFT);
    }

    /**
     * Simulates moving the mouse over this element, returning the page which this element's window contains
     * after the mouse move. The returned page may or may not be the same as the original page, depending
     * on JavaScript event handlers, etc.
     *
     * @param shiftKey {@code true} if SHIFT is pressed during the mouse move
     * @param ctrlKey {@code true} if CTRL is pressed during the mouse move
     * @param altKey {@code true} if ALT is pressed during the mouse move
     * @param button the button code, must be {@link MouseEvent#BUTTON_LEFT}, {@link MouseEvent#BUTTON_MIDDLE}
     *        or {@link MouseEvent#BUTTON_RIGHT}
     * @return the page which this element's window contains after the mouse move
     */
    public Page mouseMove(final boolean shiftKey, final boolean ctrlKey, final boolean altKey, final int button) {
        return doMouseEvent(MouseEvent.TYPE_MOUSE_MOVE, shiftKey, ctrlKey, altKey, button);
    }

    /**
     * Simulates moving the mouse out of this element, returning the page which this element's window contains
     * after the mouse move. The returned page may or may not be the same as the original page, depending
     * on JavaScript event handlers, etc.
     *
     * @return the page which this element's window contains after the mouse move
     */
    public Page mouseOut() {
        return mouseOut(false, false, false, MouseEvent.BUTTON_LEFT);
    }

    /**
     * Simulates moving the mouse out of this element, returning the page which this element's window contains
     * after the mouse move. The returned page may or may not be the same as the original page, depending
     * on JavaScript event handlers, etc.
     *
     * @param shiftKey {@code true} if SHIFT is pressed during the mouse move
     * @param ctrlKey {@code true} if CTRL is pressed during the mouse move
     * @param altKey {@code true} if ALT is pressed during the mouse move
     * @param button the button code, must be {@link MouseEvent#BUTTON_LEFT}, {@link MouseEvent#BUTTON_MIDDLE}
     *        or {@link MouseEvent#BUTTON_RIGHT}
     * @return the page which this element's window contains after the mouse move
     */
    public Page mouseOut(final boolean shiftKey, final boolean ctrlKey, final boolean altKey, final int button) {
        return doMouseEvent(MouseEvent.TYPE_MOUSE_OUT, shiftKey, ctrlKey, altKey, button);
    }

    /**
     * Simulates clicking the mouse on this element, returning the page which this element's window contains
     * after the mouse click. The returned page may or may not be the same as the original page, depending
     * on JavaScript event handlers, etc.
     *
     * @return the page which this element's window contains after the mouse click
     */
    public Page mouseDown() {
        return mouseDown(false, false, false, MouseEvent.BUTTON_LEFT);
    }

    /**
     * Simulates clicking the mouse on this element, returning the page which this element's window contains
     * after the mouse click. The returned page may or may not be the same as the original page, depending
     * on JavaScript event handlers, etc.
     *
     * @param shiftKey {@code true} if SHIFT is pressed during the mouse click
     * @param ctrlKey {@code true} if CTRL is pressed during the mouse click
     * @param altKey {@code true} if ALT is pressed during the mouse click
     * @param button the button code, must be {@link MouseEvent#BUTTON_LEFT}, {@link MouseEvent#BUTTON_MIDDLE}
     *        or {@link MouseEvent#BUTTON_RIGHT}
     * @return the page which this element's window contains after the mouse click
     */
    public Page mouseDown(final boolean shiftKey, final boolean ctrlKey, final boolean altKey, final int button) {
        return doMouseEvent(MouseEvent.TYPE_MOUSE_DOWN, shiftKey, ctrlKey, altKey, button);
    }

    /**
     * Simulates releasing the mouse click on this element, returning the page which this element's window contains
     * after the mouse click release. The returned page may or may not be the same as the original page, depending
     * on JavaScript event handlers, etc.
     *
     * @return the page which this element's window contains after the mouse click release
     */
    public Page mouseUp() {
        return mouseUp(false, false, false, MouseEvent.BUTTON_LEFT);
    }

    /**
     * Simulates releasing the mouse click on this element, returning the page which this element's window contains
     * after the mouse click release. The returned page may or may not be the same as the original page, depending
     * on JavaScript event handlers, etc.
     *
     * @param shiftKey {@code true} if SHIFT is pressed during the mouse click release
     * @param ctrlKey {@code true} if CTRL is pressed during the mouse click release
     * @param altKey {@code true} if ALT is pressed during the mouse click release
     * @param button the button code, must be {@link MouseEvent#BUTTON_LEFT}, {@link MouseEvent#BUTTON_MIDDLE}
     *        or {@link MouseEvent#BUTTON_RIGHT}
     * @return the page which this element's window contains after the mouse click release
     */
    public Page mouseUp(final boolean shiftKey, final boolean ctrlKey, final boolean altKey, final int button) {
        return doMouseEvent(MouseEvent.TYPE_MOUSE_UP, shiftKey, ctrlKey, altKey, button);
    }

    /**
     * Simulates right clicking the mouse on this element, returning the page which this element's window
     * contains after the mouse click. The returned page may or may not be the same as the original page,
     * depending on JavaScript event handlers, etc.
     *
     * @return the page which this element's window contains after the mouse click
     */
    public Page rightClick() {
        return rightClick(false, false, false);
    }

    /**
     * Simulates right clicking the mouse on this element, returning the page which this element's window
     * contains after the mouse click. The returned page may or may not be the same as the original page,
     * depending on JavaScript event handlers, etc.
     *
     * @param shiftKey {@code true} if SHIFT is pressed during the mouse click
     * @param ctrlKey {@code true} if CTRL is pressed during the mouse click
     * @param altKey {@code true} if ALT is pressed during the mouse click
     * @return the page which this element's window contains after the mouse click
     */
    public Page rightClick(final boolean shiftKey, final boolean ctrlKey, final boolean altKey) {
        final Page mouseDownPage = mouseDown(shiftKey, ctrlKey, altKey, MouseEvent.BUTTON_RIGHT);
        if (mouseDownPage != getPage()) {
            if (LOG.isDebugEnabled()) {
                LOG.debug("rightClick() is incomplete, as mouseDown() loaded a different page.");
            }
            return mouseDownPage;
        }
        final Page mouseUpPage = mouseUp(shiftKey, ctrlKey, altKey, MouseEvent.BUTTON_RIGHT);
        if (mouseUpPage != getPage()) {
            if (LOG.isDebugEnabled()) {
                LOG.debug("rightClick() is incomplete, as mouseUp() loaded a different page.");
            }
            return mouseUpPage;
        }
        return doMouseEvent(MouseEvent.TYPE_CONTEXT_MENU, shiftKey, ctrlKey, altKey, MouseEvent.BUTTON_RIGHT);
    }

    /**
     * Simulates the specified mouse event, returning the page which this element's window contains after the event.
     * The returned page may or may not be the same as the original page, depending on JavaScript event handlers, etc.
     *
     * @param eventType the mouse event type to simulate
     * @param shiftKey {@code true} if SHIFT is pressed during the mouse event
     * @param ctrlKey {@code true} if CTRL is pressed during the mouse event
     * @param altKey {@code true} if ALT is pressed during the mouse event
     * @param button the button code, must be {@link MouseEvent#BUTTON_LEFT}, {@link MouseEvent#BUTTON_MIDDLE}
     *        or {@link MouseEvent#BUTTON_RIGHT}
     * @return the page which this element's window contains after the event
     */
    private Page doMouseEvent(final String eventType, final boolean shiftKey, final boolean ctrlKey,
        final boolean altKey, final int button) {
        final SgmlPage page = getPage();
        if (!page.getWebClient().isJavaScriptEnabled()) {
            return page;
        }

        final ScriptResult scriptResult;
        final Event event;
        if (MouseEvent.TYPE_CONTEXT_MENU.equals(eventType)
                && getPage().getWebClient().getBrowserVersion().hasFeature(EVENT_ONCLICK_USES_POINTEREVENT)) {
            event = new PointerEvent(this, eventType, shiftKey, ctrlKey, altKey, button, 0);
        }
        else {
            event = new MouseEvent(this, eventType, shiftKey, ctrlKey, altKey, button);
        }
        scriptResult = fireEvent(event);

        final Page currentPage;
        if (scriptResult == null) {
            currentPage = page;
        }
        else {
            currentPage = page.getWebClient().getCurrentWindow().getEnclosedPage();
        }

        final boolean mouseOver = !MouseEvent.TYPE_MOUSE_OUT.equals(eventType);
        if (mouseOver_ != mouseOver) {
            mouseOver_ = mouseOver;

            page.clearComputedStyles();
        }

        return currentPage;
    }

    /**
     * <span style="color:red">INTERNAL API - SUBJECT TO CHANGE AT ANY TIME - USE AT YOUR OWN RISK.</span><br>
     *
     * Shortcut for {@link #fireEvent(Event)}.
     * @param eventType the event type (like "load", "click")
     * @return the execution result, or {@code null} if nothing is executed
     */
    public ScriptResult fireEvent(final String eventType) {
        if (getPage().getWebClient().isJavaScriptEnabled()) {
            return fireEvent(new Event(this, eventType));
        }
        return null;
    }

    /**
     * <span style="color:red">INTERNAL API - SUBJECT TO CHANGE AT ANY TIME - USE AT YOUR OWN RISK.</span><br>
     *
     * Fires the event on the element. Nothing is done if JavaScript is disabled.
     * @param event the event to fire
     * @return the execution result, or {@code null} if nothing is executed
     */
    public ScriptResult fireEvent(final Event event) {
        final WebClient client = getPage().getWebClient();
        if (!client.isJavaScriptEnabled()) {
            return null;
        }

        if (!handles(event)) {
            return null;
        }

        if (LOG.isDebugEnabled()) {
            LOG.debug("Firing " + event);
        }

        final EventTarget jsElt = getScriptableObject();
        final HtmlUnitContextFactory cf = ((JavaScriptEngine) client.getJavaScriptEngine()).getContextFactory();
        final ScriptResult result = cf.callSecured(cx -> jsElt.fireEvent(event), getHtmlPageOrNull());
        if (event.isAborted(result)) {
            preventDefault();
        }
        return result;
    }

    /**
     * This method is called if the current fired event is canceled by <code>preventDefault()</code> in FireFox,
     * or by returning {@code false} in Internet Explorer.
     *
     * <p>The default implementation does nothing.</p>
     */
    protected void preventDefault() {
        // Empty by default; override as needed.
    }

    /**
     * Sets the focus on this element.
     */
    public void focus() {
        if (!(this instanceof SubmittableElement
            || this instanceof HtmlAnchor && ATTRIBUTE_NOT_DEFINED != ((HtmlAnchor) this).getHrefAttribute()
            || this instanceof HtmlArea
                && (ATTRIBUTE_NOT_DEFINED != ((HtmlArea) this).getHrefAttribute()
                    || getPage().getWebClient().getBrowserVersion().hasFeature(JS_AREA_WITHOUT_HREF_FOCUSABLE))
            || this instanceof HtmlElement && ((HtmlElement) this).getTabIndex() != null)) {
            return;
        }

        if (!isDisplayed() || isDisabledElementAndDisabled()) {
            return;
        }

        final HtmlPage page = (HtmlPage) getPage();
        page.setFocusedElement(this);
    }

    /**
     * Removes focus from this element.
     */
    public void blur() {
        final HtmlPage page = (HtmlPage) getPage();
        if (page.getFocusedElement() != this) {
            return;
        }

        page.setFocusedElement(null);
    }

    /**
     * <span style="color:red">INTERNAL API - SUBJECT TO CHANGE AT ANY TIME - USE AT YOUR OWN RISK.</span><br>
     *
     * Gets notified that it has lost the focus.
     */
    public void removeFocus() {
        // nothing
    }

    /**
     * Returns {@code true} if state updates should be done before onclick event handling. This method
     * returns {@code false} by default, and is expected to be overridden to return {@code true} by
     * derived classes like {@link HtmlCheckBoxInput}.
     * @return {@code true} if state updates should be done before onclick event handling
     */
    protected boolean isStateUpdateFirst() {
        return false;
    }

    /**
     * Returns whether the Mouse is currently over this element or not.
     * @return whether the Mouse is currently over this element or not
     */
    public boolean isMouseOver() {
        if (mouseOver_) {
            return true;
        }
        for (final DomElement child : getChildElements()) {
            if (child.isMouseOver()) {
                return true;
            }
        }
        return false;
    }

    /**
     * Returns true if the element would be selected by the specified selector string; otherwise, returns false.
     * @param selectorString the selector to test
     * @return true if the element would be selected by the specified selector string; otherwise, returns false.
     */
    public boolean matches(final String selectorString) {
        try {
            final BrowserVersion browserVersion = getPage().getWebClient().getBrowserVersion();
            final SelectorList selectorList = getSelectorList(selectorString, browserVersion);

            if (selectorList != null) {
                for (final Selector selector : selectorList) {
                    if (CssStyleSheet.selects(browserVersion, selector, this, null, true, true)) {
                        return true;
                    }
                }
            }
            return false;
        }
        catch (final IOException e) {
            throw new CSSException("Error parsing CSS selectors from '" + selectorString + "': " + e.getMessage());
        }
    }

    /**
     * {@inheritDoc}
     */
    @Override
    public void setNodeValue(final String value) {
        // Default behavior is to do nothing, overridden in some subclasses
    }

    /**
     * Callback method which allows different HTML element types to perform custom
     * initialization of computed styles. For example, body elements in most browsers
     * have default values for their margins.
     *
     * @param style the style to initialize
     */
    public void setDefaults(final ComputedCssStyleDeclaration style) {
        // Empty by default; override as necessary.
    }

    /**
     * Replaces all child elements of this element with the supplied value parsed as html.
     * @param source the new value for the contents of this element
     * @throws SAXException in case of error
     * @throws IOException in case of error
     */
    public void setInnerHtml(final String source) throws SAXException, IOException {
        removeAllChildren();
        getPage().clearComputedStylesUpToRoot(this);

        if (source != null) {
            parseHtmlSnippet(source);
        }
    }

}

/**
 * The {@link NamedNodeMap} to store the node attributes.
 */
class NamedAttrNodeMapImpl implements Map<String, DomAttr>, NamedNodeMap, Serializable {
    private static final DomAttr[] EMPTY_ARRAY = new DomAttr[0];
    protected static final NamedAttrNodeMapImpl EMPTY_MAP = new NamedAttrNodeMapImpl();

    private final Map<String, DomAttr> map_ = new LinkedHashMap<>();
    private boolean dirty_;
    private DomAttr[] attrPositions_ = EMPTY_ARRAY;
    private final DomElement domNode_;
    private final boolean caseSensitive_;

    // cache for avoid the usual identical lowercasing. At the same time, we unify the strings
    // and reduce the footprint
    // private static final ConcurrentLRUCache<String, String> lowerCaseCache = new ConcurrentLRUCache<String, String>(1001);
    
    private NamedAttrNodeMapImpl() {
        super();
        domNode_ = null;
        caseSensitive_ = true;
    }

    NamedAttrNodeMapImpl(final DomElement domNode, final boolean caseSensitive) {
        super();
        if (domNode == null) {
            throw new IllegalArgumentException("Provided domNode can't be null.");
        }
        domNode_ = domNode;
        caseSensitive_ = caseSensitive;
    }

    NamedAttrNodeMapImpl(final DomElement domNode, final boolean caseSensitive,
            final Map<String, DomAttr> attributes) {
        this(domNode, caseSensitive);
        putAll(attributes);
    }

    /**
     * {@inheritDoc}
     */
    @Override
    public int getLength() {
        return size();
    }

    /**
     * {@inheritDoc}
     */
    @Override
    public DomAttr getNamedItem(final String name) {
        return get(name);
    }

    private String fixName(final String name) {
        if (caseSensitive_) {
            return name;
        }

// #584: temporarily commented out
//        
//        String lowerCasedString = lowerCaseCache.get(name);
//        if (lowerCasedString == null)
//        {
//            lowerCasedString = name.toLowerCase();
//            lowerCaseCache.put(name, lowerCasedString);
//        }
//        return lowerCasedString;

        return name.toLowerCase(Locale.ROOT);
    }

    /**
     * {@inheritDoc}
     */
    @Override
    public Node getNamedItemNS(final String namespaceURI, final String localName) {
        if (domNode_ == null) {
            return null;
        }
        return get(domNode_.getQualifiedName(namespaceURI, fixName(localName)));
    }

    /**
     * {@inheritDoc}
     */
    @Override
    public Node item(final int index) {
        if (index < 0 || index >= map_.size()) {
            return null;
        }
        if (dirty_) {
            attrPositions_ = map_.values().toArray(attrPositions_);
            dirty_ = false;
        }
        return attrPositions_[index];
    }

    /**
     * {@inheritDoc}
     */
    @Override
    public Node removeNamedItem(final String name) throws DOMException {
        return remove(name);
    }

    /**
     * {@inheritDoc}
     */
    @Override
    public Node removeNamedItemNS(final String namespaceURI, final String localName) {
        if (domNode_ == null) {
            return null;
        }
        return remove(domNode_.getQualifiedName(namespaceURI, fixName(localName)));
    }

    /**
     * {@inheritDoc}
     */
    @Override
    public DomAttr setNamedItem(final Node node) {
        return put(node.getLocalName(), (DomAttr) node);
    }

    /**
     * {@inheritDoc}
     */
    @Override
    public Node setNamedItemNS(final Node node) throws DOMException {
        return put(node.getNodeName(), (DomAttr) node);
    }

    /**
     * {@inheritDoc}
     */
    @Override
    public DomAttr put(final String key, final DomAttr value) {
        final String name = fixName(key);
        dirty_ = true;
        return map_.put(name, value);
    }

    /**
     * {@inheritDoc}
     */
    @Override
    public DomAttr remove(final Object key) {
        if (key instanceof String) {
            final String name = fixName((String) key);
            dirty_ = true;
            return map_.remove(name);
        }
        return null;
    }

    /**
     * {@inheritDoc}
     */
    @Override
    public void clear() {
        dirty_ = true;
        map_.clear();
    }

    /**
     * {@inheritDoc}
     */
    @Override
    public void putAll(final Map<? extends String, ? extends DomAttr> t) {
        // add one after the other to save the positions
        for (final Map.Entry<? extends String, ? extends DomAttr> entry : t.entrySet()) {
            put(entry.getKey(), entry.getValue());
        }
    }

    /**
     * {@inheritDoc}
     */
    @Override
    public boolean containsKey(final Object key) {
        if (key instanceof String) {
            final String name = fixName((String) key);
            return map_.containsKey(name);
        }
        return false;
    }

    /**
     * {@inheritDoc}
     */
    @Override
    public DomAttr get(final Object key) {
        if (key instanceof String) {
            final String name = fixName((String) key);
            return map_.get(name);
        }
        return null;
    }

    /**
     * Fast access.
     * @param key the key
     */
    protected DomAttr getDirect(final String key) {
        return map_.get(key);
    }

    /**
     * {@inheritDoc}
     */
    @Override
    public boolean containsValue(final Object value) {
        return map_.containsValue(value);
    }

    /**
     * {@inheritDoc}
     */
    @Override
    public Set<Map.Entry<String, DomAttr>> entrySet() {
        return map_.entrySet();
    }

    /**
     * {@inheritDoc}
     */
    @Override
    public boolean isEmpty() {
        return map_.isEmpty();
    }

    /**
     * {@inheritDoc}
     */
    @Override
    public Set<String> keySet() {
        return map_.keySet();
    }

    /**
     * {@inheritDoc}
     */
    @Override
    public int size() {
        return map_.size();
    }

    /**
     * {@inheritDoc}
     */
    @Override
    public Collection<DomAttr> values() {
        return map_.values();
    }
}<|MERGE_RESOLUTION|>--- conflicted
+++ resolved
@@ -1,10 +1,6 @@
 /*
-<<<<<<< HEAD
- * Copyright (c) 2002-2021 Gargoyle Software Inc.
- * Copyright (c) 2005-2021 Xceptance Software Technologies GmbH
-=======
  * Copyright (c) 2002-2022 Gargoyle Software Inc.
->>>>>>> ac29582c
+ * Copyright (c) 2005-2022 Xceptance Software Technologies GmbH
  *
  * Licensed under the Apache License, Version 2.0 (the "License");
  * you may not use this file except in compliance with the License.
@@ -292,7 +288,7 @@
             // use the configured cssErrorHandler here to do the same error handling during
             // parsing of inline styles like for external css
             cssStyle.setCssText(styleAttribute, getPage().getWebClient().getCssErrorHandler());
-        }
+                }
         catch (final Exception e) {
             if (LOG.isErrorEnabled()) {
                 LOG.error("Error while parsing style value '" + styleAttribute + "'", e);
@@ -304,9 +300,9 @@
             final StyleElement element = new StyleElement(key,
                     prop.getValue().getCssText(),
                     prop.isImportant() ? StyleElement.PRIORITY_IMPORTANT : "",
-                    SelectorSpecificity.FROM_STYLE_ATTRIBUTE);
-            styleMap.put(key, element);
-        }
+                                                    SelectorSpecificity.FROM_STYLE_ATTRIBUTE);
+                styleMap.put(key, element);
+            }
 
         styleMap_ = styleMap;
         styleString_ = styleAttribute;
@@ -992,27 +988,27 @@
             }
 
             if (handleFocus) {
-                // give focus to current element (if possible) or only remove it from previous one
-                DomElement elementToFocus = null;
-                if (this instanceof SubmittableElement
-                    || this instanceof HtmlAnchor
+            // give focus to current element (if possible) or only remove it from previous one
+            DomElement elementToFocus = null;
+            if (this instanceof SubmittableElement
+                || this instanceof HtmlAnchor
                         && ATTRIBUTE_NOT_DEFINED != ((HtmlAnchor) this).getHrefAttribute()
-                    || this instanceof HtmlArea
+                || this instanceof HtmlArea
                         && (ATTRIBUTE_NOT_DEFINED != ((HtmlArea) this).getHrefAttribute()
-                            || getPage().getWebClient().getBrowserVersion().hasFeature(JS_AREA_WITHOUT_HREF_FOCUSABLE))
-                    || this instanceof HtmlElement && ((HtmlElement) this).getTabIndex() != null) {
-                    elementToFocus = this;
-                }
-                else if (this instanceof HtmlOption) {
-                    elementToFocus = ((HtmlOption) this).getEnclosingSelect();
-                }
-
-                if (elementToFocus == null) {
-                    ((HtmlPage) page).setFocusedElement(null);
-                }
-                else {
-                    elementToFocus.focus();
-                }
+                        || getPage().getWebClient().getBrowserVersion().hasFeature(JS_AREA_WITHOUT_HREF_FOCUSABLE))
+                || this instanceof HtmlElement && ((HtmlElement) this).getTabIndex() != null) {
+                elementToFocus = this;
+            }
+            else if (this instanceof HtmlOption) {
+                elementToFocus = ((HtmlOption) this).getEnclosingSelect();
+            }
+
+            if (elementToFocus == null) {
+                ((HtmlPage) page).setFocusedElement(null);
+            }
+            else {
+                elementToFocus.focus();
+            }
             }
 
             if (triggerMouseEvents) {
@@ -1028,7 +1024,7 @@
                                 ctrlKey, altKey, MouseEvent.BUTTON_LEFT, 0);
                     }
                     else {
-                        event = new PointerEvent(getEventTargetElement(), MouseEvent.TYPE_CLICK, shiftKey,
+                    event = new PointerEvent(getEventTargetElement(), MouseEvent.TYPE_CLICK, shiftKey,
                                 ctrlKey, altKey, MouseEvent.BUTTON_LEFT, 1);
                     }
                 }
