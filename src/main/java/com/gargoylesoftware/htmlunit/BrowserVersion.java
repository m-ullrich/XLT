--- conflicted
+++ resolved
@@ -93,36 +93,15 @@
      */
     private static final String PLATFORM_WIN64 = "Win64";
 
-<<<<<<< HEAD
-    /**
-     * Firefox.
-     * @since 2.38
-     */
-    public static final BrowserVersion FIREFOX = new BrowserVersion(79, "FF");
-
-    /**
-     * Firefox 68 ESR.
-     * @since 2.37
-     */
-    public static final BrowserVersion FIREFOX_68 = new BrowserVersion(68, "FF68");
-=======
     /** Latest Firefox. */
     public static final BrowserVersion FIREFOX = new BrowserVersion(84, "FF");
 
     /** Firefox 78 ESR. */
     public static final BrowserVersion FIREFOX_78 = new BrowserVersion(78, "FF78");
->>>>>>> 6cc30901
 
     /** Internet Explorer 11. */
     public static final BrowserVersion INTERNET_EXPLORER = new BrowserVersion(11, "IE");
 
-<<<<<<< HEAD
-    /** Edge */
-    public static final BrowserVersion EDGE = new BrowserVersion(84, "Edge");
-
-    /** Latest Chrome. */
-    public static final BrowserVersion CHROME = new BrowserVersion(84, "Chrome");
-=======
     /** Latest Edge */
     public static final BrowserVersion EDGE = new BrowserVersion(87, "Edge");
 
@@ -133,7 +112,6 @@
      * Array with all supported browsers
      */
     public static final BrowserVersion[] ALL_SUPPORTED_BROWSERS = new BrowserVersion[] {CHROME, EDGE, FIREFOX, FIREFOX_78, INTERNET_EXPLORER};
->>>>>>> 6cc30901
 
     /**
      * The best supported browser version at the moment.
@@ -146,15 +124,6 @@
     /** Register plugins for the browser versions. */
     static {
         // FF68
-<<<<<<< HEAD
-        FIREFOX_68.applicationVersion_ = "5.0 (Windows)";
-        FIREFOX_68.userAgent_ = "Mozilla/5.0 (Windows NT 10.0; Win64; x64; rv:"
-                                    + FIREFOX_68.getBrowserVersionNumeric() + ".0) Gecko/20100101 Firefox/"
-                                    + FIREFOX_68.getBrowserVersionNumeric() + ".0";
-        FIREFOX_68.buildId_ = "20181001000000";
-        FIREFOX_68.productSub_ = "20100101";
-        FIREFOX_68.headerNamesOrdered_ = new String[] {
-=======
         FIREFOX_78.applicationVersion_ = "5.0 (Windows)";
         FIREFOX_78.userAgent_ = "Mozilla/5.0 (Windows NT 10.0; Win64; x64; rv:"
                                     + FIREFOX_78.getBrowserVersionNumeric() + ".0) Gecko/20100101 Firefox/"
@@ -162,7 +131,6 @@
         FIREFOX_78.buildId_ = "20181001000000";
         FIREFOX_78.productSub_ = "20100101";
         FIREFOX_78.headerNamesOrdered_ = new String[] {
->>>>>>> 6cc30901
             HttpHeader.HOST,
             HttpHeader.USER_AGENT,
             HttpHeader.ACCEPT,
@@ -216,15 +184,9 @@
             140, 141, 143, 143, 144, 145, 146, 148};
 
         // IE
-<<<<<<< HEAD
-        INTERNET_EXPLORER.applicationVersion_ = "5.0 (Windows NT 10.0; WOW64; Trident/7.0; rv:"
-                                                    + INTERNET_EXPLORER.getBrowserVersionNumeric() + ".0) like Gecko";
-        INTERNET_EXPLORER.userAgent_ = "Mozilla/5.0 (Windows NT 10.0; WOW64; Trident/7.0; rv:11.0) like Gecko";
-=======
         INTERNET_EXPLORER.applicationVersion_ = "5.0 (Windows NT 10.0; WOW64; Trident/7.0; Zoom 3.6.0; rv:"
                                                     + INTERNET_EXPLORER.getBrowserVersionNumeric() + ".0) like Gecko";
         INTERNET_EXPLORER.userAgent_ = "Mozilla/5.0 (Windows NT 10.0; WOW64; Trident/7.0; Zoom 3.6.0; rv:11.0) like Gecko";
->>>>>>> 6cc30901
         INTERNET_EXPLORER.headerNamesOrdered_ = new String[] {
             HttpHeader.ACCEPT,
             HttpHeader.REFERER,
@@ -250,15 +212,9 @@
 
         // CHROME (Win10 64bit)
         CHROME.applicationVersion_ = "5.0 (Windows NT 10.0; Win64; x64) AppleWebKit/537.36 (KHTML, like Gecko) Chrome/"
-<<<<<<< HEAD
-                                        + CHROME.getBrowserVersionNumeric() + ".0.4147.105 Safari/537.36";
-        CHROME.userAgent_ = "Mozilla/5.0 (Windows NT 10.0; Win64; x64) AppleWebKit/537.36 (KHTML, like Gecko) Chrome/"
-                                        + CHROME.getBrowserVersionNumeric() + ".0.4147.105 Safari/537.36";
-=======
                                         + CHROME.getBrowserVersionNumeric() + ".0.4280.66 Safari/537.36";
         CHROME.userAgent_ = "Mozilla/5.0 (Windows NT 10.0; Win64; x64) AppleWebKit/537.36 (KHTML, like Gecko) Chrome/"
                                         + CHROME.getBrowserVersionNumeric() + ".0.4280.66 Safari/537.36";
->>>>>>> 6cc30901
 
         CHROME.applicationCodeName_ = "Mozilla";
         CHROME.vendor_ = "Google Inc.";
@@ -297,19 +253,11 @@
 
         // EDGE (Win10 64bit)
         EDGE.applicationVersion_ = "5.0 (Windows NT 10.0; Win64; x64) AppleWebKit/537.36 (KHTML, like Gecko) Chrome/"
-<<<<<<< HEAD
-                                        + EDGE.getBrowserVersionNumeric() + ".0.4147.105 Safari/537.36 Edg/"
-                                        + EDGE.getBrowserVersionNumeric() + ".0.522.52";
-        EDGE.userAgent_ = "Mozilla/5.0 (Windows NT 10.0; Win64; x64) AppleWebKit/537.36 (KHTML, like Gecko) Chrome/"
-                                        + EDGE.getBrowserVersionNumeric() + ".0.4147.105 Safari/537.36 Edg/"
-                                        + EDGE.getBrowserVersionNumeric() + ".0.522.52";
-=======
                                         + EDGE.getBrowserVersionNumeric() + ".0.4280.67 Safari/537.36 Edg/"
                                         + EDGE.getBrowserVersionNumeric() + ".0.664.47";
         EDGE.userAgent_ = "Mozilla/5.0 (Windows NT 10.0; Win64; x64) AppleWebKit/537.36 (KHTML, like Gecko) Chrome/"
                                         + EDGE.getBrowserVersionNumeric() + ".0.4280.67 Safari/537.36 Edg/"
                                         + EDGE.getBrowserVersionNumeric() + ".0.664.47";
->>>>>>> 6cc30901
 
         EDGE.applicationCodeName_ = "Mozilla";
         EDGE.vendor_ = "Google Inc.";
@@ -330,13 +278,9 @@
             HttpHeader.ACCEPT_LANGUAGE,
             HttpHeader.COOKIE};
         EDGE.acceptEncodingHeader_ = "gzip, deflate, br";
-<<<<<<< HEAD
-        EDGE.htmlAcceptHeader_ = "text/html,application/xhtml+xml,application/xml;q=0.9,image/webp,image/apng,*/*;"
-=======
         EDGE.acceptLanguageHeader_ = "en-US,en;q=0.9";
         EDGE.htmlAcceptHeader_ = "text/html,application/xhtml+xml,application/xml;"
                                             + "q=0.9,image/webp,image/apng,*/*;"
->>>>>>> 6cc30901
                                             + "q=0.8,application/signed-exchange;v=b3;q=0.9";
         EDGE.imgAcceptHeader_ = "image/webp,image/apng,image/*,*/*;q=0.8";
         EDGE.cssAcceptHeader_ = "text/css,*/*;q=0.1";
@@ -405,33 +349,6 @@
         EDGE.registerUploadMimeType("txt", MimeType.TEXT_PLAIN);
         EDGE.registerUploadMimeType("text", MimeType.TEXT_PLAIN);
 
-<<<<<<< HEAD
-        FIREFOX_68.registerUploadMimeType("html", MimeType.TEXT_HTML);
-        FIREFOX_68.registerUploadMimeType("htm", MimeType.TEXT_HTML);
-        FIREFOX_68.registerUploadMimeType("css", MimeType.TEXT_CSS);
-        FIREFOX_68.registerUploadMimeType("xml", MimeType.TEXT_XML);
-        FIREFOX_68.registerUploadMimeType("gif", "image/gif");
-        FIREFOX_68.registerUploadMimeType("jpeg", "image/jpeg");
-        FIREFOX_68.registerUploadMimeType("jpg", "image/jpeg");
-        FIREFOX_68.registerUploadMimeType("mp4", "video/mp4");
-        FIREFOX_68.registerUploadMimeType("m4v", "video/mp4");
-        FIREFOX_68.registerUploadMimeType("m4a", "audio/mp4");
-        FIREFOX_68.registerUploadMimeType("png", "image/png");
-        FIREFOX_68.registerUploadMimeType("mp3", "audio/mpeg");
-        FIREFOX_68.registerUploadMimeType("ogv", "video/ogg");
-        FIREFOX_68.registerUploadMimeType("ogm", "video/ogg");
-        FIREFOX_68.registerUploadMimeType("ogg", "video/ogg");
-        FIREFOX_68.registerUploadMimeType("oga", "audio/ogg");
-        FIREFOX_68.registerUploadMimeType("opus", "audio/ogg");
-        FIREFOX_68.registerUploadMimeType("webm", "video/webm");
-        FIREFOX_68.registerUploadMimeType("webp", "image/webp");
-        FIREFOX_68.registerUploadMimeType("wav", "audio/wav");
-        FIREFOX_68.registerUploadMimeType("flac", "audio/x-flac");
-        FIREFOX_68.registerUploadMimeType("xhtml", "application/xhtml+xml");
-        FIREFOX_68.registerUploadMimeType("xht", "application/xhtml+xml");
-        FIREFOX_68.registerUploadMimeType("txt", MimeType.TEXT_PLAIN);
-        FIREFOX_68.registerUploadMimeType("text", MimeType.TEXT_PLAIN);
-=======
         FIREFOX_78.registerUploadMimeType("html", MimeType.TEXT_HTML);
         FIREFOX_78.registerUploadMimeType("htm", MimeType.TEXT_HTML);
         FIREFOX_78.registerUploadMimeType("css", MimeType.TEXT_CSS);
@@ -457,7 +374,6 @@
         FIREFOX_78.registerUploadMimeType("xht", "application/xhtml+xml");
         FIREFOX_78.registerUploadMimeType("txt", MimeType.TEXT_PLAIN);
         FIREFOX_78.registerUploadMimeType("text", MimeType.TEXT_PLAIN);
->>>>>>> 6cc30901
 
         FIREFOX.registerUploadMimeType("html", MimeType.TEXT_HTML);
         FIREFOX.registerUploadMimeType("htm", MimeType.TEXT_HTML);
