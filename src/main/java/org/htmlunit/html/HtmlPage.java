/*
<<<<<<< HEAD
 * Copyright (c) 2002-2023 Gargoyle Software Inc.
 * Copyright (c) 2005-2023 Xceptance Software Technologies GmbH
=======
 * Copyright (c) 2002-2024 Gargoyle Software Inc.
>>>>>>> 803907fc
 *
 * Licensed under the Apache License, Version 2.0 (the "License");
 * you may not use this file except in compliance with the License.
 * You may obtain a copy of the License at
 * https://www.apache.org/licenses/LICENSE-2.0
 *
 * Unless required by applicable law or agreed to in writing, software
 * distributed under the License is distributed on an "AS IS" BASIS,
 * WITHOUT WARRANTIES OR CONDITIONS OF ANY KIND, either express or implied.
 * See the License for the specific language governing permissions and
 * limitations under the License.
 */
package org.htmlunit.html;

import static java.nio.charset.StandardCharsets.ISO_8859_1;
import static org.htmlunit.BrowserVersionFeatures.EVENT_FOCUS_FOCUS_IN_BLUR_OUT;
import static org.htmlunit.BrowserVersionFeatures.EVENT_FOCUS_IN_FOCUS_OUT_BLUR;
import static org.htmlunit.BrowserVersionFeatures.EVENT_FOCUS_ON_LOAD;
import static org.htmlunit.BrowserVersionFeatures.FOCUS_BODY_ELEMENT_AT_START;
import static org.htmlunit.BrowserVersionFeatures.HTTP_HEADER_SEC_FETCH;
import static org.htmlunit.BrowserVersionFeatures.JS_EVENT_LOAD_SUPPRESSED_BY_CONTENT_SECURIRY_POLICY;
import static org.htmlunit.BrowserVersionFeatures.JS_IGNORES_UTF8_BOM_SOMETIMES;
import static org.htmlunit.BrowserVersionFeatures.PAGE_SELECTION_RANGE_FROM_SELECTABLE_TEXT_INPUT;
import static org.htmlunit.BrowserVersionFeatures.URL_MISSING_SLASHES;
import static org.htmlunit.html.DisabledElement.ATTRIBUTE_DISABLED;
import static org.htmlunit.html.DomElement.ATTRIBUTE_NOT_DEFINED;

import java.io.File;
import java.io.IOException;
import java.io.ObjectInputStream;
import java.io.ObjectOutputStream;
import java.io.Serializable;
import java.net.MalformedURLException;
import java.net.URL;
import java.nio.charset.Charset;
import java.util.ArrayList;
import java.util.Arrays;
import java.util.Collection;
import java.util.Collections;
import java.util.Comparator;
import java.util.HashMap;
import java.util.HashSet;
import java.util.Iterator;
import java.util.LinkedHashSet;
import java.util.List;
import java.util.Locale;
import java.util.Map;
import java.util.Set;
import java.util.SortedSet;
import java.util.TreeSet;
import java.util.WeakHashMap;
import java.util.concurrent.ConcurrentHashMap;

import org.apache.commons.lang3.StringUtils;
import org.apache.commons.logging.Log;
import org.apache.commons.logging.LogFactory;
import org.htmlunit.BrowserVersion;
import org.htmlunit.Cache;
import org.htmlunit.ElementNotFoundException;
import org.htmlunit.FailingHttpStatusCodeException;
import org.htmlunit.History;
import org.htmlunit.HttpHeader;
import org.htmlunit.OnbeforeunloadHandler;
import org.htmlunit.Page;
import org.htmlunit.ScriptResult;
import org.htmlunit.SgmlPage;
import org.htmlunit.TopLevelWindow;
import org.htmlunit.WebAssert;
import org.htmlunit.WebClient;
import org.htmlunit.WebClientOptions;
import org.htmlunit.WebRequest;
import org.htmlunit.WebResponse;
import org.htmlunit.WebWindow;
import org.htmlunit.corejs.javascript.Function;
import org.htmlunit.corejs.javascript.Script;
import org.htmlunit.corejs.javascript.Scriptable;
import org.htmlunit.corejs.javascript.Undefined;
import org.htmlunit.css.ComputedCssStyleDeclaration;
import org.htmlunit.css.CssStyleSheet;
import org.htmlunit.html.FrameWindow.PageDenied;
import org.htmlunit.html.impl.SelectableTextInput;
import org.htmlunit.html.impl.SimpleRange;
import org.htmlunit.html.parser.HTMLParserDOMBuilder;
import org.htmlunit.httpclient.HttpClientConverter;
import org.htmlunit.javascript.AbstractJavaScriptEngine;
import org.htmlunit.javascript.HtmlUnitContextFactory;
import org.htmlunit.javascript.HtmlUnitScriptable;
import org.htmlunit.javascript.JavaScriptEngine;
import org.htmlunit.javascript.PostponedAction;
import org.htmlunit.javascript.host.Window;
import org.htmlunit.javascript.host.event.BeforeUnloadEvent;
import org.htmlunit.javascript.host.event.Event;
import org.htmlunit.javascript.host.event.EventTarget;
import org.htmlunit.javascript.host.html.HTMLDocument;
import org.htmlunit.protocol.javascript.JavaScriptURLConnection;
import org.htmlunit.util.EncodingSniffer;
import org.htmlunit.util.MimeType;
import org.htmlunit.util.SerializableLock;
import org.htmlunit.util.UrlUtils;
import org.w3c.dom.Attr;
import org.w3c.dom.Comment;
import org.w3c.dom.DOMConfiguration;
import org.w3c.dom.DOMException;
import org.w3c.dom.DOMImplementation;
import org.w3c.dom.Document;
import org.w3c.dom.DocumentType;
import org.w3c.dom.Element;
import org.w3c.dom.EntityReference;
import org.w3c.dom.ProcessingInstruction;

/**
 * A representation of an HTML page returned from a server.
 * <p>
 * This class provides different methods to access the page's content like
 * {@link #getForms()}, {@link #getAnchors()}, {@link #getElementById(String)}, ... as well as the
 * very powerful inherited methods {@link #getByXPath(String)} and {@link #getFirstByXPath(String)}
 * for fine grained user specific access to child nodes.
 * </p>
 * <p>
 * Child elements allowing user interaction provide methods for this purpose like {@link HtmlAnchor#click()},
 * {@link HtmlInput#type(String)}, {@link HtmlOption#setSelected(boolean)}, ...
 * </p>
 * <p>
 * HtmlPage instances should not be instantiated directly. They will be returned by {@link WebClient#getPage(String)}
 * when the content type of the server's response is <code>text/html</code> (or one of its variations).<br>
 * <br>
 * <b>Example:</b><br>
 * <br>
 * <code>
 * final HtmlPage page = webClient.{@link WebClient#getPage(String) getPage}("http://mywebsite/some/page.html");
 * </code>
 * </p>
 *
 * @author <a href="mailto:mbowler@GargoyleSoftware.com">Mike Bowler</a>
 * @author Alex Nikiforoff
 * @author Noboru Sinohara
 * @author David K. Taylor
 * @author Andreas Hangler
 * @author <a href="mailto:cse@dynabean.de">Christian Sell</a>
 * @author Chris Erskine
 * @author Marc Guillemot
 * @author Ahmed Ashour
 * @author Daniel Gredler
 * @author Dmitri Zoubkov
 * @author Sudhan Moghe
 * @author Ethan Glasser-Camp
 * @author <a href="mailto:tom.anderson@univ.oxon.org">Tom Anderson</a>
 * @author Ronald Brill
 * @author Frank Danek
 * @author Joerg Werner
 * @author Atsushi Nakagawa
 * @author Rural Hunter
 * @author Ronny Shapiro
 */
public class HtmlPage extends SgmlPage {

    private static final Log LOG = LogFactory.getLog(HtmlPage.class);

    private static final Comparator<DomElement> documentPositionComparator = new DocumentPositionComparator();

    private HTMLParserDOMBuilder domBuilder_;
    private transient Charset originalCharset_;
    private final Object lock_ = new SerializableLock(); // used for synchronization

<<<<<<< HEAD
    // JW start (#776) 
    /*
    private Map<String, SortedSet<DomElement>> idMap_
            = Collections.synchronizedMap(new HashMap<>());
    private Map<String, SortedSet<DomElement>> nameMap_
            = Collections.synchronizedMap(new HashMap<>());
    */
    private Map<String, SortedSet<DomElement>> idMap_ = new ConcurrentHashMap<>();
    private Map<String, SortedSet<DomElement>> nameMap_ = new ConcurrentHashMap<>();
    // JW end
=======
    private Map<String, SortedSet<DomElement>> idMap_ = new ConcurrentHashMap<>();
    private Map<String, SortedSet<DomElement>> nameMap_ = new ConcurrentHashMap<>();
>>>>>>> 803907fc

    private SortedSet<BaseFrameElement> frameElements_ = new TreeSet<>(documentPositionComparator);
    private int parserCount_;
    private int snippetParserCount_;
    private int inlineSnippetParserCount_;
    private Collection<HtmlAttributeChangeListener> attributeListeners_;
    private List<PostponedAction> afterLoadActions_ = Collections.synchronizedList(new ArrayList<>());
    private boolean cleaning_;
    private HtmlBase base_;
    private URL baseUrl_;
    private List<AutoCloseable> autoCloseableList_;
    private ElementFromPointHandler elementFromPointHandler_;
    private DomElement elementWithFocus_;
    private List<SimpleRange> selectionRanges_ = new ArrayList<>(3);

    private transient ComputedStylesCache computedStylesCache_;

    private static final HashSet<String> TABBABLE_TAGS =
            new HashSet<>(Arrays.asList(HtmlAnchor.TAG_NAME, HtmlArea.TAG_NAME,
                    HtmlButton.TAG_NAME, HtmlInput.TAG_NAME, HtmlObject.TAG_NAME,
                    HtmlSelect.TAG_NAME, HtmlTextArea.TAG_NAME));
    private static final HashSet<String> ACCEPTABLE_TAG_NAMES =
            new HashSet<>(Arrays.asList(HtmlAnchor.TAG_NAME, HtmlArea.TAG_NAME,
                    HtmlButton.TAG_NAME, HtmlInput.TAG_NAME, HtmlLabel.TAG_NAME,
                    HtmlLegend.TAG_NAME, HtmlTextArea.TAG_NAME));

    /** Definition of special cases for the smart DomHtmlAttributeChangeListenerImpl */
    private static final Set<String> ATTRIBUTES_AFFECTING_PARENT = new HashSet<>(Arrays.asList(
            "style",
            "class",
            "height",
            "width"));

    static class DocumentPositionComparator implements Comparator<DomElement>, Serializable {
        @Override
        public int compare(final DomElement elt1, final DomElement elt2) {
            final short relation = elt1.compareDocumentPosition(elt2);
            if (relation == 0) {
                return 0; // same node
            }
            if ((relation & DOCUMENT_POSITION_CONTAINS) != 0 || (relation & DOCUMENT_POSITION_PRECEDING) != 0) {
                return 1;
            }

            return -1;
        }
    }

    /**
     * Creates an instance of HtmlPage.
     * An HtmlPage instance is normally retrieved with {@link WebClient#getPage(String)}.
     *
     * @param webResponse the web response that was used to create this page
     * @param webWindow the window that this page is being loaded into
     */
    public HtmlPage(final WebResponse webResponse, final WebWindow webWindow) {
        super(webResponse, webWindow);
    }

    /**
     * {@inheritDoc}
     */
    @Override
    public HtmlPage getPage() {
        return this;
    }

    /**
     * {@inheritDoc}
     */
    @Override
    public boolean hasCaseSensitiveTagNames() {
        return false;
    }

    /**
     * Initialize this page.
     * @throws IOException if an IO problem occurs
     * @throws FailingHttpStatusCodeException if the server returns a failing status code AND the property
     * {@link org.htmlunit.WebClientOptions#setThrowExceptionOnFailingStatusCode(boolean)} is set
     * to true.
     */
    @Override
    public void initialize() throws IOException, FailingHttpStatusCodeException {
        final WebWindow enclosingWindow = getEnclosingWindow();
        final boolean isAboutBlank = getUrl() == UrlUtils.URL_ABOUT_BLANK;
        if (isAboutBlank) {
            // a frame contains first a faked "about:blank" before its real content specified by src gets loaded
            if (enclosingWindow instanceof FrameWindow
                    && !((FrameWindow) enclosingWindow).getFrameElement().isContentLoaded()) {
                return;
            }

            // save the URL that should be used to resolve relative URLs in this page
            if (enclosingWindow instanceof TopLevelWindow) {
                final TopLevelWindow topWindow = (TopLevelWindow) enclosingWindow;
                final WebWindow openerWindow = topWindow.getOpener();
                if (openerWindow != null && openerWindow.getEnclosedPage() != null) {
                    baseUrl_ = openerWindow.getEnclosedPage().getWebResponse().getWebRequest().getUrl();
                }
            }
        }

        if (!isAboutBlank) {
            setReadyState(READY_STATE_INTERACTIVE);
            getDocumentElement().setReadyState(READY_STATE_INTERACTIVE);
            executeEventHandlersIfNeeded(Event.TYPE_READY_STATE_CHANGE);
        }

        executeDeferredScriptsIfNeeded();

        executeEventHandlersIfNeeded(Event.TYPE_DOM_DOCUMENT_LOADED);

        loadFrames();

        // don't set the ready state if we really load the blank page into the window
        // see Node.initInlineFrameIfNeeded()
        if (!isAboutBlank) {
            if (hasFeature(FOCUS_BODY_ELEMENT_AT_START)) {
                setElementWithFocus(getBody());
            }
            setReadyState(READY_STATE_COMPLETE);
            getDocumentElement().setReadyState(READY_STATE_COMPLETE);
            executeEventHandlersIfNeeded(Event.TYPE_READY_STATE_CHANGE);
        }

        // frame initialization has a different order
        boolean isFrameWindow = enclosingWindow instanceof FrameWindow;
        boolean isFirstPageInFrameWindow = false;
        if (isFrameWindow) {
            isFrameWindow = ((FrameWindow) enclosingWindow).getFrameElement() instanceof HtmlFrame;

            final History hist = enclosingWindow.getHistory();
            if (hist.getLength() > 0 && UrlUtils.URL_ABOUT_BLANK == hist.getUrl(0)) {
                isFirstPageInFrameWindow = hist.getLength() <= 2;
            }
            else {
                isFirstPageInFrameWindow = enclosingWindow.getHistory().getLength() < 2;
            }
        }

        if (isFrameWindow && !isFirstPageInFrameWindow) {
            executeEventHandlersIfNeeded(Event.TYPE_LOAD);
        }

        for (final FrameWindow frameWindow : getFrames()) {
            if (frameWindow.getFrameElement() instanceof HtmlFrame) {
                final Page page = frameWindow.getEnclosedPage();
                if (page != null && page.isHtmlPage()) {
                    ((HtmlPage) page).executeEventHandlersIfNeeded(Event.TYPE_LOAD);
                }
            }
        }

        if (!isFrameWindow) {
            executeEventHandlersIfNeeded(Event.TYPE_LOAD);

            if (!isAboutBlank && enclosingWindow.getWebClient().isJavaScriptEnabled()
                    && hasFeature(EVENT_FOCUS_ON_LOAD)) {
                final HtmlElement body = getBody();
                if (body != null) {
                    final Event event = new Event((Window) enclosingWindow.getScriptableObject(), Event.TYPE_FOCUS);
                    body.fireEvent(event);
                }
            }
        }

        try {
            while (!afterLoadActions_.isEmpty()) {
                final PostponedAction action = afterLoadActions_.remove(0);
                action.execute();
            }
        }
        catch (final IOException e) {
            throw e;
        }
        catch (final Exception e) {
            throw new RuntimeException(e);
        }
        executeRefreshIfNeeded();
    }

    /**
     * Adds an action that should be executed once the page has been loaded.
     * @param action the action
     */
    void addAfterLoadAction(final PostponedAction action) {
        afterLoadActions_.add(action);
    }

    /**
     * Clean up this page.
     */
    @Override
    public void cleanUp() {
        //To avoid endless recursion caused by window.close() in onUnload
        if (cleaning_) {
            return;
        }

        cleaning_ = true;
        try {
            super.cleanUp();
            executeEventHandlersIfNeeded(Event.TYPE_UNLOAD);
            deregisterFramesIfNeeded();
        }
        finally {
            cleaning_ = false;

            if (autoCloseableList_ != null) {
                for (final AutoCloseable closeable : new ArrayList<>(autoCloseableList_)) {
                    try {
                        closeable.close();
                    }
                    catch (final Exception e) {
                        LOG.error("Closing the autoclosable " + closeable + " failed", e);
                    }
                }
            }
        }
    }

    /**
     * {@inheritDoc}
     */
    @Override
    public HtmlElement getDocumentElement() {
        return (HtmlElement) super.getDocumentElement();
    }

    /**
     * Returns the <code>body</code> element (or <code>frameset</code> element),
     * or {@code null} if it does not yet exist.
     * @return the <code>body</code> element (or <code>frameset</code> element),
     * or {@code null} if it does not yet exist
     */
    public HtmlElement getBody() {
        final DomElement doc = getDocumentElement();
        if (doc != null) {
            for (final DomNode node : doc.getChildren()) {
                if (node instanceof HtmlBody || node instanceof HtmlFrameSet) {
                    return (HtmlElement) node;
                }
            }
        }
        return null;
    }

    /**
     * Returns the head element.
     * @return the head element
     */
    public HtmlElement getHead() {
        final DomElement doc = getDocumentElement();
        if (doc != null) {
            for (final DomNode node : doc.getChildren()) {
                if (node instanceof HtmlHead) {
                    return (HtmlElement) node;
                }
            }
        }
        return null;
    }

    /**
     * {@inheritDoc}
     */
    @Override
    public Document getOwnerDocument() {
        return null;
    }

    /**
     * {@inheritDoc}
     * Not yet implemented.
     */
    @Override
    public org.w3c.dom.Node importNode(final org.w3c.dom.Node importedNode, final boolean deep) {
        throw new UnsupportedOperationException("HtmlPage.importNode is not yet implemented.");
    }

    /**
     * {@inheritDoc}
     * Not yet implemented.
     */
    @Override
    public String getInputEncoding() {
        throw new UnsupportedOperationException("HtmlPage.getInputEncoding is not yet implemented.");
    }

    /**
     * {@inheritDoc}
     */
    @Override
    public String getXmlEncoding() {
        return null;
    }

    /**
     * {@inheritDoc}
     */
    @Override
    public boolean getXmlStandalone() {
        return false;
    }

    /**
     * {@inheritDoc}
     * Not yet implemented.
     */
    @Override
    public void setXmlStandalone(final boolean xmlStandalone) throws DOMException {
        throw new UnsupportedOperationException("HtmlPage.setXmlStandalone is not yet implemented.");
    }

    /**
     * {@inheritDoc}
     */
    @Override
    public String getXmlVersion() {
        return null;
    }

    /**
     * {@inheritDoc}
     * Not yet implemented.
     */
    @Override
    public void setXmlVersion(final String xmlVersion) throws DOMException {
        throw new UnsupportedOperationException("HtmlPage.setXmlVersion is not yet implemented.");
    }

    /**
     * {@inheritDoc}
     * Not yet implemented.
     */
    @Override
    public boolean getStrictErrorChecking() {
        throw new UnsupportedOperationException("HtmlPage.getStrictErrorChecking is not yet implemented.");
    }

    /**
     * {@inheritDoc}
     * Not yet implemented.
     */
    @Override
    public void setStrictErrorChecking(final boolean strictErrorChecking) {
        throw new UnsupportedOperationException("HtmlPage.setStrictErrorChecking is not yet implemented.");
    }

    /**
     * {@inheritDoc}
     * Not yet implemented.
     */
    @Override
    public String getDocumentURI() {
        throw new UnsupportedOperationException("HtmlPage.getDocumentURI is not yet implemented.");
    }

    /**
     * {@inheritDoc}
     * Not yet implemented.
     */
    @Override
    public void setDocumentURI(final String documentURI) {
        throw new UnsupportedOperationException("HtmlPage.setDocumentURI is not yet implemented.");
    }

    /**
     * {@inheritDoc}
     * Not yet implemented.
     */
    @Override
    public org.w3c.dom.Node adoptNode(final org.w3c.dom.Node source) throws DOMException {
        throw new UnsupportedOperationException("HtmlPage.adoptNode is not yet implemented.");
    }

    /**
     * {@inheritDoc}
     * Not yet implemented.
     */
    @Override
    public DOMConfiguration getDomConfig() {
        throw new UnsupportedOperationException("HtmlPage.getDomConfig is not yet implemented.");
    }

    /**
     * {@inheritDoc}
     * Not yet implemented.
     */
    @Override
    public org.w3c.dom.Node renameNode(final org.w3c.dom.Node newNode, final String namespaceURI,
        final String qualifiedName) throws DOMException {
        throw new UnsupportedOperationException("HtmlPage.renameNode is not yet implemented.");
    }

    /**
     * {@inheritDoc}
     */
    @Override
    public Charset getCharset() {
        if (originalCharset_ == null) {
            originalCharset_ = getWebResponse().getContentCharset();
        }
        return originalCharset_;
    }

    /**
     * {@inheritDoc}
     */
    @Override
    public String getContentType() {
        return getWebResponse().getContentType();
    }

    /**
     * {@inheritDoc}
     * Not yet implemented.
     */
    @Override
    public DOMImplementation getImplementation() {
        throw new UnsupportedOperationException("HtmlPage.getImplementation is not yet implemented.");
    }

    /**
     * {@inheritDoc}
     * @param tagName the tag name, preferably in lowercase
     */
    @Override
    public DomElement createElement(String tagName) {
        if (tagName.indexOf(':') == -1) {
            tagName = org.htmlunit.util.StringUtils.toRootLowerCase(tagName);
        }
        return getWebClient().getPageCreator().getHtmlParser().getFactory(tagName)
                    .createElementNS(this, null, tagName, null, true);
    }

    /**
     * {@inheritDoc}
     */
    @Override
    public DomElement createElementNS(final String namespaceURI, final String qualifiedName) {
        return getWebClient().getPageCreator().getHtmlParser()
                .getElementFactory(this, namespaceURI, qualifiedName, false, true)
                .createElementNS(this, namespaceURI, qualifiedName, null, true);
    }

    /**
     * {@inheritDoc}
     * Not yet implemented.
     */
    @Override
    public Attr createAttributeNS(final String namespaceURI, final String qualifiedName) {
        throw new UnsupportedOperationException("HtmlPage.createAttributeNS is not yet implemented.");
    }

    /**
     * {@inheritDoc}
     * Not yet implemented.
     */
    @Override
    public EntityReference createEntityReference(final String id) {
        throw new UnsupportedOperationException("HtmlPage.createEntityReference is not yet implemented.");
    }

    /**
     * {@inheritDoc}
     * Not yet implemented.
     */
    @Override
    public ProcessingInstruction createProcessingInstruction(final String namespaceURI, final String qualifiedName) {
        throw new UnsupportedOperationException("HtmlPage.createProcessingInstruction is not yet implemented.");
    }

    /**
     * {@inheritDoc}
     */
    @Override
    public DomElement getElementById(final String elementId) {
<<<<<<< HEAD
        final SortedSet<DomElement> elements = idMap_.get(elementId);
        if (elements != null) {
            // XC start
            if (elements.size() > 1)
            {
                notifyIncorrectness(this + ": More than one element was found for ID '" + elementId + "' " + Arrays.toString(elements.toArray()));
            }
            // XC end
            return elements.first();
=======
        if (elementId != null) {
            final SortedSet<DomElement> elements = idMap_.get(elementId);
            if (elements != null) {
                return elements.first();
            }
>>>>>>> 803907fc
        }
        return null;
    }

    /**
     * Returns the {@link HtmlAnchor} with the specified name.
     *
     * @param name the name to search by
     * @return the {@link HtmlAnchor} with the specified name
     * @throws ElementNotFoundException if the anchor could not be found
     */
    public HtmlAnchor getAnchorByName(final String name) throws ElementNotFoundException {
        return getDocumentElement().getOneHtmlElementByAttribute("a", DomElement.NAME_ATTRIBUTE, name);
    }

    /**
     * Returns the {@link HtmlAnchor} with the specified href.
     *
     * @param href the string to search by
     * @return the HtmlAnchor
     * @throws ElementNotFoundException if the anchor could not be found
     */
    public HtmlAnchor getAnchorByHref(final String href) throws ElementNotFoundException {
        return getDocumentElement().getOneHtmlElementByAttribute("a", "href", href);
    }

    /**
     * Returns a list of all anchors contained in this page.
     * @return the list of {@link HtmlAnchor} in this page
     */
    public List<HtmlAnchor> getAnchors() {
        return getDocumentElement().getElementsByTagNameImpl("a");
    }

    /**
     * Returns the first anchor with the specified text.
     * @param text the text to search for
     * @return the first anchor that was found
     * @throws ElementNotFoundException if no anchors are found with the specified text
     */
    public HtmlAnchor getAnchorByText(final String text) throws ElementNotFoundException {
        WebAssert.notNull("text", text);

        for (final HtmlAnchor anchor : getAnchors()) {
            if (text.equals(anchor.asNormalizedText())) {
                return anchor;
            }
        }
        throw new ElementNotFoundException("a", "<text>", text);
    }

    /**
     * Returns the first form that matches the specified name.
     * @param name the name to search for
     * @return the first form
     * @exception ElementNotFoundException If no forms match the specified result.
     */
    public HtmlForm getFormByName(final String name) throws ElementNotFoundException {
        final List<HtmlForm> forms = getDocumentElement()
                .getElementsByAttribute("form", DomElement.NAME_ATTRIBUTE, name);
        if (forms.isEmpty()) {
            throw new ElementNotFoundException("form", DomElement.NAME_ATTRIBUTE, name);
        }
        return forms.get(0);
    }

    /**
     * Returns a list of all the forms in this page.
     * @return all the forms in this page
     */
    public List<HtmlForm> getForms() {
        return getDocumentElement().getElementsByTagNameImpl("form");
    }

    /**
     * Given a relative URL (ie <code>/foo</code>), returns a fully-qualified URL based on
     * the URL that was used to load this page.
     *
     * @param relativeUrl the relative URL
     * @return the fully-qualified URL for the specified relative URL
     * @exception MalformedURLException if an error occurred when creating a URL object
     */
    public URL getFullyQualifiedUrl(String relativeUrl) throws MalformedURLException {
        // to handle http: and http:/ in FF (Bug #474)
        if (hasFeature(URL_MISSING_SLASHES)) {
            boolean incorrectnessNotified = false;
            while (relativeUrl.startsWith("http:") && !relativeUrl.startsWith("http://")) {
                if (!incorrectnessNotified) {
                    notifyIncorrectness("Incorrect URL \"" + relativeUrl + "\" has been corrected");
                    incorrectnessNotified = true;
                }
                relativeUrl = "http:/" + relativeUrl.substring(5);
            }
        }

        return WebClient.expandUrl(getBaseURL(), relativeUrl);
    }

    /**
     * Given a target attribute value, resolve the target using a base target for the page.
     *
     * @param elementTarget the target specified as an attribute of the element
     * @return the resolved target to use for the element
     */
    public String getResolvedTarget(final String elementTarget) {
        final String resolvedTarget;
        if (base_ == null) {
            resolvedTarget = elementTarget;
        }
        else if (elementTarget != null && !elementTarget.isEmpty()) {
            resolvedTarget = elementTarget;
        }
        else {
            resolvedTarget = base_.getTargetAttribute();
        }
        return resolvedTarget;
    }

    /**
     * Returns a list of ids (strings) that correspond to the tabbable elements
     * in this page. Return them in the same order specified in {@link #getTabbableElements}
     *
     * @return the list of id's
     */
    public List<String> getTabbableElementIds() {
        final List<String> list = new ArrayList<>();

        for (final HtmlElement element : getTabbableElements()) {
            list.add(element.getId());
        }

        return Collections.unmodifiableList(list);
    }

    /**
     * Returns a list of all elements that are tabbable in the order that will
     * be used for tabbing.<p>
     *
     * The rules for determining tab order are as follows:
     * <ol>
     *   <li>Those elements that support the tabindex attribute and assign a
     *   positive value to it are navigated first. Navigation proceeds from the
     *   element with the lowest tabindex value to the element with the highest
     *   value. Values need not be sequential nor must they begin with any
     *   particular value. Elements that have identical tabindex values should
     *   be navigated in the order they appear in the character stream.
     *   <li>Those elements that do not support the tabindex attribute or
     *   support it and assign it a value of "0" are navigated next. These
     *   elements are navigated in the order they appear in the character
     *   stream.
     *   <li>Elements that are disabled do not participate in the tabbing
     *   order.
     * </ol>
     * Additionally, the value of tabindex must be within 0 and 32767. Any
     * values outside this range will be ignored.<p>
     *
     * The following elements support the <code>tabindex</code> attribute: A, AREA, BUTTON,
     * INPUT, OBJECT, SELECT, and TEXTAREA.<p>
     *
     * @return all the tabbable elements in proper tab order
     */
    public List<HtmlElement> getTabbableElements() {
        final List<HtmlElement> tabbableElements = new ArrayList<>();
        for (final HtmlElement element : getHtmlElementDescendants()) {
            final String tagName = element.getTagName();
            if (TABBABLE_TAGS.contains(tagName)) {
                final boolean disabled = element.hasAttribute(ATTRIBUTE_DISABLED);
                if (!disabled && !HtmlElement.TAB_INDEX_OUT_OF_BOUNDS.equals(element.getTabIndex())) {
                    tabbableElements.add(element);
                }
            }
        }
        tabbableElements.sort(createTabOrderComparator());
        return Collections.unmodifiableList(tabbableElements);
    }

    private static Comparator<HtmlElement> createTabOrderComparator() {
        return (element1, element2) -> {
            final Short i1 = element1.getTabIndex();
            final Short i2 = element2.getTabIndex();

            final short index1;
            if (i1 == null) {
                index1 = -1;
            }
            else {
                index1 = i1.shortValue();
            }

            final short index2;
            if (i2 == null) {
                index2 = -1;
            }
            else {
                index2 = i2.shortValue();
            }

            final int result;
            if (index1 > 0 && index2 > 0) {
                result = index1 - index2;
            }
            else if (index1 > 0) {
                result = -1;
            }
            else if (index2 > 0) {
                result = 1;
            }
            else if (index1 == index2) {
                result = 0;
            }
            else {
                result = index2 - index1;
            }

            return result;
        };
    }

    /**
     * Returns the HTML element that is assigned to the specified access key. An
     * access key (aka mnemonic key) is used for keyboard navigation of the
     * page.<p>
     *
     * Only the following HTML elements may have <code>accesskey</code>s defined: A, AREA,
     * BUTTON, INPUT, LABEL, LEGEND, and TEXTAREA.
     *
     * @param accessKey the key to look for
     * @return the HTML element that is assigned to the specified key or null
     *      if no elements can be found that match the specified key.
     */
    public HtmlElement getHtmlElementByAccessKey(final char accessKey) {
        final List<HtmlElement> elements = getHtmlElementsByAccessKey(accessKey);
        if (elements.isEmpty()) {
            return null;
        }
        return elements.get(0);
    }

    /**
     * Returns all the HTML elements that are assigned to the specified access key. An
     * access key (aka mnemonic key) is used for keyboard navigation of the
     * page.<p>
     *
     * The HTML specification seems to indicate that one accesskey cannot be used
     * for multiple elements however Internet Explorer does seem to support this.
     * It's worth noting that Firefox does not support multiple elements with one
     * access key so you are making your HTML browser specific if you rely on this
     * feature.<p>
     *
     * Only the following HTML elements may have <code>accesskey</code>s defined: A, AREA,
     * BUTTON, INPUT, LABEL, LEGEND, and TEXTAREA.
     *
     * @param accessKey the key to look for
     * @return the elements that are assigned to the specified accesskey
     */
    public List<HtmlElement> getHtmlElementsByAccessKey(final char accessKey) {
        final List<HtmlElement> elements = new ArrayList<>();

        final String searchString = Character.toString(accessKey).toLowerCase(Locale.ROOT);
        for (final HtmlElement element : getHtmlElementDescendants()) {
            if (ACCEPTABLE_TAG_NAMES.contains(element.getTagName())) {
                final String accessKeyAttribute = element.getAttributeDirect("accesskey");
                if (searchString.equalsIgnoreCase(accessKeyAttribute)) {
                    elements.add(element);
                }
            }
        }

        return elements;
    }

    /**
     * <p>Executes the specified JavaScript code within the page. The usage would be similar to what can
     * be achieved to execute JavaScript in the current page by entering "javascript:...some JS code..."
     * in the URL field of a native browser.</p>
     * <p><b>Note:</b> the provided code won't be executed if JavaScript has been disabled on the WebClient
     * (see {@link org.htmlunit.WebClient#isJavaScriptEnabled()}.</p>
     * @param sourceCode the JavaScript code to execute
     * @return a ScriptResult which will contain both the current page (which may be different than
     * the previous page) and a JavaScript result object
     */
    public ScriptResult executeJavaScript(final String sourceCode) {
        return executeJavaScript(sourceCode, "injected script", 1);
    }

    /**
     * <span style="color:red">INTERNAL API - SUBJECT TO CHANGE AT ANY TIME - USE AT YOUR OWN RISK.</span><br>
     * <p>
     * Execute the specified JavaScript if a JavaScript engine was successfully
     * instantiated. If this JavaScript causes the current page to be reloaded
     * (through location="" or form.submit()) then return the new page. Otherwise
     * return the current page.
     * </p>
     * <p><b>Please note:</b> Although this method is public, it is not intended for
     * general execution of JavaScript. Users of HtmlUnit should interact with the pages
     * as a user would by clicking on buttons or links and having the JavaScript event
     * handlers execute as needed..
     * </p>
     *
     * @param sourceCode the JavaScript code to execute
     * @param sourceName the name for this chunk of code (will be displayed in error messages)
     * @param startLine the line at which the script source starts
     * @return a ScriptResult which will contain both the current page (which may be different than
     * the previous page and a JavaScript result object.
     */
    public ScriptResult executeJavaScript(String sourceCode, final String sourceName, final int startLine) {
        if (!getWebClient().isJavaScriptEnabled()) {
            return new ScriptResult(Undefined.instance);
        }

        if (StringUtils.startsWithIgnoreCase(sourceCode, JavaScriptURLConnection.JAVASCRIPT_PREFIX)) {
            sourceCode = sourceCode.substring(JavaScriptURLConnection.JAVASCRIPT_PREFIX.length()).trim();
            if (sourceCode.startsWith("return ")) {
                sourceCode = sourceCode.substring("return ".length());
            }
        }

        final Object result = getWebClient().getJavaScriptEngine().execute(this, sourceCode, sourceName, startLine);
        return new ScriptResult(result);
    }

    /** Various possible external JavaScript file loading results. */
    enum JavaScriptLoadResult {
        /** The load was aborted and nothing was done. */
        NOOP,
        /** The load was aborted and nothing was done. */
        NO_CONTENT,
        /** The external JavaScript file was downloaded and compiled successfully. */
        SUCCESS,
        /** The external JavaScript file was not downloaded successfully. */
        DOWNLOAD_ERROR,
        /** The external JavaScript file was downloaded but was not compiled successfully. */
        COMPILATION_ERROR
    }

    /**
     * <span style="color:red">INTERNAL API - SUBJECT TO CHANGE AT ANY TIME - USE AT YOUR OWN RISK.</span><br>
     *
     * @param srcAttribute the source attribute from the script tag
     * @param scriptCharset the charset from the script tag
     * @return the result of loading the specified external JavaScript file
     * @throws FailingHttpStatusCodeException if the request's status code indicates a request
     *         failure and the {@link WebClient} was configured to throw exceptions on failing
     *         HTTP status codes
     */
    JavaScriptLoadResult loadExternalJavaScriptFile(final String srcAttribute, final Charset scriptCharset)
        throws FailingHttpStatusCodeException {

        final WebClient client = getWebClient();
        if (StringUtils.isBlank(srcAttribute) || !client.isJavaScriptEnabled()) {
            return JavaScriptLoadResult.NOOP;
        }

        final URL scriptURL;
        try {
            scriptURL = getFullyQualifiedUrl(srcAttribute);
            final String protocol = scriptURL.getProtocol();
            if ("javascript".equals(protocol)) {
                if (LOG.isInfoEnabled()) {
                    LOG.info("Ignoring script src [" + srcAttribute + "]");
                }
                return JavaScriptLoadResult.NOOP;
            }
            if (!"http".equals(protocol) && !"https".equals(protocol)
                    && !"data".equals(protocol) && !"file".equals(protocol)) {
                client.getJavaScriptErrorListener().malformedScriptURL(this, srcAttribute,
                        new MalformedURLException("unknown protocol: '" + protocol + "'"));
                return JavaScriptLoadResult.NOOP;
            }
        }
        catch (final MalformedURLException e) {
            client.getJavaScriptErrorListener().malformedScriptURL(this, srcAttribute, e);
            return JavaScriptLoadResult.NOOP;
        }

        final Object script;
        try {
            script = loadJavaScriptFromUrl(scriptURL, scriptCharset);
        }
        catch (final IOException e) {
            client.getJavaScriptErrorListener().loadScriptError(this, scriptURL, e);
            return JavaScriptLoadResult.DOWNLOAD_ERROR;
        }
        catch (final FailingHttpStatusCodeException e) {
            if (e.getStatusCode() == HttpClientConverter.NO_CONTENT) {
                return JavaScriptLoadResult.NO_CONTENT;
            }
            client.getJavaScriptErrorListener().loadScriptError(this, scriptURL, e);
            throw e;
        }

        if (script == null) {
            return JavaScriptLoadResult.COMPILATION_ERROR;
        }

        @SuppressWarnings("unchecked")
        final AbstractJavaScriptEngine<Object> engine = (AbstractJavaScriptEngine<Object>) client.getJavaScriptEngine();
        engine.execute(this, script);
        return JavaScriptLoadResult.SUCCESS;
    }

    /**
     * Loads JavaScript from the specified URL. This method may return {@code null} if
     * there is a problem loading the code from the specified URL.
     *
     * @param url the URL of the script
     * @param scriptCharset the charset from the script tag
     * @return the content of the file, or {@code null} if we ran into a compile error
     * @throws IOException if there is a problem downloading the JavaScript file
     * @throws FailingHttpStatusCodeException if the request's status code indicates a request
     *         failure and the {@link WebClient} was configured to throw exceptions on failing
     *         HTTP status codes
     */
    private Object loadJavaScriptFromUrl(final URL url, final Charset scriptCharset) throws IOException,
        FailingHttpStatusCodeException {

        final WebRequest referringRequest = getWebResponse().getWebRequest();

        final WebClient client = getWebClient();
        //TODO HA #1424 start
        if(!client.isLoadStaticContent() && !client.getOptions().isJavaScriptEnabled()) return null;
        // HA end

        final WebRequest request = new WebRequest(url);
        // copy all headers from the referring request
        request.setAdditionalHeaders(new HashMap<>(referringRequest.getAdditionalHeaders()));

        // at least overwrite this headers
        final BrowserVersion browserVersion = client.getBrowserVersion();
        request.setAdditionalHeader(HttpHeader.ACCEPT, client.getBrowserVersion().getScriptAcceptHeader());
        if (browserVersion.hasFeature(HTTP_HEADER_SEC_FETCH)) {
            request.setAdditionalHeader(HttpHeader.SEC_FETCH_SITE, "same-origin");
            request.setAdditionalHeader(HttpHeader.SEC_FETCH_MODE, "no-cors");
            request.setAdditionalHeader(HttpHeader.SEC_FETCH_DEST, "script");
        }

        request.setRefererlHeader(referringRequest.getUrl());
        request.setCharset(scriptCharset);

        // our cache is a bit strange;
        // loadWebResponse check the cache for the web response
        // AND also fixes the request url for the following cache lookups
        final WebResponse response = client.loadWebResponse(request);

        // now we can look into the cache with the fixed request for
        // a cached script
        final Cache cache = client.getCache();
        final Object cachedScript = cache.getCachedObject(request);
        if (cachedScript instanceof Script) {
            return cachedScript;
        }

        client.printContentIfNecessary(response);
        client.throwFailingHttpStatusCodeExceptionIfNecessary(response);

        final int statusCode = response.getStatusCode();
        if (statusCode == HttpClientConverter.NO_CONTENT) {
            throw new FailingHttpStatusCodeException(response);
        }

        if (!response.isSuccess()) {
            throw new IOException("Unable to download JavaScript from '" + url + "' (status " + statusCode + ").");
        }

        final String contentType = response.getContentType();
        if (contentType != null) {
            if (MimeType.isObsoleteJavascriptMimeType(contentType)) {
                getWebClient().getIncorrectnessListener().notify(
                        "Obsolete content type encountered: '" + contentType + "' "
                                + "for remotely loaded JavaScript element at '" + url + "'.", this);
            }
            else if (!MimeType.isJavascriptMimeType(contentType)) {
                getWebClient().getIncorrectnessListener().notify(
                        "Expect content type of '" + MimeType.TEXT_JAVASCRIPT + "' "
                                + "for remotely loaded JavaScript element at '" + url + "', "
                                + "but got '" + contentType + "'.", this);
            }
        }

        Charset scriptEncoding = Charset.forName("windows-1252");
        final boolean ignoreBom;
        final Charset contentCharset = EncodingSniffer.sniffEncodingFromHttpHeaders(response.getResponseHeaders());
        if (contentCharset == null) {
            // use info from script tag or fall back to utf-8
            if (scriptCharset != null && ISO_8859_1 != scriptCharset) {
                ignoreBom = true;
                scriptEncoding = scriptCharset;
            }
            else {
                ignoreBom = ISO_8859_1 != scriptCharset;
            }
        }
        else if (ISO_8859_1 == contentCharset) {
            ignoreBom = true;
        }
        else {
            ignoreBom = true;
            scriptEncoding = contentCharset;
        }

        final String scriptCode = response.getContentAsString(scriptEncoding,
                                ignoreBom
                                && getWebClient().getBrowserVersion().hasFeature(JS_IGNORES_UTF8_BOM_SOMETIMES));
        if (null != scriptCode) {
            final AbstractJavaScriptEngine<?> javaScriptEngine = client.getJavaScriptEngine();
            final Object script = javaScriptEngine.compile(this, scriptCode, url.toExternalForm(), 1);
            if (script != null && cache.cacheIfPossible(request, response, script)) {
                // no cleanup if the response is stored inside the cache
                return script;
            }

            // response.cleanUp(); // TODO HA #2244
            return script;
        }

        // response.cleanUp(); // TODO HA #2244
        return null;
    }

    /**
     * Returns the title of this page or an empty string if the title wasn't specified.
     *
     * @return the title of this page or an empty string if the title wasn't specified
     */
    public String getTitleText() {
        final HtmlTitle titleElement = getTitleElement();
        if (titleElement != null) {
            return titleElement.asNormalizedText();
        }
        return "";
    }

    /**
     * Sets the text for the title of this page. If there is not a title element
     * on this page, then one has to be generated.
     * @param message the new text
     */
    public void setTitleText(final String message) {
        HtmlTitle titleElement = getTitleElement();
        if (titleElement == null) {
            if (LOG.isDebugEnabled()) {
                LOG.debug("No title element, creating one");
            }
            final HtmlHead head = (HtmlHead) getFirstChildElement(getDocumentElement(), HtmlHead.class);
            if (head == null) {
                // perhaps should we create head too?
                throw new IllegalStateException("Headelement was not defined for this page");
            }
            final Map<String, DomAttr> emptyMap = Collections.emptyMap();
            titleElement = new HtmlTitle(HtmlTitle.TAG_NAME, this, emptyMap);
            if (head.getFirstChild() != null) {
                head.getFirstChild().insertBefore(titleElement);
            }
            else {
                head.appendChild(titleElement);
            }
        }

        titleElement.setNodeValue(message);
    }

    /**
     * Gets the first child of startElement that is an instance of the given class.
     * @param startElement the parent element
     * @param clazz the class to search for
     * @return {@code null} if no child found
     */
    private static DomElement getFirstChildElement(final DomElement startElement, final Class<?> clazz) {
        if (startElement == null) {
            return null;
        }
        for (final DomElement element : startElement.getChildElements()) {
            if (clazz.isInstance(element)) {
                return element;
            }
        }

        return null;
    }

    /**
     * Gets the first child of startElement or it's children that is an instance of the given class.
     * @param startElement the parent element
     * @param clazz the class to search for
     * @return {@code null} if no child found
     */
    private DomElement getFirstChildElementRecursive(final DomElement startElement, final Class<?> clazz) {
        if (startElement == null) {
            return null;
        }
        for (final DomElement element : startElement.getChildElements()) {
            if (clazz.isInstance(element)) {
                return element;
            }
            final DomElement childFound = getFirstChildElementRecursive(element, clazz);
            if (childFound != null) {
                return childFound;
            }
        }

        return null;
    }

    /**
     * Gets the title element for this page. Returns null if one is not found.
     *
     * @return the title element for this page or null if this is not one
     */
    private HtmlTitle getTitleElement() {
        return (HtmlTitle) getFirstChildElementRecursive(getDocumentElement(), HtmlTitle.class);
    }

    /**
     * Looks for and executes any appropriate event handlers. Looks for body and frame tags.
     * @param eventType either {@link Event#TYPE_LOAD}, {@link Event#TYPE_UNLOAD}, or {@link Event#TYPE_BEFORE_UNLOAD}
     * @return {@code true} if user accepted <code>onbeforeunload</code> (not relevant to other events)
     */
    private boolean executeEventHandlersIfNeeded(final String eventType) {
        // If JavaScript isn't enabled, there's nothing for us to do.
        if (!getWebClient().isJavaScriptEnabled()) {
            return true;
        }

        // Execute the specified event on the document element.
        final WebWindow window = getEnclosingWindow();
        if (window.getScriptableObject() instanceof Window) {
            final Event event;
            if (eventType.equals(Event.TYPE_BEFORE_UNLOAD)) {
                event = new BeforeUnloadEvent(this, eventType);
            }
            else {
                event = new Event(this, eventType);
            }

            // This is the same as DomElement.fireEvent() and was copied
            // here so it could be used with HtmlPage.
            if (LOG.isDebugEnabled()) {
                LOG.debug("Firing " + event);
            }

            final EventTarget jsNode;
            if (Event.TYPE_DOM_DOCUMENT_LOADED.equals(eventType)) {
                jsNode = getScriptableObject();
            }
            else if (Event.TYPE_READY_STATE_CHANGE.equals(eventType)) {
                jsNode = getDocumentElement().getScriptableObject();
            }
            else {
                // The load/beforeunload/unload events target Document but paths Window only (tested in Chrome/FF)
                jsNode = window.getScriptableObject();
            }

            final HtmlUnitContextFactory cf = ((JavaScriptEngine) getWebClient().getJavaScriptEngine())
                                                    .getContextFactory();
            cf.callSecured(cx -> jsNode.fireEvent(event), this);

            if (!isOnbeforeunloadAccepted(this, event)) {
                return false;
            }
        }

        // If this page was loaded in a frame, execute the version of the event specified on the frame tag.
        if (window instanceof FrameWindow) {
            final FrameWindow fw = (FrameWindow) window;
            final BaseFrameElement frame = fw.getFrameElement();

            // if part of a document fragment, then the load event is not triggered
            if (Event.TYPE_LOAD.equals(eventType) && frame.getParentNode() instanceof DomDocumentFragment) {
                return true;
            }

            if (frame.hasEventHandlers("on" + eventType)) {
                if (LOG.isDebugEnabled()) {
                    LOG.debug("Executing on" + eventType + " handler for " + frame);
                }
                if (window.getScriptableObject() instanceof Window) {
                    final Event event;
                    if (Event.TYPE_BEFORE_UNLOAD.equals(eventType)) {
                        event = new BeforeUnloadEvent(frame, eventType);
                    }
                    else {
                        // ff does not trigger the onload event in this case
                        if (PageDenied.BY_CONTENT_SECURIRY_POLICY == fw.getPageDenied()
                                && hasFeature(JS_EVENT_LOAD_SUPPRESSED_BY_CONTENT_SECURIRY_POLICY)) {
                            return true;
                        }

                        event = new Event(frame, eventType);
                    }
                    // This fires the "load" event for the <frame> element which, like all non-window
                    // load events, propagates up to Document but not Window.  The "load" event for
                    // <frameset> on the other hand, like that of <body>, is handled above where it is
                    // fired against Document and directed to Window.
                    frame.fireEvent(event);

                    if (!isOnbeforeunloadAccepted((HtmlPage) frame.getPage(), event)) {
                        return false;
                    }
                }
            }
        }

        return true;
    }

    /**
     * <span style="color:red">INTERNAL API - SUBJECT TO CHANGE AT ANY TIME - USE AT YOUR OWN RISK.</span><br>
     *
     * @return true if the OnbeforeunloadHandler has accepted to change the page
     */
    public boolean isOnbeforeunloadAccepted() {
        return executeEventHandlersIfNeeded(Event.TYPE_BEFORE_UNLOAD);
    }

    private boolean isOnbeforeunloadAccepted(final HtmlPage page, final Event event) {
        if (event instanceof BeforeUnloadEvent) {
            final BeforeUnloadEvent beforeUnloadEvent = (BeforeUnloadEvent) event;
            if (beforeUnloadEvent.isBeforeUnloadMessageSet()) {
                final OnbeforeunloadHandler handler = getWebClient().getOnbeforeunloadHandler();
                if (handler == null) {
                    if (LOG.isWarnEnabled()) {
                        LOG.warn("document.onbeforeunload() returned a string in event.returnValue,"
                                + " but no onbeforeunload handler installed.");
                    }
                }
                else {
                    final String message = JavaScriptEngine.toString(beforeUnloadEvent.getReturnValue());
                    return handler.handleEvent(page, message);
                }
            }
        }
        return true;
    }

    /**
     * If a refresh has been specified either through a meta tag or an HTTP
     * response header, then perform that refresh.
     * @throws IOException if an IO problem occurs
     */
    private void executeRefreshIfNeeded() throws IOException {
        // If this page is not in a frame then a refresh has already happened,
        // most likely through the JavaScript onload handler, so we don't do a
        // second refresh.
        final WebWindow window = getEnclosingWindow();
        if (window == null) {
            return;
        }

        final String refreshString = getRefreshStringOrNull();
        if (refreshString == null || refreshString.isEmpty()) {
            return;
        }

        final double time;
        final URL url;

        int index = StringUtils.indexOfAnyBut(refreshString, "0123456789");
        final boolean timeOnly = index == -1;

        if (timeOnly) {
            // Format: <meta http-equiv='refresh' content='10'>
            try {
                time = Double.parseDouble(refreshString);
            }
            catch (final NumberFormatException e) {
                if (LOG.isErrorEnabled()) {
                    LOG.error("Malformed refresh string (no ';' but not a number): " + refreshString, e);
                }
                return;
            }
            url = getUrl();
        }
        else {
            // Format: <meta http-equiv='refresh' content='10;url=http://www.blah.com'>
            try {
                time = Double.parseDouble(refreshString.substring(0, index).trim());
            }
            catch (final NumberFormatException e) {
                if (LOG.isErrorEnabled()) {
                    LOG.error("Malformed refresh string (no valid number before ';') " + refreshString, e);
                }
                return;
            }
            index = refreshString.toLowerCase(Locale.ROOT).indexOf("url=", index);
            if (index == -1) {
                if (LOG.isErrorEnabled()) {
                    LOG.error("Malformed refresh string (found ';' but no 'url='): " + refreshString);
                }
                return;
            }
            final StringBuilder builder = new StringBuilder(refreshString.substring(index + 4));
            if (StringUtils.isBlank(builder.toString())) {
                //content='10; URL=' is treated as content='10'
                url = getUrl();
            }
            else {
                if (builder.charAt(0) == '"' || builder.charAt(0) == 0x27) {
                    builder.deleteCharAt(0);
                }
                if (builder.charAt(builder.length() - 1) == '"' || builder.charAt(builder.length() - 1) == 0x27) {
                    builder.deleteCharAt(builder.length() - 1);
                }
                final String urlString = builder.toString();
                try {
                    url = getFullyQualifiedUrl(urlString);
                }
                catch (final MalformedURLException e) {
                    if (LOG.isErrorEnabled()) {
                        LOG.error("Malformed URL in refresh string: " + refreshString, e);
                    }
                    throw e;
                }
            }
        }

        final int timeRounded = (int) time;
        checkRecursion();
        getWebClient().getRefreshHandler().handleRefresh(this, url, timeRounded);
    }

    private void checkRecursion() {
        final StackTraceElement[] elements = new Exception().getStackTrace();
        if (elements.length > 500) {
            for (int i = 0; i < 500; i++) {
                if (!elements[i].getClassName().startsWith("org.htmlunit.")) {
                    return;
                }
            }
            final WebResponse webResponse = getWebResponse();
            throw new FailingHttpStatusCodeException("Too much redirect for "
                    + webResponse.getWebRequest().getUrl(), webResponse);
        }
    }

    /**
     * Returns an auto-refresh string if specified. This will look in both the meta
     * tags and inside the HTTP response headers.
     * @return the auto-refresh string
     */
    private String getRefreshStringOrNull() {
        final List<HtmlMeta> metaTags = getMetaTags("refresh");
        if (!metaTags.isEmpty()) {
            return metaTags.get(0).getContentAttribute().trim();
        }
        return getWebResponse().getResponseHeaderValue("Refresh");
    }

    /**
     * Executes any deferred scripts, if necessary.
     */
    private void executeDeferredScriptsIfNeeded() {
        if (!getWebClient().isJavaScriptEnabled()) {
            return;
        }
        final DomElement doc = getDocumentElement();
        final List<HtmlElement> elements = new ArrayList<>(doc.getElementsByTagName("script"));
        for (final HtmlElement e : elements) {
            if (e instanceof HtmlScript) {
                final HtmlScript script = (HtmlScript) e;
                if (script.isDeferred() && ATTRIBUTE_NOT_DEFINED != script.getSrcAttribute()) {
                    ScriptElementSupport.executeScriptIfNeeded(script, true, true);
                }
            }
        }
    }

    /**
     * Deregister frames that are no longer in use.
     */
    public void deregisterFramesIfNeeded() {
        for (final WebWindow window : getFrames()) {
            getWebClient().deregisterWebWindow(window);
            final Page page = window.getEnclosedPage();
            if (page != null && page.isHtmlPage()) {
                // seems quite silly, but for instance if the src attribute of an iframe is not
                // set, the error only occurs when leaving the page
                ((HtmlPage) page).deregisterFramesIfNeeded();
            }
        }
    }

    /**
     * Returns a list containing all the frames (from frame and iframe tags) in this page.
     * @return a list of {@link FrameWindow}
     */
    public List<FrameWindow> getFrames() {
        final List<FrameWindow> list = new ArrayList<>(frameElements_.size());
        for (final BaseFrameElement frameElement : frameElements_) {
            list.add(frameElement.getEnclosedWindow());
        }
        return list;
    }

    /**
     * Returns the first frame contained in this page with the specified name.
     * @param name the name to search for
     * @return the first frame found
     * @exception ElementNotFoundException If no frame exist in this page with the specified name.
     */
    public FrameWindow getFrameByName(final String name) throws ElementNotFoundException {
        for (final FrameWindow frame : getFrames()) {
            if (frame.getName().equals(name)) {
                return frame;
            }
        }

        throw new ElementNotFoundException("frame or iframe", DomElement.NAME_ATTRIBUTE, name);
    }

    /**
     * Simulate pressing an access key. This may change the focus, may click buttons and may invoke
     * JavaScript.
     *
     * @param accessKey the key that will be pressed
     * @return the element that has the focus after pressing this access key or null if no element
     * has the focus.
     * @throws IOException if an IO error occurs during the processing of this access key (this
     *         would only happen if the access key triggered a button which in turn caused a page load)
     */
    public DomElement pressAccessKey(final char accessKey) throws IOException {
        final HtmlElement element = getHtmlElementByAccessKey(accessKey);
        if (element != null) {
            element.focus();
            if (element instanceof HtmlAnchor
                    || element instanceof HtmlArea
                    || element instanceof HtmlButton
                    || element instanceof HtmlInput
                    || element instanceof HtmlLabel
                    || element instanceof HtmlLegend
                    || element instanceof HtmlTextArea) {
                final Page newPage = element.click();

                if (newPage != this && getFocusedElement() == element) {
                    // The page was reloaded therefore no element on this page will have the focus.
                    getFocusedElement().blur();
                }
            }
        }

        return getFocusedElement();
    }

    /**
     * Move the focus to the next element in the tab order. To determine the specified tab
     * order, refer to {@link HtmlPage#getTabbableElements()}
     *
     * @return the element that has focus after calling this method
     */
    public HtmlElement tabToNextElement() {
        final List<HtmlElement> elements = getTabbableElements();
        if (elements.isEmpty()) {
            setFocusedElement(null);
            return null;
        }

        final HtmlElement elementToGiveFocus;
        final DomElement elementWithFocus = getFocusedElement();
        if (elementWithFocus == null) {
            elementToGiveFocus = elements.get(0);
        }
        else {
            final int index = elements.indexOf(elementWithFocus);
            if (index == -1) {
                // The element with focus isn't on this page
                elementToGiveFocus = elements.get(0);
            }
            else {
                if (index == elements.size() - 1) {
                    elementToGiveFocus = elements.get(0);
                }
                else {
                    elementToGiveFocus = elements.get(index + 1);
                }
            }
        }

        setFocusedElement(elementToGiveFocus);
        return elementToGiveFocus;
    }

    /**
     * Move the focus to the previous element in the tab order. To determine the specified tab
     * order, refer to {@link HtmlPage#getTabbableElements()}
     *
     * @return the element that has focus after calling this method
     */
    public HtmlElement tabToPreviousElement() {
        final List<HtmlElement> elements = getTabbableElements();
        if (elements.isEmpty()) {
            setFocusedElement(null);
            return null;
        }

        final HtmlElement elementToGiveFocus;
        final DomElement elementWithFocus = getFocusedElement();
        if (elementWithFocus == null) {
            elementToGiveFocus = elements.get(elements.size() - 1);
        }
        else {
            final int index = elements.indexOf(elementWithFocus);
            if (index == -1) {
                // The element with focus isn't on this page
                elementToGiveFocus = elements.get(elements.size() - 1);
            }
            else {
                if (index == 0) {
                    elementToGiveFocus = elements.get(elements.size() - 1);
                }
                else {
                    elementToGiveFocus = elements.get(index - 1);
                }
            }
        }

        setFocusedElement(elementToGiveFocus);
        return elementToGiveFocus;
    }

    /**
     * Returns the HTML element with the specified ID. If more than one element
     * has this ID (not allowed by the HTML spec), then this method returns the
     * first one.
     *
     * @param elementId the ID value to search for
     * @param <E> the element type
     * @return the HTML element with the specified ID
     * @throws ElementNotFoundException if no element was found matching the specified ID
     */
    @SuppressWarnings("unchecked")
    public <E extends HtmlElement> E getHtmlElementById(final String elementId) throws ElementNotFoundException {
        final DomElement element = getElementById(elementId);
        if (element == null) {
            throw new ElementNotFoundException("*", DomElement.ID_ATTRIBUTE, elementId);
        }
        return (E) element;
    }

    /**
     * Returns the elements with the specified ID. If there are no elements
     * with the specified ID, this method returns an empty list. Please note that
     * the lists returned by this method are immutable.
     *
     * @param elementId the ID value to search for
     * @return the elements with the specified name attribute
     */
    public List<DomElement> getElementsById(final String elementId) {
        if (elementId != null) {
            final SortedSet<DomElement> elements = idMap_.get(elementId);
            if (elements != null) {
                return new ArrayList<>(elements);
            }
        }
        return Collections.emptyList();
    }

    /**
     * Returns the element with the specified name. If more than one element
     * has this name, then this method returns the first one.
     *
     * @param name the name value to search for
     * @param <E> the element type
     * @return the element with the specified name
     * @throws ElementNotFoundException if no element was found matching the specified name
     */
    @SuppressWarnings("unchecked")
    public <E extends DomElement> E getElementByName(final String name) throws ElementNotFoundException {
        if (name != null) {
            final SortedSet<DomElement> elements = nameMap_.get(name);
            if (elements != null) {
                return (E) elements.first();
            }
        }
        throw new ElementNotFoundException("*", DomElement.NAME_ATTRIBUTE, name);
    }

    /**
     * Returns the elements with the specified name attribute. If there are no elements
     * with the specified name, this method returns an empty list. Please note that
     * the lists returned by this method are immutable.
     *
     * @param name the name value to search for
     * @return the elements with the specified name attribute
     */
    public List<DomElement> getElementsByName(final String name) {
        if (name != null) {
            final SortedSet<DomElement> elements = nameMap_.get(name);
            if (elements != null) {
                return new ArrayList<>(elements);
            }
        }
        return Collections.emptyList();
    }

    /**
     * Returns the elements with the specified string for their name or ID. If there are
     * no elements with the specified name or ID, this method returns an empty list.
     *
     * @param idAndOrName the value to search for
     * @return the elements with the specified string for their name or ID
     */
    public List<DomElement> getElementsByIdAndOrName(final String idAndOrName) {
        if (idAndOrName == null) {
            return Collections.emptyList();
        }
        final Collection<DomElement> list1 = idMap_.get(idAndOrName);
        final Collection<DomElement> list2 = nameMap_.get(idAndOrName);
        final List<DomElement> list = new ArrayList<>();
        if (list1 != null) {
            list.addAll(list1);
        }
        if (list2 != null) {
            for (final DomElement elt : list2) {
                if (!list.contains(elt)) {
                    list.add(elt);
                }
            }
        }
        return list;
    }

    /**
     * <span style="color:red">INTERNAL API - SUBJECT TO CHANGE AT ANY TIME - USE AT YOUR OWN RISK.</span><br>
     *
     * @param node the node that has just been added to the document
     */
    void notifyNodeAdded(final DomNode node) {
        if (node instanceof DomElement) {
            addMappedElement((DomElement) node, true);

            if (node instanceof BaseFrameElement) {
                frameElements_.add((BaseFrameElement) node);
            }
            for (final HtmlElement child : node.getHtmlElementDescendants()) {
                if (child instanceof BaseFrameElement) {
                    frameElements_.add((BaseFrameElement) child);
                }
            }

            if ("base".equals(node.getNodeName())) {
                calculateBase();
            }
        }
        node.onAddedToPage();
    }

    /**
     * <span style="color:red">INTERNAL API - SUBJECT TO CHANGE AT ANY TIME - USE AT YOUR OWN RISK.</span><br>
     *
     * @param node the node that has just been removed from the tree
     */
    void notifyNodeRemoved(final DomNode node) {
        if (node instanceof HtmlElement) {
            removeMappedElement((HtmlElement) node, true, true);

            if (node instanceof BaseFrameElement) {
                frameElements_.remove(node);
            }
            for (final HtmlElement child : node.getHtmlElementDescendants()) {
                if (child instanceof BaseFrameElement) {
                    frameElements_.remove(child);
                }
            }

            if ("base".equals(node.getNodeName())) {
                calculateBase();
            }
        }
    }

    /**
     * Adds an element to the ID and name maps, if necessary.
     * @param element the element to be added to the ID and name maps
     */
    void addMappedElement(final DomElement element) {
        addMappedElement(element, false);
    }

    /**
     * Adds an element to the ID and name maps, if necessary.
     * @param element the element to be added to the ID and name maps
     * @param recurse indicates if children must be added too
     */
    void addMappedElement(final DomElement element, final boolean recurse) {
        if (isAncestorOf(element)) {
            addElement(idMap_, element, DomElement.ID_ATTRIBUTE, recurse);
            addElement(nameMap_, element, DomElement.NAME_ATTRIBUTE, recurse);
        }
    }

    private void addElement(final Map<String, SortedSet<DomElement>> map, final DomElement element,
            final String attribute, final boolean recurse) {
        final String value = element.getAttribute(attribute);

        if (ATTRIBUTE_NOT_DEFINED != value) {
            SortedSet<DomElement> elements = map.get(value);
            if (elements == null) {
                elements = new TreeSet<>(documentPositionComparator);
                elements.add(element);
                map.put(value, elements);
            }
            else {
                elements.add(element);
            }
            // START: Redmine #549
            if("id".equals(attribute) && elements.size() > 1)
            {
                notifyIncorrectness(this + ": ID '" + value + "' is used by multiple elements");
            }
            // END: Redmine #549
        }
        if (recurse) {
            for (final DomElement child : element.getChildElements()) {
                addElement(map, child, attribute, true);
            }
        }
    }

    /**
     * Removes an element from the ID and name maps, if necessary.
     * @param element the element to be removed from the ID and name maps
     */
    void removeMappedElement(final HtmlElement element) {
        removeMappedElement(element, false, false);
    }

    /**
     * Removes an element and optionally its children from the ID and name maps, if necessary.
     * @param element the element to be removed from the ID and name maps
     * @param recurse indicates if children must be removed too
     * @param descendant indicates of the element was descendant of this HtmlPage, but now its parent might be null
     */
    void removeMappedElement(final DomElement element, final boolean recurse, final boolean descendant) {
        if (descendant || isAncestorOf(element)) {
            removeElement(idMap_, element, DomElement.ID_ATTRIBUTE, recurse);
            removeElement(nameMap_, element, DomElement.NAME_ATTRIBUTE, recurse);
        }
    }

    private void removeElement(final Map<String, SortedSet<DomElement>> map, final DomElement element,
            final String attribute, final boolean recurse) {
        final String value = element.getAttribute(attribute);

        if (ATTRIBUTE_NOT_DEFINED != value) {
            final SortedSet<DomElement> elements = map.remove(value);
            if (elements != null && (elements.size() != 1 || !elements.contains(element))) {
                elements.remove(element);
                map.put(value, elements);
            }
        }
        if (recurse) {
            for (final DomElement child : element.getChildElements()) {
                removeElement(map, child, attribute, true);
            }
        }
    }

    /**
     * Indicates if the attribute name indicates that the owning element is mapped.
     * @param document the owning document
     * @param attributeName the name of the attribute to consider
     * @return {@code true} if the owning element should be mapped in its owning page
     */
    static boolean isMappedElement(final Document document, final String attributeName) {
        return document instanceof HtmlPage
            && (DomElement.NAME_ATTRIBUTE.equals(attributeName) || DomElement.ID_ATTRIBUTE.equals(attributeName));
    }

    private void calculateBase() {
        final List<HtmlElement> baseElements = getDocumentElement().getElementsByTagName("base");

        base_ = null;
        for (final HtmlElement baseElement : baseElements) {
            if (baseElement instanceof HtmlBase) {
                if (base_ != null) {
                    notifyIncorrectness("Multiple 'base' detected, only the first is used.");
                    break;
                }
                base_ = (HtmlBase) baseElement;
            }
        }
    }

    /**
     * Loads the content of the contained frames. This is done after the page is completely loaded, to allow script
     * contained in the frames to reference elements from the page located after the closing &lt;/frame&gt; tag.
     * @throws FailingHttpStatusCodeException if the server returns a failing status code AND the property
     *         {@link WebClientOptions#setThrowExceptionOnFailingStatusCode(boolean)} is set to {@code true}
     */
    void loadFrames() throws FailingHttpStatusCodeException {
        for (final FrameWindow w : getFrames()) {
            final BaseFrameElement frame = w.getFrameElement();
            // test if the frame should really be loaded:
            // if a script has already changed its content, it should be skipped
            // use == and not equals(...) to identify initial content (versus URL set to "about:blank")
            if (frame.getEnclosedWindow() != null
                    && UrlUtils.URL_ABOUT_BLANK == frame.getEnclosedPage().getUrl()
                    && !frame.isContentLoaded()) {
                frame.loadInnerPage();
            }
        }
    }

    /**
     * Gives a basic representation for debugging purposes.
     * @return a basic representation
     */
    @Override
    public String toString() {
        final StringBuilder builder = new StringBuilder()
            .append("HtmlPage(")
            .append(getUrl())
            .append(")@")
            .append(hashCode());
        // START: HA #549
        builder.append("|");
        String windowName = getEnclosingWindow().getName(); 
        if(StringUtils.isEmpty(windowName))
        {
            windowName = "<TopLevelWindow>";
        }
        builder.append(windowName);
        // END: HA #549
        return builder.toString();
    }

    /**
     * Gets the meta tag for a given {@code http-equiv} value.
     * @param httpEquiv the {@code http-equiv} value
     * @return a list of {@link HtmlMeta}
     */
    protected List<HtmlMeta> getMetaTags(final String httpEquiv) {
        if (getDocumentElement() == null) {
            return Collections.emptyList(); // weird case, for instance if document.documentElement has been removed
        }
        final String nameLC = httpEquiv.toLowerCase(Locale.ROOT);
        final List<HtmlMeta> tags = getDocumentElement().getElementsByTagNameImpl("meta");
        final List<HtmlMeta> foundTags = new ArrayList<>();
        for (final HtmlMeta htmlMeta : tags) {
            if (nameLC.equals(htmlMeta.getHttpEquivAttribute().toLowerCase(Locale.ROOT))) {
                foundTags.add(htmlMeta);
            }
        }
        return foundTags;
    }

    /**
     * Creates a clone of this instance, and clears cached state to be not shared with the original.
     *
     * @return a clone of this instance
     */
    @Override
    protected HtmlPage clone() {
        final HtmlPage result = (HtmlPage) super.clone();
        result.elementWithFocus_ = null;

        result.idMap_ = new ConcurrentHashMap<>();
        result.nameMap_ = new ConcurrentHashMap<>();

        return result;
    }

    /**
     * {@inheritDoc}
     */
    @Override
    public HtmlPage cloneNode(final boolean deep) {
        // we need the ScriptObject clone before cloning the kids.
        final HtmlPage result = (HtmlPage) super.cloneNode(false);
        if (getWebClient().isJavaScriptEnabled()) {
            final HtmlUnitScriptable jsObjClone = getScriptableObject().clone();
            jsObjClone.setDomNode(result);
        }

        // if deep, clone the kids too, and re initialize parts of the clone
        if (deep) {
            // this was previously synchronized but that makes not sense, why
            // lock the source against a copy only one has a reference too,
            // because result is a local reference
            result.attributeListeners_ = null;

            result.selectionRanges_ = new ArrayList<>(3);
            // the original one is synchronized so we should do that here too, shouldn't we?
            result.afterLoadActions_ = Collections.synchronizedList(new ArrayList<>());
            result.frameElements_ = new TreeSet<>(documentPositionComparator);
            for (DomNode child = getFirstChild(); child != null; child = child.getNextSibling()) {
                result.appendChild(child.cloneNode(true));
            }
        }
        return result;
    }

    /**
     * Adds an HtmlAttributeChangeListener to the listener list.
     * The listener is registered for all attributes of all HtmlElements contained in this page.
     *
     * @param listener the attribute change listener to be added
     * @see #removeHtmlAttributeChangeListener(HtmlAttributeChangeListener)
     */
    public void addHtmlAttributeChangeListener(final HtmlAttributeChangeListener listener) {
        WebAssert.notNull("listener", listener);
        synchronized (lock_) {
            if (attributeListeners_ == null) {
                attributeListeners_ = new LinkedHashSet<>();
            }
            attributeListeners_.add(listener);
        }
    }

    /**
     * Removes an HtmlAttributeChangeListener from the listener list.
     * This method should be used to remove HtmlAttributeChangeListener that were registered
     * for all attributes of all HtmlElements contained in this page.
     *
     * @param listener the attribute change listener to be removed
     * @see #addHtmlAttributeChangeListener(HtmlAttributeChangeListener)
     */
    public void removeHtmlAttributeChangeListener(final HtmlAttributeChangeListener listener) {
        WebAssert.notNull("listener", listener);
        synchronized (lock_) {
            if (attributeListeners_ != null) {
                attributeListeners_.remove(listener);
            }
        }
    }

    /**
     * Notifies all registered listeners for the given event to add an attribute.
     * @param event the event to fire
     */
    void fireHtmlAttributeAdded(final HtmlAttributeChangeEvent event) {
        final List<HtmlAttributeChangeListener> listeners = safeGetAttributeListeners();
        if (listeners != null) {
            for (final HtmlAttributeChangeListener listener : listeners) {
                listener.attributeAdded(event);
            }
        }
    }

    /**
     * Notifies all registered listeners for the given event to replace an attribute.
     * @param event the event to fire
     */
    void fireHtmlAttributeReplaced(final HtmlAttributeChangeEvent event) {
        final List<HtmlAttributeChangeListener> listeners = safeGetAttributeListeners();
        if (listeners != null) {
            for (final HtmlAttributeChangeListener listener : listeners) {
                listener.attributeReplaced(event);
            }
        }
    }

    /**
     * Notifies all registered listeners for the given event to remove an attribute.
     * @param event the event to fire
     */
    void fireHtmlAttributeRemoved(final HtmlAttributeChangeEvent event) {
        final List<HtmlAttributeChangeListener> listeners = safeGetAttributeListeners();
        if (listeners != null) {
            for (final HtmlAttributeChangeListener listener : listeners) {
                listener.attributeRemoved(event);
            }
        }
    }

    private List<HtmlAttributeChangeListener> safeGetAttributeListeners() {
        synchronized (lock_) {
            if (attributeListeners_ != null) {
                return new ArrayList<>(attributeListeners_);
            }
            return null;
        }
    }

    /**
     * {@inheritDoc}
     */
    @Override
    protected void checkChildHierarchy(final org.w3c.dom.Node newChild) throws DOMException {
        if (newChild instanceof Element) {
            if (getDocumentElement() != null) {
                throw new DOMException(DOMException.HIERARCHY_REQUEST_ERR,
                    "The Document may only have a single child Element.");
            }
        }
        else if (newChild instanceof DocumentType) {
            if (getDoctype() != null) {
                throw new DOMException(DOMException.HIERARCHY_REQUEST_ERR,
                    "The Document may only have a single child DocumentType.");
            }
        }
        else if (!(newChild instanceof Comment || newChild instanceof ProcessingInstruction)) {
            throw new DOMException(DOMException.HIERARCHY_REQUEST_ERR,
                "The Document may not have a child of this type: " + newChild.getNodeType());
        }
        super.checkChildHierarchy(newChild);
    }

    /**
     * Returns {@code true} if an HTML parser is operating on this page, adding content to it.
     * @return {@code true} if an HTML parser is operating on this page, adding content to it
     */
    public boolean isBeingParsed() {
        return parserCount_ > 0;
    }

    /**
     * <span style="color:red">INTERNAL API - SUBJECT TO CHANGE AT ANY TIME - USE AT YOUR OWN RISK.</span><br>
     *
     * Called by the HTML parser to let the page know that it has started parsing some content for this page.
     */
    public void registerParsingStart() {
        parserCount_++;
    }

    /**
     * <span style="color:red">INTERNAL API - SUBJECT TO CHANGE AT ANY TIME - USE AT YOUR OWN RISK.</span><br>
     *
     * Called by the HTML parser to let the page know that it has finished parsing some content for this page.
     */
    public void registerParsingEnd() {
        parserCount_--;
    }

    /**
     * <span style="color:red">INTERNAL API - SUBJECT TO CHANGE AT ANY TIME - USE AT YOUR OWN RISK.</span><br>
     *
     * Returns {@code true} if an HTML parser is parsing a non-inline HTML snippet to add content
     * to this page. Non-inline content is content that is parsed for the page, but not in the
     * same stream as the page itself -- basically anything other than <code>document.write()</code>
     * or <code>document.writeln()</code>: <code>innerHTML</code>, <code>outerHTML</code>,
     * <code>document.createElement()</code>, etc.
     *
     * @return {@code true} if an HTML parser is parsing a non-inline HTML snippet to add content
     *         to this page
     */
    public boolean isParsingHtmlSnippet() {
        return snippetParserCount_ > 0;
    }

    /**
     * <span style="color:red">INTERNAL API - SUBJECT TO CHANGE AT ANY TIME - USE AT YOUR OWN RISK.</span><br>
     *
     * Called by the HTML parser to let the page know that it has started parsing a non-inline HTML snippet.
     */
    public void registerSnippetParsingStart() {
        snippetParserCount_++;
    }

    /**
     * <span style="color:red">INTERNAL API - SUBJECT TO CHANGE AT ANY TIME - USE AT YOUR OWN RISK.</span><br>
     *
     * Called by the HTML parser to let the page know that it has finished parsing a non-inline HTML snippet.
     */
    public void registerSnippetParsingEnd() {
        snippetParserCount_--;
    }

    /**
     * <span style="color:red">INTERNAL API - SUBJECT TO CHANGE AT ANY TIME - USE AT YOUR OWN RISK.</span><br>
     *
     * Returns {@code true} if an HTML parser is parsing an inline HTML snippet to add content
     * to this page. Inline content is content inserted into the parser stream dynamically
     * while the page is being parsed (i.e. <code>document.write()</code> or <code>document.writeln()</code>).
     *
     * @return {@code true} if an HTML parser is parsing an inline HTML snippet to add content
     *         to this page
     */
    public boolean isParsingInlineHtmlSnippet() {
        return inlineSnippetParserCount_ > 0;
    }

    /**
     * <span style="color:red">INTERNAL API - SUBJECT TO CHANGE AT ANY TIME - USE AT YOUR OWN RISK.</span><br>
     *
     * Called by the HTML parser to let the page know that it has started parsing an inline HTML snippet.
     */
    public void registerInlineSnippetParsingStart() {
        inlineSnippetParserCount_++;
    }

    /**
     * <span style="color:red">INTERNAL API - SUBJECT TO CHANGE AT ANY TIME - USE AT YOUR OWN RISK.</span><br>
     *
     * Called by the HTML parser to let the page know that it has finished parsing an inline HTML snippet.
     */
    public void registerInlineSnippetParsingEnd() {
        inlineSnippetParserCount_--;
    }

    /**
     * Refreshes the page by sending the same parameters as previously sent to get this page.
     * @return the newly loaded page.
     * @throws IOException if an IO problem occurs
     */
    public Page refresh() throws IOException {
        return getWebClient().getPage(getWebResponse().getWebRequest());
    }

    /**
     * <span style="color:red">INTERNAL API - SUBJECT TO CHANGE AT ANY TIME - USE AT YOUR OWN RISK.</span><br>
     * <p>
     * Parses the given string as would it belong to the content being parsed
     * at the current parsing position
     * </p>
     * @param string the HTML code to write in place
     */
    public void writeInParsedStream(final String string) {
        getDOMBuilder().pushInputString(string);
    }

    /**
     * <span style="color:red">INTERNAL API - SUBJECT TO CHANGE AT ANY TIME - USE AT YOUR OWN RISK.</span><br>
     *
     * Sets the builder to allow page to send content from document.write(ln) calls.
     * @param htmlUnitDOMBuilder the builder
     */
    public void setDOMBuilder(final HTMLParserDOMBuilder htmlUnitDOMBuilder) {
        domBuilder_ = htmlUnitDOMBuilder;
    }

    /**
     * <span style="color:red">INTERNAL API - SUBJECT TO CHANGE AT ANY TIME - USE AT YOUR OWN RISK.</span><br>
     *
     * Returns the current builder.
     * @return the current builder
     */
    public HTMLParserDOMBuilder getDOMBuilder() {
        return domBuilder_;
    }

    /**
     * <p>Returns all namespaces defined in the root element of this page.</p>
     * <p>The default namespace has a key of an empty string.</p>
     * @return all namespaces defined in the root element of this page
     */
    public Map<String, String> getNamespaces() {
        final org.w3c.dom.NamedNodeMap attributes = getDocumentElement().getAttributes();
        final Map<String, String> namespaces = new HashMap<>();
        for (int i = 0; i < attributes.getLength(); i++) {
            final Attr attr = (Attr) attributes.item(i);
            String name = attr.getName();
            if (name.startsWith("xmlns")) {
                int startPos = 5;
                if (name.length() > 5 && name.charAt(5) == ':') {
                    startPos = 6;
                }
                name = name.substring(startPos);
                namespaces.put(name, attr.getValue());
            }
        }
        return namespaces;
    }

    /**
     * {@inheritDoc}
     */
    @Override
    public void setDocumentType(final DocumentType type) {
        super.setDocumentType(type);
    }

    /**
     * Saves the current page, with all images, to the specified location.
     * The default behavior removes all script elements.
     *
     * @param file file to write this page into
     * @throws IOException If an error occurs
     */
    public void save(final File file) throws IOException {
        new XmlSerializer().save(this, file);
    }

    /**
     * Returns whether the current page mode is in {@code quirks mode} or in {@code standards mode}.
     * @return true for {@code quirks mode}, false for {@code standards mode}
     */
    public boolean isQuirksMode() {
        return "BackCompat".equals(((HTMLDocument) getScriptableObject()).getCompatMode());
    }

    /**
     * <span style="color:red">INTERNAL API - SUBJECT TO CHANGE AT ANY TIME - USE AT YOUR OWN RISK.</span><br>
     * {@inheritDoc}
     */
    @Override
    public boolean isAttachedToPage() {
        return true;
    }

    /**
     * {@inheritDoc}
     */
    @Override
    public boolean isHtmlPage() {
        return true;
    }

    /**
     * The base URL used to resolve relative URLs.
     * @return the base URL
     */
    public URL getBaseURL() {
        URL baseUrl;
        if (base_ == null) {
            baseUrl = getUrl();
            final WebWindow window = getEnclosingWindow();
            final boolean frame = window != null && window != window.getTopWindow();
            if (frame) {
                final boolean frameSrcIsNotSet = baseUrl == UrlUtils.URL_ABOUT_BLANK;
                final boolean frameSrcIsJs = "javascript".equals(baseUrl.getProtocol());
                if (frameSrcIsNotSet || frameSrcIsJs) {
                    baseUrl = window.getTopWindow().getEnclosedPage().getWebResponse()
                        .getWebRequest().getUrl();
                }
            }
            else if (baseUrl_ != null) {
                baseUrl = baseUrl_;
            }
        }
        else {
            final String href = base_.getHrefAttribute().trim();
            if (StringUtils.isEmpty(href)) {
                baseUrl = getUrl();
            }
            else {
                final URL url = getUrl();
                try {
                    if (href.startsWith("http://") || href.startsWith("https://")) {
                        baseUrl = new URL(href);
                    }
                    else if (href.startsWith("//")) {
                        baseUrl = new URL(String.format("%s:%s", url.getProtocol(), href));
                    }
                    else if (href.length() > 0 && href.charAt(0) == '/') {
                        final int port = Window.getPort(url);
                        baseUrl = new URL(String.format("%s://%s:%d%s", url.getProtocol(), url.getHost(), port, href));
                    }
                    else if (url.toString().endsWith("/")) {
                        baseUrl = new URL(String.format("%s%s", url, href));
                    }
                    else {
                        baseUrl = new URL(UrlUtils.resolveUrl(url, href));
                    }
                }
                catch (final MalformedURLException e) {
                    notifyIncorrectness("Invalid base url: \"" + href + "\", ignoring it");
                    baseUrl = url;
                }
            }
        }

        return baseUrl;
    }

    /**
     * <span style="color:red">INTERNAL API - SUBJECT TO CHANGE AT ANY TIME - USE AT YOUR OWN RISK.</span><br>
     *
     * Adds an {@link AutoCloseable}, which would be closed during the {@link #cleanUp()}.
     * @param autoCloseable the autoclosable
     */
    public void addAutoCloseable(final AutoCloseable autoCloseable) {
        if (autoCloseable == null) {
            return;
        }

        if (autoCloseableList_ == null) {
            autoCloseableList_ = new ArrayList<>();
        }
        autoCloseableList_.add(autoCloseable);
    }

    /**
     * {@inheritDoc}
     */
    @Override
    public boolean handles(final Event event) {
        if (Event.TYPE_BLUR.equals(event.getType()) || Event.TYPE_FOCUS.equals(event.getType())) {
            return true;
        }
        return super.handles(event);
    }

    /**
     * Sets the {@link ElementFromPointHandler}.
     * @param elementFromPointHandler the handler
     */
    public void setElementFromPointHandler(final ElementFromPointHandler elementFromPointHandler) {
        elementFromPointHandler_ = elementFromPointHandler;
    }

    /**
     * <span style="color:red">INTERNAL API - SUBJECT TO CHANGE AT ANY TIME - USE AT YOUR OWN RISK.</span><br>
     *
     * Returns the element for the specified x coordinate and the specified y coordinate.
     *
     * @param x the x offset, in pixels
     * @param y the y offset, in pixels
     * @return the element for the specified x coordinate and the specified y coordinate
     */
    public HtmlElement getElementFromPoint(final int x, final int y) {
        if (elementFromPointHandler_ == null) {
            if (LOG.isWarnEnabled()) {
                LOG.warn("ElementFromPointHandler was not specicifed for " + this);
            }
            if (x <= 0 || y <= 0) {
                return null;
            }
            return getBody();
        }
        return elementFromPointHandler_.getElementFromPoint(this, x, y);
    }

    /**
     * Moves the focus to the specified element. This will trigger any relevant JavaScript
     * event handlers.
     *
     * @param newElement the element that will receive the focus, use {@code null} to remove focus from any element
     * @return true if the specified element now has the focus
     * @see #getFocusedElement()
     */
    public boolean setFocusedElement(final DomElement newElement) {
        return setFocusedElement(newElement, false);
    }

    /**
     * Moves the focus to the specified element. This will trigger any relevant JavaScript
     * event handlers.
     *
     * @param newElement the element that will receive the focus, use {@code null} to remove focus from any element
     * @param windowActivated - whether the enclosing window got focus resulting in specified element getting focus
     * @return true if the specified element now has the focus
     * @see #getFocusedElement()
     */
    public boolean setFocusedElement(final DomElement newElement, final boolean windowActivated) {
        if (elementWithFocus_ == newElement && !windowActivated) {
            // nothing to do
            return true;
        }

        final DomElement oldFocusedElement = elementWithFocus_;
        elementWithFocus_ = null;

        if (!windowActivated) {
            if (hasFeature(EVENT_FOCUS_IN_FOCUS_OUT_BLUR)) {
                if (oldFocusedElement != null) {
                    oldFocusedElement.fireEvent(Event.TYPE_FOCUS_OUT);
                }

                if (newElement != null) {
                    newElement.fireEvent(Event.TYPE_FOCUS_IN);
                }
            }

            if (oldFocusedElement != null) {
                oldFocusedElement.removeFocus();
                oldFocusedElement.fireEvent(Event.TYPE_BLUR);

                if (hasFeature(EVENT_FOCUS_FOCUS_IN_BLUR_OUT)) {
                    oldFocusedElement.fireEvent(Event.TYPE_FOCUS_OUT);
                }
            }
        }

        elementWithFocus_ = newElement;

        // use newElement in the code below because element elementWithFocus_
        // might be changed by another thread
        if (newElement instanceof SelectableTextInput
                && hasFeature(PAGE_SELECTION_RANGE_FROM_SELECTABLE_TEXT_INPUT)) {
            final SelectableTextInput sti = (SelectableTextInput) newElement;
            setSelectionRange(new SimpleRange(newElement, sti.getSelectionStart(), newElement, sti.getSelectionEnd()));
        }

        if (newElement != null) {
            newElement.focus();
            newElement.fireEvent(Event.TYPE_FOCUS);

            if (hasFeature(EVENT_FOCUS_FOCUS_IN_BLUR_OUT)) {
                newElement.fireEvent(Event.TYPE_FOCUS_IN);
            }
        }

        // If a page reload happened as a result of the focus change then obviously this
        // element will not have the focus because its page has gone away.
        return this == getEnclosingWindow().getEnclosedPage();
    }

    /**
     * Returns the element with the focus or null if no element has the focus.
     * @return the element with focus or null
     * @see #setFocusedElement(DomElement)
     */
    public DomElement getFocusedElement() {
        return elementWithFocus_;
    }

    /**
     * <p><span style="color:red">INTERNAL API - SUBJECT TO CHANGE AT ANY TIME - USE AT YOUR OWN RISK.</span></p>
     *
     * Sets the element with focus.
     * @param elementWithFocus the element with focus
     */
    public void setElementWithFocus(final DomElement elementWithFocus) {
        elementWithFocus_ = elementWithFocus;
    }

    /**
     * <p><span style="color:red">INTERNAL API - SUBJECT TO CHANGE AT ANY TIME - USE AT YOUR OWN RISK.</span></p>
     *
     * @return the element with focus or the body
     */
    public HtmlElement getActiveElement() {
        final DomElement activeElement = getFocusedElement();
        if (activeElement instanceof HtmlElement) {
            return (HtmlElement) activeElement;
        }

        final HtmlElement body = getBody();
        if (body != null) {
            return body;
        }
        return null;
    }

    /**
     * <p><span style="color:red">INTERNAL API - SUBJECT TO CHANGE AT ANY TIME - USE AT YOUR OWN RISK.</span></p>
     *
     * <p>Returns the page's current selection ranges. Note that some browsers, like IE, only allow
     * a single selection at a time.</p>
     *
     * @return the page's current selection ranges
     */
    public List<SimpleRange> getSelectionRanges() {
        return selectionRanges_;
    }

    /**
     * <p><span style="color:red">INTERNAL API - SUBJECT TO CHANGE AT ANY TIME - USE AT YOUR OWN RISK.</span></p>
     *
     * <p>Makes the specified selection range the *only* selection range on this page.</p>
     *
     * @param selectionRange the selection range
     */
    public void setSelectionRange(final SimpleRange selectionRange) {
        selectionRanges_.clear();
        selectionRanges_.add(selectionRange);
    }

    /**
     * <span style="color:red">INTERNAL API - SUBJECT TO CHANGE AT ANY TIME - USE AT YOUR OWN RISK.</span><br>
     *
     * Execute a Function in the given context.
     *
     * @param function the JavaScript Function to call
     * @param thisObject the "this" object to be used during invocation
     * @param args the arguments to pass into the call
     * @param htmlElementScope the HTML element for which this script is being executed
     *        This element will be the context during the JavaScript execution. If null,
     *        the context will default to the page.
     * @return a ScriptResult which will contain both the current page (which may be different than
     *        the previous page and a JavaScript result object.
     */
    public ScriptResult executeJavaScriptFunction(final Object function, final Object thisObject,
            final Object[] args, final DomNode htmlElementScope) {
        if (!getWebClient().isJavaScriptEnabled()) {
            return new ScriptResult(null);
        }

        return executeJavaScriptFunction((Function) function, (Scriptable) thisObject, args, htmlElementScope);
    }

    private ScriptResult executeJavaScriptFunction(final Function function, final Scriptable thisObject,
            final Object[] args, final DomNode htmlElementScope) {

        final JavaScriptEngine engine = (JavaScriptEngine) getWebClient().getJavaScriptEngine();
        final Object result = engine.callFunction(this, function, thisObject, args, htmlElementScope);

        return new ScriptResult(result);
    }

    private void writeObject(final ObjectOutputStream oos) throws IOException {
        oos.defaultWriteObject();
        oos.writeObject(originalCharset_ == null ? null : originalCharset_.name());
    }

    private void readObject(final ObjectInputStream ois) throws ClassNotFoundException, IOException {
        ois.defaultReadObject();
        final String charsetName = (String) ois.readObject();
        if (charsetName != null) {
            originalCharset_ = Charset.forName(charsetName);
        }
    }

    /**
     * {@inheritDoc}
     */
    @Override
    public void setNodeValue(final String value) {
        // Default behavior is to do nothing, overridden in some subclasses
    }

    /**
     * {@inheritDoc}
     */
    @Override
    public void setPrefix(final String prefix) {
        // Empty.
    }

    /**
     * {@inheritDoc}
     */
    @Override
    public void clearComputedStyles() {
        if (computedStylesCache_ != null) {
            computedStylesCache_.clear();
        }
    }

    /**
     * {@inheritDoc}
     */
    @Override
    public void clearComputedStyles(final DomElement element) {
        if (computedStylesCache_ != null) {
            computedStylesCache_.remove(element);
        }
    }

    /**
     * {@inheritDoc}
     */
    @Override
    public void clearComputedStylesUpToRoot(final DomElement element) {
        if (computedStylesCache_ != null) {
            computedStylesCache_.remove(element);

            DomNode parent = element.getParentNode();
            while (parent != null) {
                computedStylesCache_.remove(parent);
                parent = parent.getParentNode();
            }
        }
    }

    /**
     * <span style="color:red">INTERNAL API - SUBJECT TO CHANGE AT ANY TIME - USE AT YOUR OWN RISK.</span><br>
     *
     * @param element the element to clear its cache
     * @param normalizedPseudo the pseudo attribute
     * @return the cached CSS2Properties object or null
     */
    public ComputedCssStyleDeclaration getStyleFromCache(final DomElement element,
            final String normalizedPseudo) {
        final ComputedCssStyleDeclaration styleFromCache = getCssPropertiesCache().get(element, normalizedPseudo);
        return styleFromCache;
    }

    /**
     * <span style="color:red">INTERNAL API - SUBJECT TO CHANGE AT ANY TIME - USE AT YOUR OWN RISK.</span><br>
     *
     * Caches a CSS2Properties object.
     * @param element the element to clear its cache
     * @param normalizedPseudo the pseudo attribute
     * @param style the CSS2Properties to cache
     */
    public void putStyleIntoCache(final DomElement element, final String normalizedPseudo,
            final ComputedCssStyleDeclaration style) {
        getCssPropertiesCache().put(element, normalizedPseudo, style);
    }

    /**
     * <span style="color:red">INTERNAL API - SUBJECT TO CHANGE AT ANY TIME - USE AT YOUR OWN RISK.</span><br>
     *
     * @return a list of all styles from this page (&lt;style&gt; and &lt;link rel=stylesheet&gt;).
     * This returns an empty list if css support is disabled in the web client options.
     */
    public List<CssStyleSheet> getStyleSheets() {
        final List<CssStyleSheet> styles = new ArrayList<>();
        if (getWebClient().getOptions().isCssEnabled()) {
            for (final HtmlElement htmlElement : getHtmlElementDescendants()) {
                if (htmlElement instanceof HtmlStyle) {
                    styles.add(((HtmlStyle) htmlElement).getSheet());
                    continue;
                }

                if (htmlElement instanceof HtmlLink) {
                    final HtmlLink link = (HtmlLink) htmlElement;
                    if (link.isStyleSheetLink()) {
                        styles.add(link.getSheet());
                    }
                }
            }
        }
        return styles;
    }

    /**
     * @return the CSSPropertiesCache for this page
     */
    private ComputedStylesCache getCssPropertiesCache() {
        if (computedStylesCache_ == null) {
            computedStylesCache_ = new ComputedStylesCache();

            // maintain the style cache
            final DomHtmlAttributeChangeListenerImpl listener = new DomHtmlAttributeChangeListenerImpl();
            addDomChangeListener(listener);
            addHtmlAttributeChangeListener(listener);
        }
        return computedStylesCache_;
    }

    /**
     * <p>Listens for changes anywhere in the document and evicts cached computed styles whenever something relevant
     * changes. Note that the very lazy way of doing this (completely clearing the cache every time something happens)
     * results in very meager performance gains. In order to get good (but still correct) performance, we need to be
     * a little smarter.</p>
     *
     * <p>CSS 2.1 has the following <a href="http://www.w3.org/TR/CSS21/selector.html">selector types</a> (where "SN" is
     * shorthand for "the selected node"):</p>
     *
     * <ol>
     *   <li><em>Universal</em> (i.e. "*"): Affected by the removal of SN from the document.</li>
     *   <li><em>Type</em> (i.e. "div"): Affected by the removal of SN from the document.</li>
     *   <li><em>Descendant</em> (i.e. "div span"): Affected by changes to SN or to any of its ancestors.</li>
     *   <li><em>Child</em> (i.e. "div &gt; span"): Affected by changes to SN or to its parent.</li>
     *   <li><em>Adjacent Sibling</em> (i.e. "table + p"): Affected by changes to SN or its previous sibling.</li>
     *   <li><em>Attribute</em> (i.e. "div.up, div[class~=up]"): Affected by changes to an attribute of SN.</li>
     *   <li><em>ID</em> (i.e. "#header): Affected by changes to the <code>id</code> attribute of SN.</li>
     *   <li><em>Pseudo-Elements and Pseudo-Classes</em> (i.e. "p:first-child"): Affected by changes to parent.</li>
     * </ol>
     *
     * <p>Together, these rules dictate that the smart (but still lazy) way of removing elements from the computed style
     * cache is as follows -- whenever a node changes in any way, the cache needs to be cleared of styles for nodes
     * which:</p>
     *
     * <ul>
     *   <li>are actually the same node as the node that changed</li>
     *   <li>are siblings of the node that changed</li>
     *   <li>are descendants of the node that changed</li>
     * </ul>
     *
     * <p>Additionally, whenever a <code>style</code> node or a <code>link</code> node
     * with <code>rel=stylesheet</code> is added or
     * removed, all elements should be removed from the computed style cache.</p>
     */
    private class DomHtmlAttributeChangeListenerImpl implements DomChangeListener, HtmlAttributeChangeListener {

        DomHtmlAttributeChangeListenerImpl() {
        }

        /**
         * {@inheritDoc}
         */
        @Override
        public void nodeAdded(final DomChangeEvent event) {
            nodeChanged(event.getChangedNode(), null);
        }

        /**
         * {@inheritDoc}
         */
        @Override
        public void nodeDeleted(final DomChangeEvent event) {
            nodeChanged(event.getChangedNode(), null);
        }

        /**
         * {@inheritDoc}
         */
        @Override
        public void attributeAdded(final HtmlAttributeChangeEvent event) {
            nodeChanged(event.getHtmlElement(), event.getName());
        }

        /**
         * {@inheritDoc}
         */
        @Override
        public void attributeRemoved(final HtmlAttributeChangeEvent event) {
            nodeChanged(event.getHtmlElement(), event.getName());
        }

        /**
         * {@inheritDoc}
         */
        @Override
        public void attributeReplaced(final HtmlAttributeChangeEvent event) {
            nodeChanged(event.getHtmlElement(), event.getName());
        }

        private void nodeChanged(final DomNode changedNode, final String attribName) {
            // If a stylesheet was changed, all of our calculations could be off; clear the cache.
            if (changedNode instanceof HtmlStyle) {
                clearComputedStyles();
                return;
            }
            if (changedNode instanceof HtmlLink) {
                if (((HtmlLink) changedNode).isStyleSheetLink()) {
                    clearComputedStyles();
                    return;
                }
            }

            // Apparently it wasn't a stylesheet that changed; be semi-smart about what we evict and when.
            final boolean clearParents = ATTRIBUTES_AFFECTING_PARENT.contains(attribName);
            if (computedStylesCache_ != null) {
                computedStylesCache_.nodeChanged(changedNode, clearParents);
            }
        }
    }

    /**
     * Cache computed styles when possible, because their calculation is very expensive.
     * We use a weak hash map because we don't want this cache to be the only reason
     * nodes are kept around in the JVM, if all other references to them are gone.
     */
    private static final class ComputedStylesCache implements Serializable {
        private transient WeakHashMap<DomElement, Map<String, ComputedCssStyleDeclaration>>
                    computedStyles_ = new WeakHashMap<>();

        ComputedStylesCache() {
        }

        public synchronized ComputedCssStyleDeclaration get(final DomElement element,
                final String normalizedPseudo) {
            final Map<String, ComputedCssStyleDeclaration> elementMap = computedStyles_.get(element);
            if (elementMap != null) {
                return elementMap.get(normalizedPseudo);
            }
            return null;
        }

        public synchronized void put(final DomElement element,
                final String normalizedPseudo, final ComputedCssStyleDeclaration style) {
            final Map<String, ComputedCssStyleDeclaration>
                    elementMap = computedStyles_.computeIfAbsent(element, k -> new WeakHashMap<>());
            elementMap.put(normalizedPseudo, style);
        }

        public synchronized void nodeChanged(final DomNode changed, final boolean clearParents) {
            final Iterator<Map.Entry<DomElement, Map<String, ComputedCssStyleDeclaration>>>
                    i = computedStyles_.entrySet().iterator();
            while (i.hasNext()) {
                final Map.Entry<DomElement, Map<String, ComputedCssStyleDeclaration>> entry = i.next();
                final DomElement node = entry.getKey();
                if (changed == node
                    || changed.getParentNode() == node.getParentNode()
                    || changed.isAncestorOf(node)
                    || clearParents && node.isAncestorOf(changed)) {
                    i.remove();
                }
            }

            // maybe this is a better solution but i have to think a bit more about this
            //
            //            if (computedStyles_.isEmpty()) {
            //                return;
            //            }
            //
            //            // remove all siblings
            //            DomNode parent = changed.getParentNode();
            //            if (parent != null) {
            //                for (DomNode sibling : parent.getChildNodes()) {
            //                    computedStyles_.remove(sibling.getScriptableObject());
            //                }
            //
            //                if (clearParents) {
            //                    // remove all parents
            //                    while (parent != null) {
            //                        computedStyles_.remove(parent.getScriptableObject());
            //                        parent = parent.getParentNode();
            //                    }
            //                }
            //            }
            //
            //            // remove changed itself and all descendants
            //            computedStyles_.remove(changed.getScriptableObject());
            //            for (DomNode descendant : changed.getDescendants()) {
            //                computedStyles_.remove(descendant.getScriptableObject());
            //            }
        }

        public synchronized void clear() {
            computedStyles_.clear();
        }

        public synchronized Map<String, ComputedCssStyleDeclaration> remove(
                final DomNode element) {
            return computedStyles_.remove(element);
        }

        private void readObject(final ObjectInputStream in) throws IOException, ClassNotFoundException {
            in.defaultReadObject();
            computedStyles_ = new WeakHashMap<>();
        }
    }
}<|MERGE_RESOLUTION|>--- conflicted
+++ resolved
@@ -1,10 +1,6 @@
 /*
-<<<<<<< HEAD
- * Copyright (c) 2002-2023 Gargoyle Software Inc.
- * Copyright (c) 2005-2023 Xceptance Software Technologies GmbH
-=======
  * Copyright (c) 2002-2024 Gargoyle Software Inc.
->>>>>>> 803907fc
+ * Copyright (c) 2005-2024 Xceptance Software Technologies GmbH
  *
  * Licensed under the Apache License, Version 2.0 (the "License");
  * you may not use this file except in compliance with the License.
@@ -169,21 +165,8 @@
     private transient Charset originalCharset_;
     private final Object lock_ = new SerializableLock(); // used for synchronization
 
-<<<<<<< HEAD
-    // JW start (#776) 
-    /*
-    private Map<String, SortedSet<DomElement>> idMap_
-            = Collections.synchronizedMap(new HashMap<>());
-    private Map<String, SortedSet<DomElement>> nameMap_
-            = Collections.synchronizedMap(new HashMap<>());
-    */
     private Map<String, SortedSet<DomElement>> idMap_ = new ConcurrentHashMap<>();
     private Map<String, SortedSet<DomElement>> nameMap_ = new ConcurrentHashMap<>();
-    // JW end
-=======
-    private Map<String, SortedSet<DomElement>> idMap_ = new ConcurrentHashMap<>();
-    private Map<String, SortedSet<DomElement>> nameMap_ = new ConcurrentHashMap<>();
->>>>>>> 803907fc
 
     private SortedSet<BaseFrameElement> frameElements_ = new TreeSet<>(documentPositionComparator);
     private int parserCount_;
@@ -663,23 +646,17 @@
      */
     @Override
     public DomElement getElementById(final String elementId) {
-<<<<<<< HEAD
-        final SortedSet<DomElement> elements = idMap_.get(elementId);
-        if (elements != null) {
-            // XC start
-            if (elements.size() > 1)
-            {
-                notifyIncorrectness(this + ": More than one element was found for ID '" + elementId + "' " + Arrays.toString(elements.toArray()));
-            }
-            // XC end
-            return elements.first();
-=======
         if (elementId != null) {
             final SortedSet<DomElement> elements = idMap_.get(elementId);
             if (elements != null) {
+                // XC start
+                if (elements.size() > 1)
+                {
+                    notifyIncorrectness(this + ": More than one element was found for ID '" + elementId + "' " + Arrays.toString(elements.toArray()));
+                }
+                // XC end
                 return elements.first();
             }
->>>>>>> 803907fc
         }
         return null;
     }
