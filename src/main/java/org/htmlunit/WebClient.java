/*
<<<<<<< HEAD
 * Copyright (c) 2002-2023 Gargoyle Software Inc.
 * Copyright (c) 2005-2023 Xceptance Software Technologies GmbH
=======
 * Copyright (c) 2002-2024 Gargoyle Software Inc.
>>>>>>> 803907fc
 *
 * Licensed under the Apache License, Version 2.0 (the "License");
 * you may not use this file except in compliance with the License.
 * You may obtain a copy of the License at
 * https://www.apache.org/licenses/LICENSE-2.0
 *
 * Unless required by applicable law or agreed to in writing, software
 * distributed under the License is distributed on an "AS IS" BASIS,
 * WITHOUT WARRANTIES OR CONDITIONS OF ANY KIND, either express or implied.
 * See the License for the specific language governing permissions and
 * limitations under the License.
 */
package org.htmlunit;

import static java.nio.charset.StandardCharsets.ISO_8859_1;
import static java.nio.charset.StandardCharsets.UTF_8;
import static org.htmlunit.BrowserVersionFeatures.CONTENT_SECURITY_POLICY_IGNORED;
import static org.htmlunit.BrowserVersionFeatures.DIALOGWINDOW_REFERER;
import static org.htmlunit.BrowserVersionFeatures.HTTP_HEADER_CH_UA;
import static org.htmlunit.BrowserVersionFeatures.HTTP_HEADER_SEC_FETCH;
import static org.htmlunit.BrowserVersionFeatures.HTTP_HEADER_UPGRADE_INSECURE_REQUEST;
import static org.htmlunit.BrowserVersionFeatures.HTTP_REDIRECT_WITHOUT_HASH;
import static org.htmlunit.BrowserVersionFeatures.JS_XML_SUPPORT_VIA_ACTIVEXOBJECT;
import static org.htmlunit.BrowserVersionFeatures.URL_MINIMAL_QUERY_ENCODING;
import static org.htmlunit.BrowserVersionFeatures.WINDOW_EXECUTE_EVENTS;

import java.io.BufferedInputStream;
import java.io.File;
import java.io.IOException;
import java.io.InputStream;
import java.io.ObjectInputStream;
import java.io.Serializable;
import java.lang.ref.WeakReference;
import java.net.MalformedURLException;
import java.net.URL;
import java.net.URLConnection;
import java.net.URLDecoder;
import java.nio.charset.Charset;
import java.nio.file.Files;
import java.util.ArrayList;
import java.util.Collections;
import java.util.ConcurrentModificationException;
import java.util.Date;
import java.util.HashMap;
import java.util.HashSet;
import java.util.Iterator;
import java.util.LinkedHashMap;
import java.util.LinkedHashSet;
import java.util.List;
import java.util.Locale;
import java.util.Map;
import java.util.Objects;
import java.util.Optional;
import java.util.Set;
import java.util.concurrent.ConcurrentLinkedDeque;
import java.util.concurrent.Executor;
import java.util.concurrent.ExecutorService;
import java.util.concurrent.Executors;
import java.util.concurrent.ThreadFactory;
import java.util.concurrent.ThreadPoolExecutor;

import org.apache.commons.lang3.StringUtils;
import org.apache.commons.logging.Log;
import org.apache.commons.logging.LogFactory;
import org.apache.http.NoHttpResponseException;
import org.apache.http.client.CredentialsProvider;
import org.apache.http.cookie.MalformedCookieException;
import org.htmlunit.activex.javascript.msxml.MSXMLActiveXObjectFactory;
import org.htmlunit.attachment.AttachmentHandler;
import org.htmlunit.csp.Policy;
import org.htmlunit.csp.url.URI;
import org.htmlunit.css.ComputedCssStyleDeclaration;
import org.htmlunit.cssparser.parser.CSSErrorHandler;
import org.htmlunit.cssparser.parser.javacc.CSS3Parser;
import org.htmlunit.html.BaseFrameElement;
import org.htmlunit.html.DomElement;
import org.htmlunit.html.DomNode;
import org.htmlunit.html.FrameWindow;
import org.htmlunit.html.FrameWindow.PageDenied;
import org.htmlunit.html.HtmlElement;
import org.htmlunit.html.HtmlInlineFrame;
import org.htmlunit.html.HtmlPage;
import org.htmlunit.html.XHtmlPage;
import org.htmlunit.html.parser.HTMLParser;
import org.htmlunit.html.parser.HTMLParserListener;
import org.htmlunit.httpclient.HttpClientConverter;
import org.htmlunit.javascript.AbstractJavaScriptEngine;
import org.htmlunit.javascript.DefaultJavaScriptErrorListener;
import org.htmlunit.javascript.HtmlUnitScriptable;
import org.htmlunit.javascript.JavaScriptEngine;
import org.htmlunit.javascript.JavaScriptErrorListener;
import org.htmlunit.javascript.background.JavaScriptJobManager;
import org.htmlunit.javascript.host.Location;
import org.htmlunit.javascript.host.Window;
import org.htmlunit.javascript.host.dom.Node;
import org.htmlunit.javascript.host.event.Event;
import org.htmlunit.javascript.host.html.HTMLIFrameElement;
import org.htmlunit.protocol.data.DataURLConnection;
import org.htmlunit.util.Cookie;
import org.htmlunit.util.HeaderUtils;
import org.htmlunit.util.MimeType;
import org.htmlunit.util.NameValuePair;
import org.htmlunit.util.UrlUtils;
import org.htmlunit.webstart.WebStartHandler;

/**
 * The main starting point in HtmlUnit: this class simulates a web browser.
 * <p>
 * A standard usage of HtmlUnit will start with using the {@link #getPage(String)} method
 * (or {@link #getPage(URL)}) to load a first {@link Page}
 * and will continue with further processing on this page depending on its type.
 * </p>
 * <b>Example:</b><br>
 * <br>
 * <code>
 * final WebClient webClient = new WebClient();<br>
 * final {@link HtmlPage} startPage = webClient.getPage("http://htmlunit.sf.net");<br>
 * assertEquals("HtmlUnit - Welcome to HtmlUnit", startPage.{@link HtmlPage#getTitleText() getTitleText}());
 * </code>
 * <p>
 * Note: a {@link WebClient} instance is <b>not thread safe</b>. It is intended to be used from a single thread.
 * </p>
 * @author <a href="mailto:mbowler@GargoyleSoftware.com">Mike Bowler</a>
 * @author <a href="mailto:gudujarlson@sf.net">Mike J. Bresnahan</a>
 * @author Dominique Broeglin
 * @author Noboru Sinohara
 * @author <a href="mailto:chen_jun@users.sourceforge.net">Chen Jun</a>
 * @author David K. Taylor
 * @author <a href="mailto:cse@dynabean.de">Christian Sell</a>
 * @author <a href="mailto:bcurren@esomnie.com">Ben Curren</a>
 * @author Marc Guillemot
 * @author Chris Erskine
 * @author Daniel Gredler
 * @author Sergey Gorelkin
 * @author Hans Donner
 * @author Paul King
 * @author Ahmed Ashour
 * @author Bruce Chapman
 * @author Sudhan Moghe
 * @author Martin Tamme
 * @author Amit Manjhi
 * @author Nicolas Belisle
 * @author Ronald Brill
 * @author Frank Danek
 * @author Joerg Werner
 * @author Anton Demydenko
 * @author Sergio Moreno
 * @author Lai Quang Duong
 * @author René Schwietzke
 */
public class WebClient implements Serializable, AutoCloseable {

    /** Logging support. */
    private static final Log LOG = LogFactory.getLog(WebClient.class);

    /** Like the Firefox default value for {@code network.http.redirection-limit}. */
    private static final int ALLOWED_REDIRECTIONS_SAME_URL = 20;
    private static final WebResponseData RESPONSE_DATA_NO_HTTP_RESPONSE = new WebResponseData(
            0, "No HTTP Response", Collections.emptyList());

    private transient WebConnection webConnection_;
    private CredentialsProvider credentialsProvider_ = new DefaultCredentialsProvider();
    private CookieManager cookieManager_ = new CookieManager();
    private transient AbstractJavaScriptEngine<?> scriptEngine_;
    private transient List<LoadJob> loadQueue_;
    private final Map<String, String> requestHeaders_ = Collections.synchronizedMap(new HashMap<>(89));
    private IncorrectnessListener incorrectnessListener_ = new IncorrectnessListenerImpl();
    private WebConsole webConsole_;
    private transient ExecutorService executor_;

    private AlertHandler alertHandler_;
    private ConfirmHandler confirmHandler_;
    private PromptHandler promptHandler_;
    private StatusHandler statusHandler_;
    private AttachmentHandler attachmentHandler_;
    private ClipboardHandler clipboardHandler_;
    private PrintHandler printHandler_;
    private WebStartHandler webStartHandler_;
    private FrameContentHandler frameContentHandler_;
    private AppletConfirmHandler appletConfirmHandler_;

    private AjaxController ajaxController_ = new AjaxController();

    private final BrowserVersion browserVersion_;
    private PageCreator pageCreator_ = new DefaultPageCreator();

    // we need a separate one to be sure the one is always informed as first
    // one. Only then we can make sure our state is consistent when the others
    // are informed.
    private CurrentWindowTracker currentWindowTracker_;
    private final Set<WebWindowListener> webWindowListeners_ = new HashSet<>(5);

    private final List<TopLevelWindow> topLevelWindows_ =
            Collections.synchronizedList(new ArrayList<>()); // top-level windows
    private final List<WebWindow> windows_ = Collections.synchronizedList(new ArrayList<>()); // all windows
    private transient List<WeakReference<JavaScriptJobManager>> jobManagers_ =
            Collections.synchronizedList(new ArrayList<>());
    private WebWindow currentWindow_;

    private HTMLParserListener htmlParserListener_;
    private CSSErrorHandler cssErrorHandler_ = new DefaultCssErrorHandler();
    private OnbeforeunloadHandler onbeforeunloadHandler_;
    private Cache cache_ = new Cache();

    // mini pool to save resource when parsing CSS
    private transient CSS3ParserPool css3ParserPool_ = new CSS3ParserPool();

    /** target "_blank". */
    public static final String TARGET_BLANK = "_blank";

    /** target "_self". */
    public static final String TARGET_SELF = "_self";

    /** target "_parent". */
    private static final String TARGET_PARENT = "_parent";
    /** target "_top". */
    private static final String TARGET_TOP = "_top";

    private ScriptPreProcessor scriptPreProcessor_;

    private Map<String, String> activeXObjectMap_ = Collections.emptyMap();
    private transient MSXMLActiveXObjectFactory msxmlActiveXObjectFactory_;
    private RefreshHandler refreshHandler_ = new NiceRefreshHandler(2);
    private JavaScriptErrorListener javaScriptErrorListener_ = new DefaultJavaScriptErrorListener();

    private final WebClientOptions options_ = new WebClientOptions();
    private final boolean javaScriptEngineEnabled_;
    private final WebClientInternals internals_ = new WebClientInternals();
    private final StorageHolder storageHolder_ = new StorageHolder();

    /**
     * Creates a web client instance using the browser version returned by
     * {@link BrowserVersion#getDefault()}.
     */
    public WebClient() {
        this(BrowserVersion.getDefault());
    }

    /**
     * Creates a web client instance using the specified {@link BrowserVersion}.
     * @param browserVersion the browser version to simulate
     */
    public WebClient(final BrowserVersion browserVersion) {
        this(browserVersion, null, -1);
    }

    /**
     * Creates an instance that will use the specified {@link BrowserVersion} and proxy server.
     * @param browserVersion the browser version to simulate
     * @param proxyHost the server that will act as proxy or null for no proxy
     * @param proxyPort the port to use on the proxy server
     */
    public WebClient(final BrowserVersion browserVersion, final String proxyHost, final int proxyPort) {
        this(browserVersion, true, proxyHost, proxyPort, null);
    }

    /**
     * Creates an instance that will use the specified {@link BrowserVersion} and proxy server.
     * @param browserVersion the browser version to simulate
     * @param proxyHost the server that will act as proxy or null for no proxy
     * @param proxyPort the port to use on the proxy server
     * @param proxyScheme the scheme http/https
     */
    public WebClient(final BrowserVersion browserVersion,
            final String proxyHost, final int proxyPort, final String proxyScheme) {
        this(browserVersion, true, proxyHost, proxyPort, proxyScheme);
    }

    /**
     * Creates an instance that will use the specified {@link BrowserVersion} and proxy server.
     * @param browserVersion the browser version to simulate
     * @param javaScriptEngineEnabled set to false if the simulated browser should not support javaScript
     * @param proxyHost the server that will act as proxy or null for no proxy
     * @param proxyPort the port to use on the proxy server
     */
    public WebClient(final BrowserVersion browserVersion, final boolean javaScriptEngineEnabled,
            final String proxyHost, final int proxyPort) {
        this(browserVersion, javaScriptEngineEnabled, proxyHost, proxyPort, null);
    }

    /**
     * Creates an instance that will use the specified {@link BrowserVersion} and proxy server.
     * @param browserVersion the browser version to simulate
     * @param javaScriptEngineEnabled set to false if the simulated browser should not support javaScript
     * @param proxyHost the server that will act as proxy or null for no proxy
     * @param proxyPort the port to use on the proxy server
     * @param proxyScheme the scheme http/https
     */
    public WebClient(final BrowserVersion browserVersion, final boolean javaScriptEngineEnabled,
            final String proxyHost, final int proxyPort, final String proxyScheme) {
        WebAssert.notNull("browserVersion", browserVersion);

        browserVersion_ = browserVersion;
        javaScriptEngineEnabled_ = javaScriptEngineEnabled;

        if (proxyHost == null) {
            getOptions().setProxyConfig(new ProxyConfig());
        }
        else {
            getOptions().setProxyConfig(new ProxyConfig(proxyHost, proxyPort, proxyScheme));
        }

        webConnection_ = new HttpWebConnection(this); // this has to be done after the browser version was set
        if (javaScriptEngineEnabled_) {
            scriptEngine_ = new JavaScriptEngine(this);
        }
        loadQueue_ = new ArrayList<>();

        // The window must be constructed AFTER the script engine.
        currentWindowTracker_ = new CurrentWindowTracker(this, true);
        currentWindow_ = new TopLevelWindow("", this);

        initMSXMLActiveX();
    }

    /**
     * Our simple impl of a ThreadFactory (decorator) to be able to name
     * our threads.
     */
    private static final class ThreadNamingFactory implements ThreadFactory {
        private static int ID_ = 1;
        private final ThreadFactory baseFactory_;

        ThreadNamingFactory(final ThreadFactory aBaseFactory) {
            baseFactory_ = aBaseFactory;
        }

        @Override
        public Thread newThread(final Runnable aRunnable) {
            final Thread thread = baseFactory_.newThread(aRunnable);
            thread.setName("WebClient Thread " + ID_++);
            return thread;
        }
    }

    private void initMSXMLActiveX() {
        if (!isJavaScriptEnabled() || !getBrowserVersion().hasFeature(JS_XML_SUPPORT_VIA_ACTIVEXOBJECT)) {
            return;
        }

        msxmlActiveXObjectFactory_ = new MSXMLActiveXObjectFactory();
        // TODO [IE] initialize in #init or in #initialize?
        try {
            msxmlActiveXObjectFactory_.init(getBrowserVersion());
        }
        catch (final Exception e) {
            LOG.error("Exception while initializing MSXML ActiveX for the page", e);
            throw new ScriptException(null, e); // BUG: null is not useful.
        }
    }

    /**
     * Returns the object that will resolve all URL requests.
     *
     * @return the connection that will be used
     */
    public WebConnection getWebConnection() {
        return webConnection_;
    }

    /**
     * Sets the object that will resolve all URL requests.
     *
     * @param webConnection the new web connection
     */
    public void setWebConnection(final WebConnection webConnection) {
        WebAssert.notNull("webConnection", webConnection);
        webConnection_ = webConnection;
    }

    /**
     * Send a request to a server and return a Page that represents the
     * response from the server. This page will be used to populate the provided window.
     * <p>
     * The returned {@link Page} will be created by the {@link PageCreator}
     * configured by {@link #setPageCreator(PageCreator)}, if any.
     * <p>
     * The {@link DefaultPageCreator} will create a {@link Page} depending on the content type of the HTTP response,
     * basically {@link HtmlPage} for HTML content, {@link org.htmlunit.xml.XmlPage} for XML content,
     * {@link TextPage} for other text content and {@link UnexpectedPage} for anything else.
     *
     * @param webWindow the WebWindow to load the result of the request into
     * @param webRequest the web request
     * @param <P> the page type
     * @return the page returned by the server when the specified request was made in the specified window
     * @throws IOException if an IO error occurs
     * @throws FailingHttpStatusCodeException if the server returns a failing status code AND the property
     *         {@link WebClientOptions#setThrowExceptionOnFailingStatusCode(boolean)} is set to true
     *
     * @see WebRequest
     */
    public <P extends Page> P getPage(final WebWindow webWindow, final WebRequest webRequest)
            throws IOException, FailingHttpStatusCodeException {
        return getPage(webWindow, webRequest, true);
    }

    /**
     * <span style="color:red">INTERNAL API - SUBJECT TO CHANGE AT ANY TIME - USE AT YOUR OWN RISK.</span><br>
     *
     * Send a request to a server and return a Page that represents the
     * response from the server. This page will be used to populate the provided window.
     * <p>
     * The returned {@link Page} will be created by the {@link PageCreator}
     * configured by {@link #setPageCreator(PageCreator)}, if any.
     * <p>
     * The {@link DefaultPageCreator} will create a {@link Page} depending on the content type of the HTTP response,
     * basically {@link HtmlPage} for HTML content, {@link org.htmlunit.xml.XmlPage} for XML content,
     * {@link TextPage} for other text content and {@link UnexpectedPage} for anything else.
     *
     * @param webWindow the WebWindow to load the result of the request into
     * @param webRequest the web request
     * @param addToHistory true if the page should be part of the history
     * @param <P> the page type
     * @return the page returned by the server when the specified request was made in the specified window
     * @throws IOException if an IO error occurs
     * @throws FailingHttpStatusCodeException if the server returns a failing status code AND the property
     *         {@link WebClientOptions#setThrowExceptionOnFailingStatusCode(boolean)} is set to true
     *
     * @see WebRequest
     */
    @SuppressWarnings("unchecked")
    <P extends Page> P getPage(final WebWindow webWindow, final WebRequest webRequest,
            final boolean addToHistory)
        throws IOException, FailingHttpStatusCodeException {

        final Page page = webWindow.getEnclosedPage();

        if (page != null) {
            final URL prev = page.getUrl();
            final URL current = webRequest.getUrl();
            if (UrlUtils.sameFile(current, prev)
                        && current.getRef() != null
                        && !Objects.equals(current.getRef(), prev.getRef())) {
                // We're just navigating to an anchor within the current page.
                page.getWebResponse().getWebRequest().setUrl(current);
                if (addToHistory) {
                    webWindow.getHistory().addPage(page);
                }

                // clear the cache because the anchors are now matched by
                // the target pseudo style
                if (page instanceof HtmlPage) {
                    ((HtmlPage) page).clearComputedStyles();
                }

                final Window window = webWindow.getScriptableObject();
                if (window != null) { // js enabled
                    window.getLocation().setHash(current.getRef());
                }
                return (P) page;
            }

            if (page.isHtmlPage()) {
                final HtmlPage htmlPage = (HtmlPage) page;
                if (!htmlPage.isOnbeforeunloadAccepted()) {
                    if (LOG.isDebugEnabled()) {
                        LOG.debug("The registered OnbeforeunloadHandler rejected to load a new page.");
                    }
                    return (P) page;
                }
            }
        }

        if (LOG.isDebugEnabled()) {
            LOG.debug("Get page for window named '" + webWindow.getName() + "', using " + webRequest);
        }

        WebResponse webResponse;
        final String protocol = webRequest.getUrl().getProtocol();
        if ("javascript".equals(protocol)) {
            webResponse = makeWebResponseForJavaScriptUrl(webWindow, webRequest.getUrl(), webRequest.getCharset());
            if (webWindow.getEnclosedPage() != null && webWindow.getEnclosedPage().getWebResponse() == webResponse) {
                // a javascript:... url with result of type undefined didn't changed the page
                return (P) webWindow.getEnclosedPage();
            }
        }
        else {
            try {
                webResponse = loadWebResponse(webRequest);
            }
            catch (final NoHttpResponseException e) {
                webResponse = new WebResponse(RESPONSE_DATA_NO_HTTP_RESPONSE, webRequest, 0);
            }
        }

        printContentIfNecessary(webResponse);
        loadWebResponseInto(webResponse, webWindow);

        // start execution here
        // note: we have to do this also if the server reports an error!
        //       e.g. if the server returns a 404 error page that includes javascript
        if (scriptEngine_ != null) {
            scriptEngine_.registerWindowAndMaybeStartEventLoop(webWindow);
        }

        // check and report problems if needed
        throwFailingHttpStatusCodeExceptionIfNecessary(webResponse);
        return (P) webWindow.getEnclosedPage();
    }

    /**
     * Convenient method to build a URL and load it into the current WebWindow as it would be done
     * by {@link #getPage(WebWindow, WebRequest)}.
     * @param url the URL of the new content
     * @param <P> the page type
     * @return the new page
     * @throws FailingHttpStatusCodeException if the server returns a failing status code AND the property
     *         {@link WebClientOptions#setThrowExceptionOnFailingStatusCode(boolean)} is set to true.
     * @throws IOException if an IO problem occurs
     * @throws MalformedURLException if no URL can be created from the provided string
     */
    public <P extends Page> P getPage(final String url) throws IOException, FailingHttpStatusCodeException,
        MalformedURLException {
        return getPage(UrlUtils.toUrlUnsafe(url));
    }

    /**
     * Convenient method to load a URL into the current top WebWindow as it would be done
     * by {@link #getPage(WebWindow, WebRequest)}.
     * @param url the URL of the new content
     * @param <P> the page type
     * @return the new page
     * @throws FailingHttpStatusCodeException if the server returns a failing status code AND the property
     *         {@link WebClientOptions#setThrowExceptionOnFailingStatusCode(boolean)} is set to true.
     * @throws IOException if an IO problem occurs
     */
    public <P extends Page> P getPage(final URL url) throws IOException, FailingHttpStatusCodeException {
        final WebRequest request = new WebRequest(url, getBrowserVersion().getHtmlAcceptHeader(),
                                                          getBrowserVersion().getAcceptEncodingHeader());
        request.setCharset(UTF_8);

        return getPage(getCurrentWindow().getTopWindow(), request);
    }

    /**
     * Convenient method to load a web request into the current top WebWindow.
     * @param request the request parameters
     * @param <P> the page type
     * @return the new page
     * @throws FailingHttpStatusCodeException if the server returns a failing status code AND the property
     *         {@link WebClientOptions#setThrowExceptionOnFailingStatusCode(boolean)} is set to true.
     * @throws IOException if an IO problem occurs
     * @see #getPage(WebWindow,WebRequest)
     */
    public <P extends Page> P getPage(final WebRequest request) throws IOException,
        FailingHttpStatusCodeException {
        return getPage(getCurrentWindow().getTopWindow(), request);
    }

    /**
     * <p>Creates a page based on the specified response and inserts it into the specified window. All page
     * initialization and event notification is handled here.</p>
     *
     * <p>Note that if the page created is an attachment page, and an {@link AttachmentHandler} has been
     * registered with this client, the page is <b>not</b> loaded into the specified window; in this case,
     * the page is loaded into a new window, and attachment handling is delegated to the registered
     * <code>AttachmentHandler</code>.</p>
     *
     * @param webResponse the response that will be used to create the new page
     * @param webWindow the window that the new page will be placed within
     * @throws IOException if an IO error occurs
     * @throws FailingHttpStatusCodeException if the server returns a failing status code AND the property
     *         {@link WebClientOptions#setThrowExceptionOnFailingStatusCode(boolean)} is set to true
     * @return the newly created page
     * @see #setAttachmentHandler(AttachmentHandler)
     */
    public Page loadWebResponseInto(final WebResponse webResponse, final WebWindow webWindow)
        throws IOException, FailingHttpStatusCodeException {
        return loadWebResponseInto(webResponse, webWindow, false);
    }

    /**
     * <span style="color:red">INTERNAL API - SUBJECT TO CHANGE AT ANY TIME - USE AT YOUR OWN RISK.</span><br>
     *
     * <p>Creates a page based on the specified response and inserts it into the specified window. All page
     * initialization and event notification is handled here.</p>
     *
     * <p>Note that if the page created is an attachment page, and an {@link AttachmentHandler} has been
     * registered with this client, the page is <b>not</b> loaded into the specified window; in this case,
     * the page is loaded into a new window, and attachment handling is delegated to the registered
     * <code>AttachmentHandler</code>.</p>
     *
     * @param webResponse the response that will be used to create the new page
     * @param webWindow the window that the new page will be placed within
     * @param forceAttachment handle this as attachment (is set to true if the call was triggered from
     * anchor with download property set).
     * @throws IOException if an IO error occurs
     * @throws FailingHttpStatusCodeException if the server returns a failing status code AND the property
     *         {@link WebClientOptions#setThrowExceptionOnFailingStatusCode(boolean)} is set to true
     * @return the newly created page
     * @see #setAttachmentHandler(AttachmentHandler)
     */
    public Page loadWebResponseInto(final WebResponse webResponse, final WebWindow webWindow,
            final boolean forceAttachment)
            throws IOException, FailingHttpStatusCodeException {
        WebAssert.notNull("webResponse", webResponse);
        WebAssert.notNull("webWindow", webWindow);

        if (webResponse.getStatusCode() == HttpClientConverter.NO_CONTENT) {
            return webWindow.getEnclosedPage();
        }

        if (webStartHandler_ != null && "application/x-java-jnlp-file".equals(webResponse.getContentType())) {
            webStartHandler_.handleJnlpResponse(webResponse);
            return webWindow.getEnclosedPage();
        }

        if (attachmentHandler_ != null
                && (forceAttachment || attachmentHandler_.isAttachment(webResponse))) {
            if (attachmentHandler_.handleAttachment(webResponse)) {
                // the handling is done by the attachment handler;
                // do not open a new window
                return webWindow.getEnclosedPage();
            }

            final WebWindow w = openWindow(null, null, webWindow);
            final Page page = pageCreator_.createPage(webResponse, w);
            attachmentHandler_.handleAttachment(page);
            return page;
        }

        final Page oldPage = webWindow.getEnclosedPage();
        if (oldPage != null) {
            // Remove the old page before create new one.
            oldPage.cleanUp();
        }

        Page newPage = null;
        FrameWindow.PageDenied pageDenied = PageDenied.NONE;
        if (windows_.contains(webWindow) || getBrowserVersion().hasFeature(WINDOW_EXECUTE_EVENTS)) {
            if (webWindow instanceof FrameWindow) {
                final String contentSecurityPolicy =
                        webResponse.getResponseHeaderValue(HttpHeader.CONTENT_SECURIRY_POLICY);
                if (StringUtils.isNotBlank(contentSecurityPolicy)
                        && !getBrowserVersion().hasFeature(CONTENT_SECURITY_POLICY_IGNORED)) {
                    final URL origin = UrlUtils.getUrlWithoutPathRefQuery(
                            ((FrameWindow) webWindow).getEnclosingPage().getUrl());
                    final URL source = UrlUtils.getUrlWithoutPathRefQuery(webResponse.getWebRequest().getUrl());
                    final Policy policy = Policy.parseSerializedCSP(contentSecurityPolicy,
                                                    Policy.PolicyErrorConsumer.ignored);
                    if (!policy.allowsFrameAncestor(
                            Optional.of(URI.parseURI(source.toExternalForm()).orElse(null)),
                            Optional.of(URI.parseURI(origin.toExternalForm()).orElse(null)))) {
                        pageDenied = PageDenied.BY_CONTENT_SECURIRY_POLICY;

                        if (LOG.isWarnEnabled()) {
                            LOG.warn("Load denied by Content-Security-Policy: '" + contentSecurityPolicy + "' - "
                                    + webResponse.getWebRequest().getUrl() + "' does not permit framing.");
                        }
                    }
                }

                if (pageDenied == PageDenied.NONE) {
                    final String xFrameOptions = webResponse.getResponseHeaderValue(HttpHeader.X_FRAME_OPTIONS);
                    if ("DENY".equalsIgnoreCase(xFrameOptions)) {
                        pageDenied = PageDenied.BY_X_FRAME_OPTIONS;

                        if (LOG.isWarnEnabled()) {
                            LOG.warn("Load denied by X-Frame-Options: DENY; - '"
                                    + webResponse.getWebRequest().getUrl() + "' does not permit framing.");
                        }
                    }
                }
            }

            if (pageDenied == PageDenied.NONE) {
                newPage = pageCreator_.createPage(webResponse, webWindow);
            }
            else {
                try {
                    final WebResponse aboutBlank = loadWebResponse(WebRequest.newAboutBlankRequest());
                    newPage = pageCreator_.createPage(aboutBlank, webWindow);
                    // TODO - maybe we have to attach to original request/response to the page

                    ((FrameWindow) webWindow).setPageDenied(pageDenied);
                }
                catch (final IOException e) {
                    // ignore
                }
            }

            if (windows_.contains(webWindow)) {
                fireWindowContentChanged(new WebWindowEvent(webWindow, WebWindowEvent.CHANGE, oldPage, newPage));

                // The page being loaded may already have been replaced by another page via JavaScript code.
                if (webWindow.getEnclosedPage() == newPage) {
                    newPage.initialize();
                    // hack: onload should be fired the same way for all type of pages
                    // here is a hack to handle non HTML pages
                    if (isJavaScriptEnabled()
                            && webWindow instanceof FrameWindow && !newPage.isHtmlPage()) {
                        final FrameWindow fw = (FrameWindow) webWindow;
                        final BaseFrameElement frame = fw.getFrameElement();
                        if (frame.hasEventHandlers("onload")) {
                            if (LOG.isDebugEnabled()) {
                                LOG.debug("Executing onload handler for " + frame);
                            }
                            final Event event = new Event(frame, Event.TYPE_LOAD);
                            ((Node) frame.getScriptableObject()).executeEventLocally(event);
                        }
                    }
                }
            }
        }
        return newPage;
    }

    /**
     * <span style="color:red">INTERNAL API - SUBJECT TO CHANGE AT ANY TIME - USE AT YOUR OWN RISK.</span>
     *
     * <p>Logs the response's content if its status code indicates a request failure and
     * {@link WebClientOptions#isPrintContentOnFailingStatusCode()} returns {@code true}.
     *
     * @param webResponse the response whose content may be logged
     */
    public void printContentIfNecessary(final WebResponse webResponse) {
        if (getOptions().isPrintContentOnFailingStatusCode()
                && !webResponse.isSuccess() && LOG.isInfoEnabled()) {
            final String contentType = webResponse.getContentType();
            LOG.info("statusCode=[" + webResponse.getStatusCode() + "] contentType=[" + contentType + "]");
            LOG.info(webResponse.getContentAsString());
        }
    }

    /**
     * <span style="color:red">INTERNAL API - SUBJECT TO CHANGE AT ANY TIME - USE AT YOUR OWN RISK.</span>
     *
     * <p>Throws a {@link FailingHttpStatusCodeException} if the request's status code indicates a request
     * failure and {@link WebClientOptions#isThrowExceptionOnFailingStatusCode()} returns {@code true}.
     *
     * @param webResponse the response which may trigger a {@link FailingHttpStatusCodeException}
     */
    public void throwFailingHttpStatusCodeExceptionIfNecessary(final WebResponse webResponse) {
        if (getOptions().isThrowExceptionOnFailingStatusCode() && !webResponse.isSuccessOrUseProxyOrNotModified()) {
            throw new FailingHttpStatusCodeException(webResponse);
        }
    }

    /**
     * Adds a header which will be sent with EVERY request from this client.
     * This list is empty per default; use this to add specific headers for your
     * case.
     * @param name the name of the header to add
     * @param value the value of the header to add
     * @see #removeRequestHeader(String)
     */
    public void addRequestHeader(final String name, final String value) {
        if (HttpHeader.COOKIE_LC.equalsIgnoreCase(name)) {
            throw new IllegalArgumentException("Do not add 'Cookie' header, use .getCookieManager() instead");
        }
        requestHeaders_.put(name, value);
    }

    /**
     * Removes a header from being sent with EVERY request from this client.
     * This list is empty per default; use this method to remove specific headers
     * your have added using {{@link #addRequestHeader(String, String)} before.<br>
     * You can't use this to avoid sending standard headers like "Accept-Language"
     * or "Sec-Fetch-Dest".
     * @param name the name of the header to remove
     * @see #addRequestHeader
     */
    public void removeRequestHeader(final String name) {
        requestHeaders_.remove(name);
    }

    /**
     * Sets the credentials provider that will provide authentication information when
     * trying to access protected information on a web server. This information is
     * required when the server is using Basic HTTP authentication, NTLM authentication,
     * or Digest authentication.
     * @param credentialsProvider the new credentials provider to use to authenticate
     */
    public void setCredentialsProvider(final CredentialsProvider credentialsProvider) {
        WebAssert.notNull("credentialsProvider", credentialsProvider);
        credentialsProvider_ = credentialsProvider;
    }

    /**
     * Returns the credentials provider for this client instance. By default, this
     * method returns an instance of {@link DefaultCredentialsProvider}.
     * @return the credentials provider for this client instance
     */
    public CredentialsProvider getCredentialsProvider() {
        return credentialsProvider_;
    }

    /**
     * This method is intended for testing only - use at your own risk.
     * @return the current JavaScript engine (never {@code null})
     */
    public AbstractJavaScriptEngine<?> getJavaScriptEngine() {
        return scriptEngine_;
    }

    /**
     * This method is intended for testing only - use at your own risk.
     *
     * @param engine the new script engine to use
     */
    public void setJavaScriptEngine(final AbstractJavaScriptEngine<?> engine) {
        if (engine == null) {
            throw new IllegalArgumentException("Can't set JavaScriptEngine to null");
        }
        scriptEngine_ = engine;
    }

    /**
     * Returns the cookie manager used by this web client.
     * @return the cookie manager used by this web client
     */
    public CookieManager getCookieManager() {
        return cookieManager_;
    }

    /**
     * Sets the cookie manager used by this web client.
     * @param cookieManager the cookie manager used by this web client
     */
    public void setCookieManager(final CookieManager cookieManager) {
        WebAssert.notNull("cookieManager", cookieManager);
        cookieManager_ = cookieManager;
    }

    /**
     * Sets the alert handler for this webclient.
     * @param alertHandler the new alerthandler or null if none is specified
     */
    public void setAlertHandler(final AlertHandler alertHandler) {
        alertHandler_ = alertHandler;
    }

    /**
     * Returns the alert handler for this webclient.
     * @return the alert handler or null if one hasn't been set
     */
    public AlertHandler getAlertHandler() {
        return alertHandler_;
    }

    /**
     * Sets the handler that will be executed when the JavaScript method Window.confirm() is called.
     * @param handler the new handler or null if no handler is to be used
     */
    public void setConfirmHandler(final ConfirmHandler handler) {
        confirmHandler_ = handler;
    }

    /**
     * Returns the confirm handler.
     * @return the confirm handler or null if one hasn't been set
     */
    public ConfirmHandler getConfirmHandler() {
        return confirmHandler_;
    }

    /**
     * Sets the handler that will be executed when the JavaScript method Window.prompt() is called.
     * @param handler the new handler or null if no handler is to be used
     */
    public void setPromptHandler(final PromptHandler handler) {
        promptHandler_ = handler;
    }

    /**
     * Returns the prompt handler.
     * @return the prompt handler or null if one hasn't been set
     */
    public PromptHandler getPromptHandler() {
        return promptHandler_;
    }

    /**
     * Sets the status handler for this webclient.
     * @param statusHandler the new status handler or null if none is specified
     */
    public void setStatusHandler(final StatusHandler statusHandler) {
        statusHandler_ = statusHandler;
    }

    /**
     * Returns the status handler for this {@link WebClient}.
     * @return the status handler or null if one hasn't been set
     */
    public StatusHandler getStatusHandler() {
        return statusHandler_;
    }

    /**
     * Returns the executor for this {@link WebClient}.
     * @return the executor
     */
    public synchronized Executor getExecutor() {
        if (executor_ == null) {
            final ThreadPoolExecutor threadPoolExecutor = (ThreadPoolExecutor) Executors.newCachedThreadPool();
            threadPoolExecutor.setThreadFactory(new ThreadNamingFactory(threadPoolExecutor.getThreadFactory()));
            // threadPoolExecutor.prestartAllCoreThreads();
            executor_ = threadPoolExecutor;
        }

        return executor_;
    }

    /**
     * Changes the ExecutorService for this {@link WebClient}.
     * You have to call this before the first use of the executor, otherwise
     * an IllegalStateExceptions is thrown.
     * @param executor the new Executor.
     */
    public synchronized void setExecutor(final ExecutorService executor) {
        if (executor_ != null) {
            throw new IllegalStateException("Can't change the executor after first use.");
        }

        executor_ = executor;
    }

    /**
     * Sets the javascript error listener for this {@link WebClient}.
     * When setting to null, the {@link DefaultJavaScriptErrorListener} is used.
     * @param javaScriptErrorListener the new JavaScriptErrorListener or null if none is specified
     */
    public void setJavaScriptErrorListener(final JavaScriptErrorListener javaScriptErrorListener) {
        if (javaScriptErrorListener == null) {
            javaScriptErrorListener_ = new DefaultJavaScriptErrorListener();
        }
        else {
            javaScriptErrorListener_ = javaScriptErrorListener;
        }
    }

    /**
     * Returns the javascript error listener for this {@link WebClient}.
     * @return the javascript error listener or null if one hasn't been set
     */
    public JavaScriptErrorListener getJavaScriptErrorListener() {
        return javaScriptErrorListener_;
    }

    /**
     * Returns the current browser version.
     * @return the current browser version
     */
    public BrowserVersion getBrowserVersion() {
        return browserVersion_;
    }

    /**
     * Returns the "current" window for this client. This window (or its top window) will be used
     * when <code>getPage(...)</code> is called without specifying a window.
     * @return the "current" window for this client
     */
    public WebWindow getCurrentWindow() {
        return currentWindow_;
    }

    /**
     * Sets the "current" window for this client. This is the window that will be used when
     * <code>getPage(...)</code> is called without specifying a window.
     * @param window the new "current" window for this client
     */
    public void setCurrentWindow(final WebWindow window) {
        WebAssert.notNull("window", window);
        if (currentWindow_ == window) {
            return;
        }
        // onBlur event is triggered for focused element of old current window
        if (currentWindow_ != null && !currentWindow_.isClosed()) {
            final Page enclosedPage = currentWindow_.getEnclosedPage();
            if (enclosedPage != null && enclosedPage.isHtmlPage()) {
                final DomElement focusedElement = ((HtmlPage) enclosedPage).getFocusedElement();
                if (focusedElement != null) {
                    focusedElement.fireEvent(Event.TYPE_BLUR);
                }
            }
        }
        currentWindow_ = window;

        // when marking an iframe window as current we have no need to move the focus
        final boolean isIFrame = currentWindow_ instanceof FrameWindow
                && ((FrameWindow) currentWindow_).getFrameElement() instanceof HtmlInlineFrame;
        if (!isIFrame) {
            //1. activeElement becomes focused element for new current window
            //2. onFocus event is triggered for focusedElement of new current window
            final Page enclosedPage = currentWindow_.getEnclosedPage();
            if (enclosedPage != null && enclosedPage.isHtmlPage()) {
                final HtmlPage enclosedHtmlPage = (HtmlPage) enclosedPage;
                final HtmlElement activeElement = enclosedHtmlPage.getActiveElement();
                if (activeElement != null) {
                    enclosedHtmlPage.setFocusedElement(activeElement, true);
                }
            }
        }
    }

    /**
     * Adds a listener for {@link WebWindowEvent}s. All events from all windows associated with this
     * client will be sent to the specified listener.
     * @param listener a listener
     */
    public void addWebWindowListener(final WebWindowListener listener) {
        WebAssert.notNull("listener", listener);
        webWindowListeners_.add(listener);
    }

    /**
     * Removes a listener for {@link WebWindowEvent}s.
     * @param listener a listener
     */
    public void removeWebWindowListener(final WebWindowListener listener) {
        WebAssert.notNull("listener", listener);
        webWindowListeners_.remove(listener);
    }

    private void fireWindowContentChanged(final WebWindowEvent event) {
        if (currentWindowTracker_ != null) {
            currentWindowTracker_.webWindowContentChanged(event);
        }
        for (final WebWindowListener listener : new ArrayList<>(webWindowListeners_)) {
            listener.webWindowContentChanged(event);
        }
    }

    private void fireWindowOpened(final WebWindowEvent event) {
        if (currentWindowTracker_ != null) {
            currentWindowTracker_.webWindowOpened(event);
        }
        for (final WebWindowListener listener : new ArrayList<>(webWindowListeners_)) {
            listener.webWindowOpened(event);
        }
    }

    private void fireWindowClosed(final WebWindowEvent event) {
        if (currentWindowTracker_ != null) {
            currentWindowTracker_.webWindowClosed(event);
        }

        for (final WebWindowListener listener : new ArrayList<>(webWindowListeners_)) {
            listener.webWindowClosed(event);
        }

        // to open a new top level window if all others are gone
        if (currentWindowTracker_ != null) {
            currentWindowTracker_.afterWebWindowClosedListenersProcessed(event);
        }
    }

    /**
     * Open a new window with the specified name. If the URL is non-null then attempt to load
     * a page from that location and put it in the new window.
     *
     * @param url the URL to load content from or null if no content is to be loaded
     * @param windowName the name of the new window
     * @return the new window
     */
    public WebWindow openWindow(final URL url, final String windowName) {
        WebAssert.notNull("windowName", windowName);
        return openWindow(url, windowName, getCurrentWindow());
    }

    /**
     * Open a new window with the specified name. If the URL is non-null then attempt to load
     * a page from that location and put it in the new window.
     *
     * @param url the URL to load content from or null if no content is to be loaded
     * @param windowName the name of the new window
     * @param opener the web window that is calling openWindow
     * @return the new window
     */
    public WebWindow openWindow(final URL url, final String windowName, final WebWindow opener) {
        final WebWindow window = openTargetWindow(opener, windowName, TARGET_BLANK);
        if (url == null) {
            initializeEmptyWindow(window, window.getEnclosedPage());
        }
        else {
            try {
                final WebRequest request = new WebRequest(url, getBrowserVersion().getHtmlAcceptHeader(),
                                                                getBrowserVersion().getAcceptEncodingHeader());
                request.setCharset(UTF_8);

                final Page openerPage = opener.getEnclosedPage();
                if (getBrowserVersion().hasFeature(DIALOGWINDOW_REFERER)
                        && openerPage != null
                        && openerPage.getUrl() != null) {
                    request.setRefererlHeader(openerPage.getUrl());
                }
                getPage(window, request);
            }
            catch (final IOException e) {
                LOG.error("Error loading content into window", e);
            }
        }
        return window;
    }

    /**
     * <span style="color:red">INTERNAL API - SUBJECT TO CHANGE AT ANY TIME - USE AT YOUR OWN RISK.</span><br>
     *
     * Open the window with the specified name. The name may be a special
     * target name of _self, _parent, _top, or _blank. An empty or null
     * name is set to the default. The special target names are relative to
     * the opener window.
     *
     * @param opener the web window that is calling openWindow
     * @param windowName the name of the new window
     * @param defaultName the default target if no name is given
     * @return the new window
     */
    public WebWindow openTargetWindow(
            final WebWindow opener, final String windowName, final String defaultName) {

        WebAssert.notNull("opener", opener);
        WebAssert.notNull("defaultName", defaultName);

        String windowToOpen = windowName;
        if (windowToOpen == null || windowToOpen.isEmpty()) {
            windowToOpen = defaultName;
        }

        WebWindow webWindow = resolveWindow(opener, windowToOpen);

        if (webWindow == null) {
            if (TARGET_BLANK.equals(windowToOpen)) {
                windowToOpen = "";
            }
            webWindow = new TopLevelWindow(windowToOpen, this);
        }

        if (webWindow instanceof TopLevelWindow && webWindow != opener.getTopWindow()) {
            ((TopLevelWindow) webWindow).setOpener(opener);
        }

        return webWindow;
    }

    private WebWindow resolveWindow(final WebWindow opener, final String name) {
        if (name == null || name.isEmpty() || TARGET_SELF.equals(name)) {
            return opener;
        }

        if (TARGET_PARENT.equals(name)) {
            return opener.getParentWindow();
        }

        if (TARGET_TOP.equals(name)) {
            return opener.getTopWindow();
        }

        if (TARGET_BLANK.equals(name)) {
            return null;
        }

        // first search for frame windows inside our window hierarchy
        WebWindow window = opener;
        while (true) {
            final Page page = window.getEnclosedPage();
            if (page != null && page.isHtmlPage()) {
                try {
                    final FrameWindow frame = ((HtmlPage) page).getFrameByName(name);
                    final HtmlUnitScriptable scriptable = frame.getFrameElement().getScriptableObject();
                    if (scriptable instanceof HTMLIFrameElement) {
                        ((HTMLIFrameElement) scriptable).onRefresh();
                    }
                    return frame;
                }
                catch (final ElementNotFoundException e) {
                    // Fall through
                }
            }

            if (window == window.getParentWindow()) {
                // TODO: should getParentWindow() return null on top windows?
                break;
            }
            window = window.getParentWindow();
        }

        try {
            return getWebWindowByName(name);
        }
        catch (final WebWindowNotFoundException e) {
            // Fall through - a new window will be created below
        }
        return null;
    }

    /**
     * <p><span style="color:red">INTERNAL API - SUBJECT TO CHANGE AT ANY TIME - USE AT YOUR OWN RISK.</span></p>
     *
     * Opens a new dialog window.
     * @param url the URL of the document to load and display
     * @param opener the web window that is opening the dialog
     * @param dialogArguments the object to make available inside the dialog via <code>window.dialogArguments</code>
     * @return the new dialog window
     * @throws IOException if there is an IO error
     */
    public DialogWindow openDialogWindow(final URL url, final WebWindow opener, final Object dialogArguments)
        throws IOException {

        WebAssert.notNull("url", url);
        WebAssert.notNull("opener", opener);

        final DialogWindow window = new DialogWindow(this, dialogArguments);

        final HtmlPage openerPage = (HtmlPage) opener.getEnclosedPage();
        final WebRequest request = new WebRequest(url, getBrowserVersion().getHtmlAcceptHeader(),
                                                        getBrowserVersion().getAcceptEncodingHeader());
        request.setCharset(UTF_8);

        if (getBrowserVersion().hasFeature(DIALOGWINDOW_REFERER) && openerPage != null) {
            request.setRefererlHeader(openerPage.getUrl());
        }

        getPage(window, request);

        return window;
    }

    /**
     * Sets the object that will be used to create pages. Set this if you want
     * to customize the type of page that is returned for a given content type.
     *
     * @param pageCreator the new page creator
     */
    public void setPageCreator(final PageCreator pageCreator) {
        WebAssert.notNull("pageCreator", pageCreator);
        pageCreator_ = pageCreator;
    }

    /**
     * Returns the current page creator.
     *
     * @return the page creator
     */
    public PageCreator getPageCreator() {
        return pageCreator_;
    }

    /**
     * Returns the first {@link WebWindow} that matches the specified name.
     *
     * @param name the name to search for
     * @return the {@link WebWindow} with the specified name
     * @throws WebWindowNotFoundException if the {@link WebWindow} can't be found
     * @see #getWebWindows()
     * @see #getTopLevelWindows()
     */
    public WebWindow getWebWindowByName(final String name) throws WebWindowNotFoundException {
        WebAssert.notNull("name", name);

        for (final WebWindow webWindow : windows_) {
            if (name.equals(webWindow.getName())) {
                return webWindow;
            }
        }

        throw new WebWindowNotFoundException(name);
    }

    /**
     * <span style="color:red">INTERNAL API - SUBJECT TO CHANGE AT ANY TIME - USE AT YOUR OWN RISK.</span><br>
     *
     * Initializes a new web window for JavaScript.
     * @param webWindow the new WebWindow
     * @param page the page that will become the enclosing page
     */
    public void initialize(final WebWindow webWindow, final Page page) {
        WebAssert.notNull("webWindow", webWindow);

        if (isJavaScriptEngineEnabled()) {
            scriptEngine_.initialize(webWindow, page);
        }
    }

    /**
     * <span style="color:red">INTERNAL API - SUBJECT TO CHANGE AT ANY TIME - USE AT YOUR OWN RISK.</span><br>
     *
     * Initializes a new empty window for JavaScript.
     *
     * @param webWindow the new WebWindow
     * @param page the page that will become the enclosing page
     */
    public void initializeEmptyWindow(final WebWindow webWindow, final Page page) {
        WebAssert.notNull("webWindow", webWindow);

        if (isJavaScriptEngineEnabled()) {
            initialize(webWindow, page);
            ((Window) webWindow.getScriptableObject()).initialize();
        }
    }

    /**
     * <span style="color:red">INTERNAL API - SUBJECT TO CHANGE AT ANY TIME - USE AT YOUR OWN RISK.</span><br>
     *
     * Adds a new window to the list of available windows.
     *
     * @param webWindow the new WebWindow
     */
    public void registerWebWindow(final WebWindow webWindow) {
        WebAssert.notNull("webWindow", webWindow);
        if (windows_.add(webWindow)) {
            fireWindowOpened(new WebWindowEvent(webWindow, WebWindowEvent.OPEN, webWindow.getEnclosedPage(), null));
        }
        // register JobManager here but don't deregister in deregisterWebWindow as it can live longer
        jobManagers_.add(new WeakReference<>(webWindow.getJobManager()));
    }

    /**
     * <span style="color:red">INTERNAL API - SUBJECT TO CHANGE AT ANY TIME - USE AT YOUR OWN RISK.</span><br>
     *
     * Removes a window from the list of available windows.
     *
     * @param webWindow the window to remove
     */
    public void deregisterWebWindow(final WebWindow webWindow) {
        WebAssert.notNull("webWindow", webWindow);
        if (windows_.remove(webWindow)) {
            fireWindowClosed(new WebWindowEvent(webWindow, WebWindowEvent.CLOSE, webWindow.getEnclosedPage(), null));
        }
    }

    /**
     * Expands a relative URL relative to the specified base. In most situations
     * this is the same as <code>new URL(baseUrl, relativeUrl)</code> but
     * there are some cases that URL doesn't handle correctly. See
     * <a href="http://www.faqs.org/rfcs/rfc1808.html">RFC1808</a>
     * regarding Relative Uniform Resource Locators for more information.
     *
     * @param baseUrl the base URL
     * @param relativeUrl the relative URL
     * @return the expansion of the specified base and relative URLs
     * @throws MalformedURLException if an error occurred when creating a URL object
     */
    public static URL expandUrl(final URL baseUrl, final String relativeUrl) throws MalformedURLException {
        final String newUrl = UrlUtils.resolveUrl(baseUrl, relativeUrl);
        return UrlUtils.toUrlUnsafe(newUrl);
    }

    private WebResponse makeWebResponseForDataUrl(final WebRequest webRequest) throws IOException {
        final URL url = webRequest.getUrl();
        final DataURLConnection connection;
        connection = new DataURLConnection(url);

        final List<NameValuePair> responseHeaders = new ArrayList<>();
        responseHeaders.add(new NameValuePair(HttpHeader.CONTENT_TYPE_LC,
            connection.getMediaType() + ";charset=" + connection.getCharset()));

        try (InputStream is = connection.getInputStream()) {
            final DownloadedContent downloadedContent =
                    HttpWebConnection.downloadContent(is,
                            getOptions().getMaxInMemory(),
                            getOptions().getTempFileDirectory());
            final WebResponseData data = new WebResponseData(downloadedContent, 200, "OK", responseHeaders);
            return new WebResponse(data, url, webRequest.getHttpMethod(), 0);
        }
    }

    private static WebResponse makeWebResponseForAboutUrl(final WebRequest webRequest) throws MalformedURLException {
        final URL url = webRequest.getUrl();
        final String urlString = url.toExternalForm();
        if (UrlUtils.ABOUT_BLANK.equalsIgnoreCase(urlString)) {
            return new StringWebResponse("", UrlUtils.URL_ABOUT_BLANK);
        }

        final String urlWithoutQuery = StringUtils.substringBefore(urlString, "?");
        if (!"blank".equalsIgnoreCase(StringUtils.substringAfter(urlWithoutQuery, UrlUtils.ABOUT_SCHEME))) {
            throw new MalformedURLException(url + " is not supported, only about:blank is supported at the moment.");
        }
        return new StringWebResponse("", url);
    }

    /**
     * Builds a WebResponse for a file URL.
     * This first implementation is basic.
     * It assumes that the file contains an HTML page encoded with the specified encoding.
     * @param webRequest the request
     * @return the web response
     * @throws IOException if an IO problem occurs
     */
    private WebResponse makeWebResponseForFileUrl(final WebRequest webRequest) throws IOException {
        URL cleanUrl = webRequest.getUrl();
        if (cleanUrl.getQuery() != null) {
            // Get rid of the query portion before trying to load the file.
            cleanUrl = UrlUtils.getUrlWithNewQuery(cleanUrl, null);
        }
        if (cleanUrl.getRef() != null) {
            // Get rid of the ref portion before trying to load the file.
            cleanUrl = UrlUtils.getUrlWithNewRef(cleanUrl, null);
        }

        final WebResponse fromCache = getCache().getCachedResponse(webRequest);
        if (fromCache != null) {
            return new WebResponseFromCache(fromCache, webRequest);
        }

        String fileUrl = cleanUrl.toExternalForm();
        fileUrl = URLDecoder.decode(fileUrl, UTF_8.name());
        final File file = new File(fileUrl.substring(5));
        if (!file.exists()) {
            // construct 404
            final List<NameValuePair> compiledHeaders = new ArrayList<>();
            compiledHeaders.add(new NameValuePair(HttpHeader.CONTENT_TYPE, MimeType.TEXT_HTML));
            final WebResponseData responseData =
                new WebResponseData(
                        org.htmlunit.util.StringUtils
                            .toByteArray("File: " + file.getAbsolutePath(), UTF_8),
                    404, "Not Found", compiledHeaders);
            return new WebResponse(responseData, webRequest, 0);
        }

        final String contentType = guessContentType(file);

        final DownloadedContent content = new DownloadedContent.OnFile(file, false);
        final List<NameValuePair> compiledHeaders = new ArrayList<>();
        compiledHeaders.add(new NameValuePair(HttpHeader.CONTENT_TYPE, contentType));
        compiledHeaders.add(new NameValuePair(HttpHeader.LAST_MODIFIED,
                HttpClientConverter.formatDate(new Date(file.lastModified()))));
        final WebResponseData responseData = new WebResponseData(content, 200, "OK", compiledHeaders);
        final WebResponse webResponse = new WebResponse(responseData, webRequest, 0);
        getCache().cacheIfPossible(webRequest, webResponse, null);
        return webResponse;
    }

    /**
     * Tries to guess the content type of the file.<br>
     * This utility could be located in a helper class but we can compare this functionality
     * for instance with the "Helper Applications" settings of Mozilla and therefore see it as a
     * property of the "browser".
     * @param file the file
     * @return "application/octet-stream" if nothing could be guessed
     */
    public String guessContentType(final File file) {
        final String fileName = file.getName();
        final String fileNameLC = fileName.toLowerCase(Locale.ROOT);
        if (fileNameLC.endsWith(".xhtml")) {
            // Java's mime type map returns application/xml in JDK8.
            return MimeType.APPLICATION_XHTML;
        }

        // Java's mime type map does not know these in JDK8.
        if (fileNameLC.endsWith(".js")) {
            return MimeType.TEXT_JAVASCRIPT;
        }

        if (fileNameLC.endsWith(".css")) {
            return MimeType.TEXT_CSS;
        }

        String contentType = null;
        if (!fileNameLC.endsWith(".php")) {
            contentType = URLConnection.guessContentTypeFromName(fileName);
        }
        if (contentType == null) {
            try (InputStream inputStream = new BufferedInputStream(Files.newInputStream(file.toPath()))) {
                contentType = URLConnection.guessContentTypeFromStream(inputStream);
            }
            catch (final IOException e) {
                // Ignore silently.
            }
        }
        if (contentType == null) {
            contentType = MimeType.APPLICATION_OCTET_STREAM;
        }
        return contentType;
    }

    private WebResponse makeWebResponseForJavaScriptUrl(final WebWindow webWindow, final URL url,
        final Charset charset) throws FailingHttpStatusCodeException, IOException {

        HtmlPage page = null;
        if (webWindow instanceof FrameWindow) {
            final FrameWindow frameWindow = (FrameWindow) webWindow;
            page = (HtmlPage) frameWindow.getEnclosedPage();
        }
        else {
            final Page currentPage = webWindow.getEnclosedPage();
            if (currentPage instanceof HtmlPage) {
                page = (HtmlPage) currentPage;
            }
        }

        if (page == null) {
            page = getPage(webWindow, WebRequest.newAboutBlankRequest());
        }
        final ScriptResult r = page.executeJavaScript(url.toExternalForm(), "JavaScript URL", 1);
        if (r.getJavaScriptResult() == null || ScriptResult.isUndefined(r)) {
            // No new WebResponse to produce.
            return webWindow.getEnclosedPage().getWebResponse();
        }

        final String contentString = r.getJavaScriptResult().toString();
        final StringWebResponse response = new StringWebResponse(contentString, charset, url);
        response.setFromJavascript(true);
        return response;
    }

    /**
     * Loads a {@link WebResponse} from the server.
     * @param webRequest the request
     * @throws IOException if an IO problem occurs
     * @return the WebResponse
     */
    public WebResponse loadWebResponse(final WebRequest webRequest) throws IOException {
        switch (webRequest.getUrl().getProtocol()) {
            case UrlUtils.ABOUT:
                return makeWebResponseForAboutUrl(webRequest);

            case "file":
                return makeWebResponseForFileUrl(webRequest);

            case "data":
                return makeWebResponseForDataUrl(webRequest);

            default:
                return loadWebResponseFromWebConnection(webRequest, ALLOWED_REDIRECTIONS_SAME_URL);
        }
    }

    /**
     * Loads a {@link WebResponse} from the server through the WebConnection.
     * @param webRequest the request
     * @param allowedRedirects the number of allowed redirects remaining
     * @throws IOException if an IO problem occurs
     * @return the resultant {@link WebResponse}
     */
    private WebResponse loadWebResponseFromWebConnection(final WebRequest webRequest,
        final int allowedRedirects) throws IOException {

        URL url = webRequest.getUrl();
        final HttpMethod method = webRequest.getHttpMethod();
        final List<NameValuePair> parameters = webRequest.getRequestParameters();

        WebAssert.notNull("url", url);
        WebAssert.notNull("method", method);
        WebAssert.notNull("parameters", parameters);

        url = UrlUtils.encodeUrl(url, getBrowserVersion().hasFeature(URL_MINIMAL_QUERY_ENCODING),
                                        webRequest.getCharset());
        webRequest.setUrl(url);

        if (LOG.isDebugEnabled()) {
            LOG.debug("Load response for " + method + " " + url.toExternalForm());
        }

        // If the request settings don't specify a custom proxy, use the default client proxy...
        if (webRequest.getProxyHost() == null) {
            final ProxyConfig proxyConfig = getOptions().getProxyConfig();
            if (proxyConfig.getProxyAutoConfigUrl() != null) {
                if (!UrlUtils.sameFile(new URL(proxyConfig.getProxyAutoConfigUrl()), url)) {
                    String content = proxyConfig.getProxyAutoConfigContent();
                    if (content == null) {
                        content = getPage(proxyConfig.getProxyAutoConfigUrl())
                            .getWebResponse().getContentAsString();
                        proxyConfig.setProxyAutoConfigContent(content);
                    }
                    final String allValue = ProxyAutoConfig.evaluate(content, url);
                    if (LOG.isDebugEnabled()) {
                        LOG.debug("Proxy Auto-Config: value '" + allValue + "' for URL " + url);
                    }
                    String value = allValue.split(";")[0].trim();
                    if (value.startsWith("PROXY")) {
                        value = value.substring(6);
                        final int colonIndex = value.indexOf(':');
                        webRequest.setSocksProxy(false);
                        webRequest.setProxyHost(value.substring(0, colonIndex));
                        webRequest.setProxyPort(Integer.parseInt(value.substring(colonIndex + 1)));
                    }
                    else if (value.startsWith("SOCKS")) {
                        value = value.substring(6);
                        final int colonIndex = value.indexOf(':');
                        webRequest.setSocksProxy(true);
                        webRequest.setProxyHost(value.substring(0, colonIndex));
                        webRequest.setProxyPort(Integer.parseInt(value.substring(colonIndex + 1)));
                    }
                }
            }
            // ...unless the host needs to bypass the configured client proxy!
            else if (!proxyConfig.shouldBypassProxy(webRequest.getUrl().getHost())) {
                webRequest.setProxyHost(proxyConfig.getProxyHost());
                webRequest.setProxyPort(proxyConfig.getProxyPort());
                webRequest.setProxyScheme(proxyConfig.getProxyScheme());
                webRequest.setSocksProxy(proxyConfig.isSocksProxy());
            }
        }

        // Add the headers that are sent with every request.
        addDefaultHeaders(webRequest);

        // Retrieve the response, either from the cache or from the server.
        final WebResponse fromCache = getCache().getCachedResponse(webRequest);
        final WebResponse webResponse = getWebResponseOrUseCached(webRequest, fromCache);

        // Continue according to the HTTP status code.
        final int status = webResponse.getStatusCode();
        if (status == HttpClientConverter.USE_PROXY) {
            getIncorrectnessListener().notify("Ignoring HTTP status code [305] 'Use Proxy'", this);
        }
        else if (status >= HttpClientConverter.MOVED_PERMANENTLY
            && status <= 308
            && status != HttpClientConverter.NOT_MODIFIED
            && getOptions().isRedirectEnabled()) {

            URL newUrl;
            String locationString = null;
            try {
                locationString = webResponse.getResponseHeaderValue("Location");
                if (locationString == null) {
                    return webResponse;
                }
                if (!getBrowserVersion().hasFeature(URL_MINIMAL_QUERY_ENCODING)) {
                    locationString = new String(locationString.getBytes(ISO_8859_1), UTF_8);
                }
                newUrl = expandUrl(url, locationString);

                if (getBrowserVersion().hasFeature(HTTP_REDIRECT_WITHOUT_HASH)) {
                    newUrl = UrlUtils.getUrlWithNewRef(newUrl, null);
                }
            }
            catch (final MalformedURLException e) {
                getIncorrectnessListener().notify("Got a redirect status code [" + status + " "
                    + webResponse.getStatusMessage()
                    + "] but the location is not a valid URL [" + locationString
                    + "]. Skipping redirection processing.", this);
                return webResponse;
            }

            if (LOG.isDebugEnabled()) {
                LOG.debug("Got a redirect status code [" + status + "] new location = [" + locationString + "]");
            }

            if (allowedRedirects == 0) {
                throw new FailingHttpStatusCodeException("Too much redirect for "
                    + webResponse.getWebRequest().getUrl(), webResponse);
            }

            if (status == HttpClientConverter.MOVED_PERMANENTLY
                    || status == HttpClientConverter.MOVED_TEMPORARILY
                    || status == HttpClientConverter.SEE_OTHER) {
                final WebRequest wrs = new WebRequest(newUrl, HttpMethod.GET);
                wrs.setCharset(webRequest.getCharset());

                // HA - start
                wrs.setOriginalURL(webResponse.getWebRequest().isRedirected() ? webResponse.getWebRequest().getOriginalURL() : url);
                // HA - end
                if (HttpMethod.HEAD == webRequest.getHttpMethod()) {
                    wrs.setHttpMethod(HttpMethod.HEAD);
                }
                for (final Map.Entry<String, String> entry : webRequest.getAdditionalHeaders().entrySet()) {
                    wrs.setAdditionalHeader(entry.getKey(), entry.getValue());
                }
                return loadWebResponseFromWebConnection(wrs, allowedRedirects - 1);
            }
            else if (status == HttpClientConverter.TEMPORARY_REDIRECT
                        || status == HttpClientConverter.PERMANENT_REDIRECT) {
                // https://developer.mozilla.org/en-US/docs/Web/HTTP/Status/307
                // https://developer.mozilla.org/en-US/docs/Web/HTTP/Status/308
                // reuse method and body
                final WebRequest wrs = new WebRequest(newUrl, webRequest.getHttpMethod());
                wrs.setCharset(webRequest.getCharset());
                if (webRequest.getRequestBody() != null) {
                    if (HttpMethod.POST == webRequest.getHttpMethod()
                            || HttpMethod.PUT == webRequest.getHttpMethod()
                            || HttpMethod.PATCH == webRequest.getHttpMethod()) {
                        wrs.setRequestBody(webRequest.getRequestBody());
                        wrs.setEncodingType(webRequest.getEncodingType());
                    }
                }
                else {
                    wrs.setRequestParameters(parameters);
                }

                // HA - start
                wrs.setOriginalURL(webResponse.getWebRequest().isRedirected() ? webResponse.getWebRequest().getOriginalURL() : url);
                // HA - end

                for (final Map.Entry<String, String> entry : webRequest.getAdditionalHeaders().entrySet()) {
                    wrs.setAdditionalHeader(entry.getKey(), entry.getValue());
                }

                return loadWebResponseFromWebConnection(wrs, allowedRedirects - 1);
            }
        }

        if (fromCache == null) {
            getCache().cacheIfPossible(webRequest, webResponse, null);
        }
        return webResponse;
    }

    /**
     * Returns the cached response provided for the request if usable otherwise makes the
     * request and returns the response.
     * @param webRequest the request
     * @param cached a previous cached response for the request, or {@code null}
     */
    private WebResponse getWebResponseOrUseCached(
            final WebRequest webRequest, final WebResponse cached) throws IOException {
        if (cached == null) {
            return getWebConnection().getResponse(webRequest);
        }

        if (!HeaderUtils.containsNoCache(cached)) {
            return new WebResponseFromCache(cached, webRequest);
        }

        // implementation based on rfc9111 https://www.rfc-editor.org/rfc/rfc9111#name-validation
        if (HeaderUtils.containsETag(cached)) {
            webRequest.setAdditionalHeader(HttpHeader.IF_NONE_MATCH, cached.getResponseHeaderValue(HttpHeader.ETAG));
        }
        if (HeaderUtils.containsLastModified(cached)) {
            webRequest.setAdditionalHeader(HttpHeader.IF_MODIFIED_SINCE,
                    cached.getResponseHeaderValue(HttpHeader.LAST_MODIFIED));
        }

        final WebResponse webResponse = getWebConnection().getResponse(webRequest);

        if (webResponse.getStatusCode() >= HttpClientConverter.INTERNAL_SERVER_ERROR) {
            return new WebResponseFromCache(cached, webRequest);
        }

        if (webResponse.getStatusCode() == HttpClientConverter.NOT_MODIFIED) {
            final Map<String, NameValuePair> header2NameValuePair = new LinkedHashMap<>();
            for (final NameValuePair pair : cached.getResponseHeaders()) {
                header2NameValuePair.put(pair.getName(), pair);
            }
            for (final NameValuePair pair : webResponse.getResponseHeaders()) {
                if (preferHeaderFrom304Response(pair.getName())) {
                    header2NameValuePair.put(pair.getName(), pair);
                }
            }
            // WebResponse headers is unmodifiableList so we cannot update it directly
            // instead, create a new WebResponseFromCache with updated headers
            // then use it to replace the old cached value
            final WebResponse updatedCached =
                    new WebResponseFromCache(cached, new ArrayList<>(header2NameValuePair.values()), webRequest);
            getCache().cacheIfPossible(webRequest, updatedCached, null);
            return updatedCached;
        }

        getCache().cacheIfPossible(webRequest, webResponse, null);
        return webResponse;
    }

    /**
     * These response headers are not copied from a 304 response to the cached
     * response headers. This list is based on Chromium http_response_headers.cc
     */
    private static final String[] DISCARDING_304_RESPONSE_HEADER_NAMES = {
        "connection",
        "proxy-connection",
        "keep-alive",
        "www-authenticate",
        "proxy-authenticate",
        "proxy-authorization",
        "te",
        "trailer",
        "transfer-encoding",
        "upgrade",
        "content-location",
        "content-md5",
        "etag",
        "content-encoding",
        "content-range",
        "content-type",
        "content-length",
        "x-frame-options",
        "x-xss-protection",
    };

    private static final String[] DISCARDING_304_HEADER_PREFIXES = {
        "x-content-",
        "x-webkit-"
    };

    /**
     * Returns true if the value of the specified header in a 304 Not Modified response should be
     * adopted over any previously cached value.
     */
    private static boolean preferHeaderFrom304Response(final String name) {
        final String lcName = name.toLowerCase(Locale.ROOT);
        for (final String header : DISCARDING_304_RESPONSE_HEADER_NAMES) {
            if (lcName.equals(header)) {
                return false;
            }
        }
        for (final String prefix : DISCARDING_304_HEADER_PREFIXES) {
            if (lcName.startsWith(prefix)) {
                return false;
            }
        }
        return true;
    }

    /**
     * Adds the headers that are sent with every request to the specified {@link WebRequest} instance.
     * @param wrs the <code>WebRequestSettings</code> instance to modify
     */
    private void addDefaultHeaders(final WebRequest wrs) {
        // Add user-specified headers to the web request if not present there yet.
        requestHeaders_.forEach((name, value) -> {
            if (!wrs.isAdditionalHeader(name)) {
                wrs.setAdditionalHeader(name, value);
            }
        });

        // Add standard HtmlUnit headers to the web request if still not present there yet.
        if (!wrs.isAdditionalHeader(HttpHeader.ACCEPT_LANGUAGE)) {
            wrs.setAdditionalHeader(HttpHeader.ACCEPT_LANGUAGE, getBrowserVersion().getAcceptLanguageHeader());
        }

        if (getBrowserVersion().hasFeature(HTTP_HEADER_SEC_FETCH)
                && !wrs.isAdditionalHeader(HttpHeader.SEC_FETCH_DEST)) {
            wrs.setAdditionalHeader(HttpHeader.SEC_FETCH_DEST, "document");
        }
        if (getBrowserVersion().hasFeature(HTTP_HEADER_SEC_FETCH)
                && !wrs.isAdditionalHeader(HttpHeader.SEC_FETCH_MODE)) {
            wrs.setAdditionalHeader(HttpHeader.SEC_FETCH_MODE, "navigate");
        }
        if (getBrowserVersion().hasFeature(HTTP_HEADER_SEC_FETCH)
                && !wrs.isAdditionalHeader(HttpHeader.SEC_FETCH_SITE)) {
            wrs.setAdditionalHeader(HttpHeader.SEC_FETCH_SITE, "same-origin");
        }
        if (getBrowserVersion().hasFeature(HTTP_HEADER_SEC_FETCH)
                && !wrs.isAdditionalHeader(HttpHeader.SEC_FETCH_USER)) {
            wrs.setAdditionalHeader(HttpHeader.SEC_FETCH_USER, "?1");
        }

        if (getBrowserVersion().hasFeature(HTTP_HEADER_CH_UA)
                && !wrs.isAdditionalHeader(HttpHeader.SEC_CH_UA)) {
            wrs.setAdditionalHeader(HttpHeader.SEC_CH_UA, getBrowserVersion().getSecClientHintUserAgentHeader());
        }
        if (getBrowserVersion().hasFeature(HTTP_HEADER_CH_UA)
                && !wrs.isAdditionalHeader(HttpHeader.SEC_CH_UA_MOBILE)) {
            wrs.setAdditionalHeader(HttpHeader.SEC_CH_UA_MOBILE, "?0");
        }
        if (getBrowserVersion().hasFeature(HTTP_HEADER_CH_UA)
                && !wrs.isAdditionalHeader(HttpHeader.SEC_CH_UA_PLATFORM)) {
            wrs.setAdditionalHeader(HttpHeader.SEC_CH_UA_PLATFORM,
                    getBrowserVersion().getSecClientHintUserAgentPlatformHeader());
        }

        if (getBrowserVersion().hasFeature(HTTP_HEADER_UPGRADE_INSECURE_REQUEST)
                && !wrs.isAdditionalHeader(HttpHeader.UPGRADE_INSECURE_REQUESTS)) {
            wrs.setAdditionalHeader(HttpHeader.UPGRADE_INSECURE_REQUESTS, "1");
        }
    }

    /**
     * Returns an immutable list of open web windows (whether they are top level windows or not).
     * This is a snapshot; future changes are not reflected by this list.
     * <p>
     * The list is ordered by age, the oldest one first.
     *
     * @return an immutable list of open web windows (whether they are top level windows or not)
     * @see #getWebWindowByName(String)
     * @see #getTopLevelWindows()
     */
    public List<WebWindow> getWebWindows() {
        return Collections.unmodifiableList(new ArrayList<>(windows_));
    }

    /**
     * <span style="color:red">INTERNAL API - SUBJECT TO CHANGE AT ANY TIME - USE AT YOUR OWN RISK.</span><br>
     *
     * Returns true if the list of WebWindows contains the provided one.
     * This method is there to improve the performance of some internal checks because
     * calling getWebWindows().contains(.) creates some objects without any need.
     *
     * @param webWindow the window to check
     * @return true or false
     */
    public boolean containsWebWindow(final WebWindow webWindow) {
        return windows_.contains(webWindow);
    }

    /**
     * Returns an immutable list of open top level windows.
     * This is a snapshot; future changes are not reflected by this list.
     * <p>
     * The list is ordered by age, the oldest one first.
     *
     * @return an immutable list of open top level windows
     * @see #getWebWindowByName(String)
     * @see #getWebWindows()
     */
    public List<TopLevelWindow> getTopLevelWindows() {
        return Collections.unmodifiableList(new ArrayList<>(topLevelWindows_));
    }

    /**
     * Sets the handler to be used whenever a refresh is triggered. Refer
     * to the documentation for {@link RefreshHandler} for more details.
     * @param handler the new handler
     */
    public void setRefreshHandler(final RefreshHandler handler) {
        if (handler == null) {
            refreshHandler_ = new NiceRefreshHandler(2);
        }
        else {
            refreshHandler_ = handler;
        }
    }

    /**
     * Returns the current refresh handler.
     * The default refresh handler is a {@link NiceRefreshHandler NiceRefreshHandler(2)}.
     * @return the current RefreshHandler
     */
    public RefreshHandler getRefreshHandler() {
        return refreshHandler_;
    }

    /**
     * Sets the script pre processor for this {@link WebClient}.
     * @param scriptPreProcessor the new preprocessor or null if none is specified
     */
    public void setScriptPreProcessor(final ScriptPreProcessor scriptPreProcessor) {
        scriptPreProcessor_ = scriptPreProcessor;
    }

    /**
     * Returns the script pre processor for this {@link WebClient}.
     * @return the pre processor or null of one hasn't been set
     */
    public ScriptPreProcessor getScriptPreProcessor() {
        return scriptPreProcessor_;
    }

    /**
     * Sets the active X object map for this {@link WebClient}. The <code>Map</code> is used to map the
     * string passed into the <code>ActiveXObject</code> constructor to a java class name. Therefore
     * you can emulate <code>ActiveXObject</code>s in a web page's JavaScript by mapping the object
     * name to a java class to emulate the active X object.
     * @param activeXObjectMap the new preprocessor or null if none is specified
     */
    public void setActiveXObjectMap(final Map<String, String> activeXObjectMap) {
        activeXObjectMap_ = activeXObjectMap;
    }

    /**
     * Returns the active X object map for this {@link WebClient}.
     * @return the active X object map
     */
    public Map<String, String> getActiveXObjectMap() {
        return activeXObjectMap_;
    }

    /**
     * Returns the MSXML ActiveX object factory (if supported).
     * @return the msxmlActiveXObjectFactory
     */
    public MSXMLActiveXObjectFactory getMSXMLActiveXObjectFactory() {
        return msxmlActiveXObjectFactory_;
    }

    /**
     * Sets the listener for messages generated by the HTML parser.
     * @param listener the new listener, {@code null} if messages should be totally ignored
     */
    public void setHTMLParserListener(final HTMLParserListener listener) {
        htmlParserListener_ = listener;
    }

    /**
     * Gets the configured listener for messages generated by the HTML parser.
     * @return {@code null} if no listener is defined (default value)
     */
    public HTMLParserListener getHTMLParserListener() {
        return htmlParserListener_;
    }

    /**
     * Returns the CSS error handler used by this web client when CSS problems are encountered.
     * @return the CSS error handler used by this web client when CSS problems are encountered
     * @see DefaultCssErrorHandler
     * @see SilentCssErrorHandler
     */
    public CSSErrorHandler getCssErrorHandler() {
        return cssErrorHandler_;
    }

    /**
     * Sets the CSS error handler used by this web client when CSS problems are encountered.
     * @param cssErrorHandler the CSS error handler used by this web client when CSS problems are encountered
     * @see DefaultCssErrorHandler
     * @see SilentCssErrorHandler
     */
    public void setCssErrorHandler(final CSSErrorHandler cssErrorHandler) {
        WebAssert.notNull("cssErrorHandler", cssErrorHandler);
        cssErrorHandler_ = cssErrorHandler;
    }

    /**
     * Sets the number of milliseconds that a script is allowed to execute before being terminated.
     * A value of 0 or less means no timeout.
     *
     * @param timeout the timeout value, in milliseconds
     */
    public void setJavaScriptTimeout(final long timeout) {
        scriptEngine_.setJavaScriptTimeout(timeout);
    }

    /**
     * Returns the number of milliseconds that a script is allowed to execute before being terminated.
     * A value of 0 or less means no timeout.
     *
     * @return the timeout value, in milliseconds
     */
    public long getJavaScriptTimeout() {
        return scriptEngine_.getJavaScriptTimeout();
    }

    /**
     * Gets the current listener for encountered incorrectness (except HTML parsing messages that
     * are handled by the HTML parser listener). Default value is an instance of
     * {@link IncorrectnessListenerImpl}.
     * @return the current listener (not {@code null})
     */
    public IncorrectnessListener getIncorrectnessListener() {
        return incorrectnessListener_;
    }

    /**
     * Returns the current HTML incorrectness listener.
     * @param listener the new value (not {@code null})
     */
    public void setIncorrectnessListener(final IncorrectnessListener listener) {
        if (listener == null) {
            throw new IllegalArgumentException("Null is not a valid IncorrectnessListener");
        }
        incorrectnessListener_ = listener;
    }

    /**
     * Returns the WebConsole.
     * @return the web console
     */
    public WebConsole getWebConsole() {
        if (webConsole_ == null) {
            webConsole_ = new WebConsole();
        }
        return webConsole_;
    }

    /**
     * Gets the current AJAX controller.
     * @return the controller
     */
    public AjaxController getAjaxController() {
        return ajaxController_;
    }

    /**
     * Sets the current AJAX controller.
     * @param newValue the controller
     */
    public void setAjaxController(final AjaxController newValue) {
        if (newValue == null) {
            throw new IllegalArgumentException("Null is not a valid AjaxController");
        }
        ajaxController_ = newValue;
    }

    /**
     * Sets the attachment handler.
     * @param handler the new attachment handler
     */
    public void setAttachmentHandler(final AttachmentHandler handler) {
        attachmentHandler_ = handler;
    }

    /**
     * Returns the current attachment handler.
     * @return the current attachment handler
     */
    public AttachmentHandler getAttachmentHandler() {
        return attachmentHandler_;
    }

    /**
     * Sets the WebStart handler.
     * @param handler the new WebStart handler
     */
    public void setWebStartHandler(final WebStartHandler handler) {
        webStartHandler_ = handler;
    }

    /**
     * Returns the current WebStart handler.
     * @return the current WebStart handler
     */
    public WebStartHandler getWebStartHandler() {
        return webStartHandler_;
    }

    /**
     * Returns the current clipboard handler.
     * @return the current clipboard handler
     */
    public ClipboardHandler getClipboardHandler() {
        return clipboardHandler_;
    }

    /**
     * Sets the clipboard handler.
     * @param handler the new clipboard handler
     */
    public void setClipboardHandler(final ClipboardHandler handler) {
        clipboardHandler_ = handler;
    }

    /**
     * Returns the current {@link PrintHandler}.
     * @return the current {@link PrintHandler} or null if print
     * requests are ignored
     */
    public PrintHandler getPrintHandler() {
        return printHandler_;
    }

    /**
     * Sets the {@link PrintHandler} to be used if Windoe.print() is called
     * (<a href="https://html.spec.whatwg.org/multipage/timers-and-user-prompts.html#printing">Printing Spec</a>).
     *
     * @param handler the new {@link PrintHandler} or null if you like to
     * ignore print requests (default is null)
     */
    public void setPrintHandler(final PrintHandler handler) {
        printHandler_ = handler;
    }

    /**
     * Sets the applet confirm handler.
     * @param handler the new applet confirm handler handler
     */
    public void setAppletConfirmHandler(final AppletConfirmHandler handler) {
        appletConfirmHandler_ = handler;
    }

    /**
     * Returns the current applet confirm handler.
     * @return the current applet confirm handler
     */
    public AppletConfirmHandler getAppletConfirmHandler() {
        return appletConfirmHandler_;
    }

    /**
     * Returns the current FrameContent handler.
     * @return the current FrameContent handler
     */
    public FrameContentHandler getFrameContentHandler() {
        return frameContentHandler_;
    }

    /**
     * Sets the FrameContent handler.
     * @param handler the new FrameContent handler
     */
    public void setFrameContentHandler(final FrameContentHandler handler) {
        frameContentHandler_ = handler;
    }

    /**
     * Sets the onbeforeunload handler for this {@link WebClient}.
     * @param onbeforeunloadHandler the new onbeforeunloadHandler or null if none is specified
     */
    public void setOnbeforeunloadHandler(final OnbeforeunloadHandler onbeforeunloadHandler) {
        onbeforeunloadHandler_ = onbeforeunloadHandler;
    }

    /**
     * Returns the onbeforeunload handler for this {@link WebClient}.
     * @return the onbeforeunload handler or null if one hasn't been set
     */
    public OnbeforeunloadHandler getOnbeforeunloadHandler() {
        return onbeforeunloadHandler_;
    }

    /**
     * Gets the cache currently being used.
     * @return the cache (may not be null)
     */
    public Cache getCache() {
        return cache_;
    }

    /**
     * Sets the cache to use.
     * @param cache the new cache (must not be {@code null})
     */
    public void setCache(final Cache cache) {
        if (cache == null) {
            throw new IllegalArgumentException("cache should not be null!");
        }
        cache_ = cache;
    }

    /**
     * Keeps track of the current window. Inspired by WebTest's logic to track the current response.
     */
    private static final class CurrentWindowTracker implements WebWindowListener, Serializable {
        private final WebClient webClient_;
        private final boolean ensureOneTopLevelWindow_;

        CurrentWindowTracker(final WebClient webClient, final boolean ensureOneTopLevelWindow) {
            webClient_ = webClient;
            ensureOneTopLevelWindow_ = ensureOneTopLevelWindow;
        }

        /**
         * {@inheritDoc}
         */
        @Override
        public void webWindowClosed(final WebWindowEvent event) {
            final WebWindow window = event.getWebWindow();
            if (window instanceof TopLevelWindow) {
                webClient_.topLevelWindows_.remove(window);
                if (window == webClient_.getCurrentWindow()) {
                    if (!webClient_.topLevelWindows_.isEmpty()) {
                        // The current window is now the previous top-level window.
                        webClient_.setCurrentWindow(
                                webClient_.topLevelWindows_.get(webClient_.topLevelWindows_.size() - 1));
                    }
                }
            }
            else if (window == webClient_.getCurrentWindow()) {
                // The current window is now the last top-level window.
                if (webClient_.topLevelWindows_.isEmpty()) {
                    webClient_.setCurrentWindow(null);
                }
                else {
                    webClient_.setCurrentWindow(
                            webClient_.topLevelWindows_.get(webClient_.topLevelWindows_.size() - 1));
                }
            }
        }

        /**
         * Postprocessing to make sure we have always one top level window open.
         */
        public void afterWebWindowClosedListenersProcessed(final WebWindowEvent event) {
            if (!ensureOneTopLevelWindow_) {
                return;
            }

            if (webClient_.topLevelWindows_.isEmpty()) {
                // Must always have at least window, and there are no top-level windows left; must create one.
                final TopLevelWindow newWindow = new TopLevelWindow("", webClient_);
                webClient_.setCurrentWindow(newWindow);
            }
        }

        /**
         * {@inheritDoc}
         */
        @Override
        public void webWindowContentChanged(final WebWindowEvent event) {
            final WebWindow window = event.getWebWindow();
            boolean use = false;
            if (window instanceof DialogWindow) {
                use = true;
            }
            else if (window instanceof TopLevelWindow) {
                use = event.getOldPage() == null;
            }
            else if (window instanceof FrameWindow) {
                final FrameWindow fw = (FrameWindow) window;
                final String enclosingPageState = fw.getEnclosingPage().getDocumentElement().getReadyState();
                final URL frameUrl = fw.getEnclosedPage().getUrl();
                if (!DomNode.READY_STATE_COMPLETE.equals(enclosingPageState) || frameUrl == UrlUtils.URL_ABOUT_BLANK) {
                    return;
                }

                // now looks at the visibility of the frame window
                final BaseFrameElement frameElement = fw.getFrameElement();
                if (webClient_.isJavaScriptEnabled() && frameElement.isDisplayed()) {
                    final ComputedCssStyleDeclaration style = fw.getComputedStyle(frameElement, null);
                    use = style.getCalculatedWidth(false, false) != 0
                            && style.getCalculatedHeight(false, false) != 0;
                }
            }
            if (use) {
                webClient_.setCurrentWindow(window);
            }
        }

        /**
         * {@inheritDoc}
         */
        @Override
        public void webWindowOpened(final WebWindowEvent event) {
            final WebWindow window = event.getWebWindow();
            if (window instanceof TopLevelWindow) {
                final TopLevelWindow tlw = (TopLevelWindow) window;
                webClient_.topLevelWindows_.add(tlw);
            }
            // Page is not loaded yet, don't set it now as current window.
        }
    }

    /**
     * Closes all opened windows, stopping all background JavaScript processing.
     * The WebClient is not really usable after this - you have to create a new one or
     * use WebClient.reset() instead.
     * <p>
     * {@inheritDoc}
     */
    @Override
    public void close() {
        // avoid attaching new windows to the js engine
        if (scriptEngine_ != null) {
            scriptEngine_.prepareShutdown();
        }

        // stop the CurrentWindowTracker from making sure there is still one window available
        currentWindowTracker_ = new CurrentWindowTracker(this, false);

        // Hint: a new TopLevelWindow may be opened by some JS script while we are closing the others
        // but the prepareShutdown() call will prevent the new window form getting js support
        List<WebWindow> windows = new ArrayList<>(windows_);
        for (final WebWindow window : windows) {
            if (window instanceof TopLevelWindow) {
                final TopLevelWindow topLevelWindow = (TopLevelWindow) window;

                try {
                    topLevelWindow.close(true);
                }
                catch (final Exception e) {
                    LOG.error("Exception while closing a TopLevelWindow", e);
                }
            }
            else if (window instanceof DialogWindow) {
                final DialogWindow dialogWindow = (DialogWindow) window;

                try {
                    dialogWindow.close();
                }
                catch (final Exception e) {
                    LOG.error("Exception while closing a DialogWindow", e);
                }
            }
        }

        // second round, none of the remaining windows should be registered to
        // the js engine because of prepareShutdown()
        windows = new ArrayList<>(windows_);
        for (final WebWindow window : windows) {
            if (window instanceof TopLevelWindow) {
                final TopLevelWindow topLevelWindow = (TopLevelWindow) window;

                try {
                    topLevelWindow.close(true);
                }
                catch (final Exception e) {
                    LOG.error("Exception while closing a TopLevelWindow", e);
                }
            }
            else if (window instanceof DialogWindow) {
                final DialogWindow dialogWindow = (DialogWindow) window;

                try {
                    dialogWindow.close();
                }
                catch (final Exception e) {
                    LOG.error("Exception while closing a DialogWindow", e);
                }
            }
        }

        // now both lists have to be empty
        if (topLevelWindows_.size() > 0) {
            LOG.error("Sill " + topLevelWindows_.size() + " top level windows are open. Please report this error!");
            topLevelWindows_.clear();
        }

        if (windows_.size() > 0) {
            LOG.error("Sill " + windows_.size() + " windows are open. Please report this error!");
            windows_.clear();
        }
        currentWindow_ = null;

        ThreadDeath toThrow = null;
        if (scriptEngine_ != null) {
            try {
                scriptEngine_.shutdown();
            }
            catch (final ThreadDeath td) {
                // make sure the following cleanup is performed to avoid resource leaks
                toThrow = td;
            }
            catch (final Exception e) {
                LOG.error("Exception while shutdown the scriptEngine", e);
            }
        }
        scriptEngine_ = null;

        if (webConnection_ != null) {
            try {
                webConnection_.close();
            }
            catch (final Exception e) {
                LOG.error("Exception while closing the connection", e);
            }
        }
        webConnection_ = null;

        synchronized (this) {
            if (executor_ != null) {
                try {
                    executor_.shutdownNow();
                }
                catch (final Exception e) {
                    LOG.error("Exception while shutdown the executor service", e);
                }
            }
        }
        executor_ = null;

        msxmlActiveXObjectFactory_ = null;
        cache_.clear();
        if (toThrow != null) {
            throw toThrow;
        }
    }

    /**
     * <p><span style="color:red">Experimental API: May be changed in next release
     * and may not yet work perfectly!</span></p>
     *
     * <p>This shuts down the whole client and restarts with a new empty window.
     * Cookies and other states are preserved.
     */
    public void reset() {
        close();

        // this has to be done after the browser version was set
        webConnection_ = new HttpWebConnection(this);
        if (javaScriptEngineEnabled_) {
            scriptEngine_ = new JavaScriptEngine(this);
        }

        initMSXMLActiveX();

        // The window must be constructed AFTER the script engine.
        currentWindowTracker_ = new CurrentWindowTracker(this, true);
        currentWindow_ = new TopLevelWindow("", this);
    }

    /**
     * <p><span style="color:red">Experimental API: May be changed in next release
     * and may not yet work perfectly!</span></p>
     *
     * <p>This method blocks until all background JavaScript tasks have finished executing. Background
     * JavaScript tasks are JavaScript tasks scheduled for execution via <code>window.setTimeout</code>,
     * <code>window.setInterval</code> or asynchronous <code>XMLHttpRequest</code>.</p>
     *
     * <p>If a job is scheduled to begin executing after <code>(now + timeoutMillis)</code>, this method will
     * wait for <code>timeoutMillis</code> milliseconds and then return a value greater than <code>0</code>. This
     * method will never block longer than <code>timeoutMillis</code> milliseconds.</p>
     *
     * <p>Use this method instead of {@link #waitForBackgroundJavaScriptStartingBefore(long)} if you
     * don't know when your background JavaScript is supposed to start executing, but you're fairly sure
     * that you know how long it should take to finish executing.</p>
     *
     * @param timeoutMillis the maximum amount of time to wait (in milliseconds)
     * @return the number of background JavaScript jobs still executing or waiting to be executed when this
     *         method returns; will be <code>0</code> if there are no jobs left to execute
     */
    public int waitForBackgroundJavaScript(final long timeoutMillis) {
        int count = 0;
        final long endTime = System.currentTimeMillis() + timeoutMillis;
        for (Iterator<WeakReference<JavaScriptJobManager>> i = jobManagers_.iterator(); i.hasNext();) {
            final JavaScriptJobManager jobManager;
            final WeakReference<JavaScriptJobManager> reference;
            try {
                reference = i.next();
                jobManager = reference.get();
                if (jobManager == null) {
                    i.remove();
                    continue;
                }
            }
            catch (final ConcurrentModificationException e) {
                i = jobManagers_.iterator();
                count = 0;
                continue;
            }

            final long newTimeout = endTime - System.currentTimeMillis();
            count += jobManager.waitForJobs(newTimeout);
        }
        if (count != getAggregateJobCount()) {
            final long newTimeout = endTime - System.currentTimeMillis();
            return waitForBackgroundJavaScript(newTimeout);
        }
        return count;
    }

    /**
     * <p><span style="color:red">Experimental API: May be changed in next release
     * and may not yet work perfectly!</span></p>
     *
     * <p>This method blocks until all background JavaScript tasks scheduled to start executing before
     * <code>(now + delayMillis)</code> have finished executing. Background JavaScript tasks are JavaScript
     * tasks scheduled for execution via <code>window.setTimeout</code>, <code>window.setInterval</code> or
     * asynchronous <code>XMLHttpRequest</code>.</p>
     *
     * <p>If there is no background JavaScript task currently executing, and there is no background JavaScript
     * task scheduled to start executing within the specified time, this method returns immediately -- even
     * if there are tasks scheduled to be executed after <code>(now + delayMillis)</code>.</p>
     *
     * <p>Note that the total time spent executing a background JavaScript task is never known ahead of
     * time, so this method makes no guarantees as to how long it will block.</p>
     *
     * <p>Use this method instead of {@link #waitForBackgroundJavaScript(long)} if you know roughly when
     * your background JavaScript is supposed to start executing, but you're not necessarily sure how long
     * it will take to execute.</p>
     *
     * @param delayMillis the delay which determines the background tasks to wait for (in milliseconds)
     * @return the number of background JavaScript jobs still executing or waiting to be executed when this
     *         method returns; will be <code>0</code> if there are no jobs left to execute
     */
    public int waitForBackgroundJavaScriptStartingBefore(final long delayMillis) {
        int count = 0;
        final long endTime = System.currentTimeMillis() + delayMillis;
        for (Iterator<WeakReference<JavaScriptJobManager>> i = jobManagers_.iterator(); i.hasNext();) {
            final JavaScriptJobManager jobManager;
            final WeakReference<JavaScriptJobManager> reference;
            try {
                reference = i.next();
                jobManager = reference.get();
                if (jobManager == null) {
                    i.remove();
                    continue;
                }
            }
            catch (final ConcurrentModificationException e) {
                i = jobManagers_.iterator();
                count = 0;
                continue;
            }
            final long newDelay = endTime - System.currentTimeMillis();
            count += jobManager.waitForJobsStartingBefore(newDelay);
        }
        if (count != getAggregateJobCount()) {
            final long newDelay = endTime - System.currentTimeMillis();
            return waitForBackgroundJavaScriptStartingBefore(newDelay);
        }
        return count;
    }

    /**
     * Returns the aggregate background JavaScript job count across all windows.
     * @return the aggregate background JavaScript job count across all windows
     */
    private int getAggregateJobCount() {
        int count = 0;
        for (Iterator<WeakReference<JavaScriptJobManager>> i = jobManagers_.iterator(); i.hasNext();) {
            final JavaScriptJobManager jobManager;
            final WeakReference<JavaScriptJobManager> reference;
            try {
                reference = i.next();
                jobManager = reference.get();
                if (jobManager == null) {
                    i.remove();
                    continue;
                }
            }
            catch (final ConcurrentModificationException e) {
                i = jobManagers_.iterator();
                count = 0;
                continue;
            }
            final int jobCount = jobManager.getJobCount();
            count += jobCount;
        }
        return count;
    }

    /**
     * When we deserialize, re-initializie transient fields.
     * @param in the object input stream
     * @throws IOException if an error occurs
     * @throws ClassNotFoundException if an error occurs
     */
    private void readObject(final ObjectInputStream in) throws IOException, ClassNotFoundException {
        in.defaultReadObject();

        webConnection_ = new HttpWebConnection(this);
        scriptEngine_ = new JavaScriptEngine(this);
        jobManagers_ = Collections.synchronizedList(new ArrayList<>());
        loadQueue_ = new ArrayList<>();

        initMSXMLActiveX();
    }

    private static class LoadJob {
        private final WebWindow requestingWindow_;
        private final String target_;
        private final WebResponse response_;
        private final WeakReference<Page> originalPage_;
        private final WebRequest request_;
        private final boolean forceAttachment_;

        // we can't us the WebRequest from the WebResponse because
        // we need the original request e.g. after a redirect
        LoadJob(final WebRequest request, final WebResponse response,
                final WebWindow requestingWindow, final String target, final boolean forceAttachment) {
            request_ = request;
            requestingWindow_ = requestingWindow;
            target_ = target;
            response_ = response;
            originalPage_ = new WeakReference<>(requestingWindow.getEnclosedPage());
            forceAttachment_ = forceAttachment;
        }

        public boolean isOutdated() {
            if (target_ != null && !target_.isEmpty()) {
                return false;
            }

            if (requestingWindow_.isClosed()) {
                return true;
            }

            if (requestingWindow_.getEnclosedPage() != originalPage_.get()) {
                return true;
            }

            return false;
        }
    }

    /**
     * <span style="color:red">INTERNAL API - SUBJECT TO CHANGE AT ANY TIME - USE AT YOUR OWN RISK.</span><br>
     *
     * Perform the downloads and stores it for loading later into a window.
     * In the future downloads should be performed in parallel in separated threads.
     * TODO: refactor it before next release.
     * @param requestingWindow the window from which the request comes
     * @param target the name of the target window
     * @param request the request to perform
     * @param checkHash if true check for hashChenage
     * @param forceLoad if true always load the request even if there is already the same in the queue
     * @param forceAttachment if true the AttachmentHandler isAttachment() method is not called, the
     * response has to be handled as attachment in any case
     * @param description information about the origin of the request. Useful for debugging.
     */
    public void download(final WebWindow requestingWindow, final String target,
        final WebRequest request, final boolean checkHash, final boolean forceLoad,
        final boolean forceAttachment, final String description) {

        final WebWindow targetWindow = resolveWindow(requestingWindow, target);
        final URL url = request.getUrl();

        if (targetWindow != null && HttpMethod.POST != request.getHttpMethod()) {
            final Page page = targetWindow.getEnclosedPage();
            if (page != null) {
                if (page.isHtmlPage() && !((HtmlPage) page).isOnbeforeunloadAccepted()) {
                    return;
                }

                if (checkHash) {
                    final URL current = page.getUrl();
                    final boolean justHashJump =
                            HttpMethod.GET == request.getHttpMethod()
                            && UrlUtils.sameFile(url, current)
                            && null != url.getRef();

                    if (justHashJump) {
                        processOnlyHashChange(targetWindow, url);
                        return;
                    }
                }
            }
        }

        synchronized (loadQueue_) {
            // verify if this load job doesn't already exist
            for (final LoadJob otherLoadJob : loadQueue_) {
                if (otherLoadJob.response_ == null) {
                    continue;
                }
                final WebRequest otherRequest = otherLoadJob.request_;
                final URL otherUrl = otherRequest.getUrl();

                // TODO: investigate but it seems that IE considers query string too but not FF
                if (!forceLoad
                    && url.getPath().equals(otherUrl.getPath()) // fail fast
                    && url.toString().equals(otherUrl.toString())
                    && request.getRequestParameters().equals(otherRequest.getRequestParameters())
                    && Objects.equals(request.getRequestBody(), otherRequest.getRequestBody())) {
                    return; // skip it;
                }
            }
        }

        final LoadJob loadJob;
        try {
            WebResponse response;
            try {
                response = loadWebResponse(request);
            }
            catch (final NoHttpResponseException e) {
                LOG.error("NoHttpResponseException while downloading; generating a NoHttpResponse", e);
                response = new WebResponse(RESPONSE_DATA_NO_HTTP_RESPONSE, request, 0);
            }
            loadJob = new LoadJob(request, response, requestingWindow, target, forceAttachment);
        }
        catch (final IOException e) {
            throw new RuntimeException(e);
        }

        synchronized (loadQueue_) {
            loadQueue_.add(loadJob);
        }
    }

    /**
     * <span style="color:red">INTERNAL API - SUBJECT TO CHANGE AT ANY TIME - USE AT YOUR OWN RISK.</span><br>
     *
     * Loads downloaded responses into the corresponding windows.
     * TODO: refactor it before next release.
     * @throws IOException in case of exception
     * @throws FailingHttpStatusCodeException in case of exception
     */
    public void loadDownloadedResponses() throws FailingHttpStatusCodeException, IOException {
        final List<LoadJob> queue;

        // synchronize access to the loadQueue_,
        // to be sure no job is ignored
        synchronized (loadQueue_) {
            if (loadQueue_.isEmpty()) {
                return;
            }
            queue = new ArrayList<>(loadQueue_);
            loadQueue_.clear();
        }

        final HashSet<WebWindow> updatedWindows = new HashSet<>();
        for (int i = queue.size() - 1; i >= 0; --i) {
            final LoadJob loadJob = queue.get(i);
            if (loadJob.isOutdated()) {
                if (LOG.isInfoEnabled()) {
                    LOG.info("No usage of download: " + loadJob);
                }
                continue;
            }

            final WebWindow window = resolveWindow(loadJob.requestingWindow_, loadJob.target_);
            if (updatedWindows.contains(window)) {
                if (LOG.isInfoEnabled()) {
                    LOG.info("No usage of download: " + loadJob);
                }
                continue;
            }

            final WebWindow win = openTargetWindow(loadJob.requestingWindow_, loadJob.target_, TARGET_SELF);
            final Page pageBeforeLoad = win.getEnclosedPage();
            loadWebResponseInto(loadJob.response_, win, loadJob.forceAttachment_);

            // start execution here.
            if (scriptEngine_ != null) {
                scriptEngine_.registerWindowAndMaybeStartEventLoop(win);
            }

            if (pageBeforeLoad != win.getEnclosedPage()) {
                updatedWindows.add(win);
            }

            // check and report problems if needed
            throwFailingHttpStatusCodeExceptionIfNecessary(loadJob.response_);
        }
    }

    private static void processOnlyHashChange(final WebWindow window, final URL urlWithOnlyHashChange) {
        final Page page = window.getEnclosedPage();
        final String oldURL = page.getUrl().toExternalForm();

        // update request url
        final WebRequest req = page.getWebResponse().getWebRequest();
        req.setUrl(urlWithOnlyHashChange);

        // update location.hash
        final Window jsWindow = window.getScriptableObject();
        if (null != jsWindow) {
            final Location location = jsWindow.getLocation();
            location.setHash(oldURL, urlWithOnlyHashChange.getRef());
        }

        // add to history
        window.getHistory().addPage(page);
    }

    /**
     * Returns the options object of this WebClient.
     * @return the options object
     */
    public WebClientOptions getOptions() {
        return options_;
    }

    /**
     * <span style="color:red">INTERNAL API - SUBJECT TO CHANGE AT ANY TIME - USE AT YOUR OWN RISK.</span><br>
     *
     * Returns the internals object of this WebClient.
     * @return the internals object
     */
    public WebClientInternals getInternals() {
        return internals_;
    }

    /**
     * Gets the holder for the different storages.
     * <p><span style="color:red">Experimental API: May be changed in next release!</span></p>
     * @return the holder
     */
    public StorageHolder getStorageHolder() {
        return storageHolder_;
    }

    /**
     * Returns the currently configured cookies applicable to the specified URL, in an unmodifiable set.
     * If disabled, this returns an empty set.
     * @param url the URL on which to filter the returned cookies
     * @return the currently configured cookies applicable to the specified URL, in an unmodifiable set
     */
    public synchronized Set<Cookie> getCookies(final URL url) {
        final CookieManager cookieManager = getCookieManager();

        if (!cookieManager.isCookiesEnabled()) {
            return Collections.emptySet();
        }

        final URL normalizedUrl = HttpClientConverter.replaceForCookieIfNecessary(url);

        final String host = normalizedUrl.getHost();
        // URLs like "about:blank" don't have cookies and we need to catch these
        // cases here before HttpClient complains
        if (host.isEmpty()) {
            return Collections.emptySet();
        }

        // discard expired cookies
        cookieManager.clearExpired(new Date());

        final List<org.apache.http.cookie.Cookie> matches = new ArrayList<>();

        HttpClientConverter.addMatching(cookieManager.getCookies(), normalizedUrl, getBrowserVersion(), matches);

        final Set<Cookie> cookies = new LinkedHashSet<>(HttpClientConverter.fromHttpClient(matches));
        return Collections.unmodifiableSet(cookies);
    }

    /**
     * Parses the given cookie and adds this to our cookie store.
     * @param cookieString the string to parse
     * @param pageUrl the url of the page that likes to set the cookie
     * @param origin the requester
     */
    public void addCookie(final String cookieString, final URL pageUrl, final Object origin) {
        final CookieManager cookieManager = getCookieManager();
        if (!cookieManager.isCookiesEnabled()) {
            if (LOG.isDebugEnabled()) {
                LOG.debug("Skipped adding cookie: '" + cookieString
                        + "' because cookies are not enabled for the CookieManager.");
            }
            return;
        }

        try {
            final List<Cookie> cookies = HttpClientConverter.parseCookie(cookieString, pageUrl, getBrowserVersion());

            for (final Cookie cookie : cookies) {
                cookieManager.addCookie(cookie);

                if (LOG.isDebugEnabled()) {
                    LOG.debug("Added cookie: '" + cookieString + "'");
                }
            }
        }
        catch (final MalformedCookieException e) {
            if (LOG.isDebugEnabled()) {
                LOG.warn("Adding cookie '" + cookieString + "' failed; reason: '" + e.getMessage() + "'.");
            }
            getIncorrectnessListener().notify("Adding cookie '" + cookieString
                        + "' failed; reason: '" + e.getMessage() + "'.", origin);
        }
    }

    /**
     * Returns true if the javaScript support is enabled.
     * To disable the javascript support (eg. temporary)
     * you have to use the {@link WebClientOptions#setJavaScriptEnabled(boolean)} setter.
     * @see #isJavaScriptEngineEnabled()
     * @see WebClientOptions#isJavaScriptEnabled()
     * @return true if the javaScript engine and the javaScript support is enabled.
     */
    public boolean isJavaScriptEnabled() {
        return javaScriptEngineEnabled_ && getOptions().isJavaScriptEnabled();
    }

    /**
     * Returns true if the javaScript engine is enabled.
     * To disable the javascript engine you have to use the
     * {@link WebClient#WebClient(BrowserVersion, boolean, String, int)} constructor.
     * @return true if the javaScript engine is enabled.
     */
    public boolean isJavaScriptEngineEnabled() {
        return javaScriptEngineEnabled_;
    }

    /**
     * Parses the given XHtml code string and loads the resulting XHtmlPage into
     * the current window.
     *
     * @param htmlCode the html code as string
     * @return the HtmlPage
     * @throws IOException in case of error
     */
    public HtmlPage loadHtmlCodeIntoCurrentWindow(final String htmlCode) throws IOException {
        final HTMLParser htmlParser = getPageCreator().getHtmlParser();
        final WebWindow webWindow = getCurrentWindow();

        final StringWebResponse webResponse =
                new StringWebResponse(htmlCode, new URL("https://www.htmlunit.org/dummy.html"));
        final HtmlPage page = new HtmlPage(webResponse, webWindow);
        webWindow.setEnclosedPage(page);

        htmlParser.parse(webResponse, page, false, false);
        return page;
    }

    /**
     * Parses the given XHtml code string and loads the resulting XHtmlPage into
     * the current window.
     *
     * @param xhtmlCode the xhtml code as string
     * @return the XHtmlPage
     * @throws IOException in case of error
     */
    public XHtmlPage loadXHtmlCodeIntoCurrentWindow(final String xhtmlCode) throws IOException {
        final HTMLParser htmlParser = getPageCreator().getHtmlParser();
        final WebWindow webWindow = getCurrentWindow();

        final StringWebResponse webResponse =
                new StringWebResponse(xhtmlCode, new URL("https://www.htmlunit.org/dummy.html"));
        final XHtmlPage page = new XHtmlPage(webResponse, webWindow);
        webWindow.setEnclosedPage(page);

        htmlParser.parse(webResponse, page, true, false);
        return page;
    }

<<<<<<< HEAD
    //TODO HA #1424 start
    /**
     * Returns whether or not download of static content is enabled.
     * <p style="color:red">
     * XLT-specific internal API. May be removed in next release without further notice.
     * </p>
     * <p style="color:green">
     * This is a dummy implementation that just returns <code>true</code>.
     * </p>
     * 
     * @return <code>true</code>
     */
    @Deprecated
    public boolean isLoadStaticContent()
    {
        return true;
    }
    // HA end
=======
    /**
     * <span style="color:red">INTERNAL API - SUBJECT TO CHANGE AT ANY TIME - USE AT YOUR OWN RISK.</span><br>
     *
     * @return a CSS3Parser that will return to an internal pool for reuse if closed using the
     * try-with-resource concept
     */
    public PooledCSS3Parser getCSS3Parser() {
        return this.css3ParserPool_.get();
    }

    /**
     * Our pool of CSS3Parsers. If you need a parser, get it from here and use the AutoCloseable
     * functionality with a try-with-resource block. If you don't want to do that at all, continue
     * to build CSS3Parsers the old fashioned way.
     *
     * Fetching a parser is thread safe. This API is built to minimize synchronization overhead,
     * hence it is possible to miss a returned parser from another thread under heavy pressure,
     * but because that is unlikely, we keep it simple and efficient. Caches are not supposed
     * to give cutting-edge guarantees.
     *
     * This concept avoids a resource leak when someone does not close the fetched
     * parser because the pool does not know anything about the parser unless
     * it returns. We are not running a checkout-checkin concept.
     *
     * <span style="color:red">INTERNAL API - SUBJECT TO CHANGE AT ANY TIME - USE AT YOUR OWN RISK.</span><br>
     */
    static class CSS3ParserPool {
        /*
         * Our pool. We only hold data when it is available. In addition, synchronization against
         * this deque is cheap.
         */
        private ConcurrentLinkedDeque<PooledCSS3Parser> parsers_ = new ConcurrentLinkedDeque<>();

        /**
         * Fetch a new or recycled CSS3parser. Make sure you use the try-with-resource concept
         * to automatically return it after use because a parser creation is expensive.
         * We won't get a leak, if you don't do so, but that will remove the advantage.
         *
         * @return a parser
         */
        public PooledCSS3Parser get() {
            // see if we have one, LIFO
            final PooledCSS3Parser parser = parsers_.pollLast();

            // if we don't have one, get us one
            return parser != null ? parser.markInUse(this) : new PooledCSS3Parser(this);
        }

        /**
         * Return a parser. Normally you don't have to use that method explicitly.
         * Prefer to user the AutoCloseable interface of the PooledParser by
         * using a try-with-resource statement.
         *
         * @param parser the parser to recycle
         */
        protected void recycle(final PooledCSS3Parser parser) {
            parsers_.addLast(parser);
        }
    }

    /**
     * This is a poolable CSS3Parser which can be reused automatically when closed.
     * A regular CSS3Parser is not thread-safe, hence also our pooled parser
     * is not thread-safe.
     *
     * <span style="color:red">INTERNAL API - SUBJECT TO CHANGE AT ANY TIME - USE AT YOUR OWN RISK.</span><br>
     */
    public static class PooledCSS3Parser extends CSS3Parser implements AutoCloseable {
        /**
         * The pool we want to return us to. Because multiple threads can use this, we
         * have to ensure that we see the action here.
         */
        private CSS3ParserPool pool_;

        /**
         * Create a new poolable parser.
         *
         * @param pool the pool the parser should return to when it is closed
         */
        protected PooledCSS3Parser(final CSS3ParserPool pool) {
            super();
            this.pool_ = pool;
        }

        /**
         * Resets the parser's pool state so it can be safely returned again.
         *
         * @param pool the pool the parser should return to when it is closed
         * @return this parser for fluid programming
         */
        protected PooledCSS3Parser markInUse(final CSS3ParserPool pool) {
            // ensure we detect programming mistakes
            if (this.pool_ == null) {
                this.pool_ = pool;
            }
            else {
                throw new IllegalStateException("This PooledParser was not returned to the pool properly");
            }

            return this;
        }

        /**
         * Implements the AutoClosable interface. The return method ensures that
         * we are notified when we incorrectly close it twice which indicates a
         * programming flow defect.
         *
         * @throws IllegalStateException in case the parser is closed several times
         */
        @Override
        public void close() {
            if (this.pool_ != null) {
                final CSS3ParserPool oldPool = this.pool_;
                // set null first and recycle later to avoid exposing a broken state
                // volatile guarantees visibility
                this.pool_ = null;

                // return
                oldPool.recycle(this);
            }
            else {
                throw new IllegalStateException("This PooledParser was returned already");
            }
        }
    }
>>>>>>> 803907fc
}<|MERGE_RESOLUTION|>--- conflicted
+++ resolved
@@ -1,10 +1,6 @@
 /*
-<<<<<<< HEAD
- * Copyright (c) 2002-2023 Gargoyle Software Inc.
- * Copyright (c) 2005-2023 Xceptance Software Technologies GmbH
-=======
  * Copyright (c) 2002-2024 Gargoyle Software Inc.
->>>>>>> 803907fc
+ * Copyright (c) 2005-2024 Xceptance Software Technologies GmbH
  *
  * Licensed under the Apache License, Version 2.0 (the "License");
  * you may not use this file except in compliance with the License.
@@ -2960,26 +2956,6 @@
         return page;
     }
 
-<<<<<<< HEAD
-    //TODO HA #1424 start
-    /**
-     * Returns whether or not download of static content is enabled.
-     * <p style="color:red">
-     * XLT-specific internal API. May be removed in next release without further notice.
-     * </p>
-     * <p style="color:green">
-     * This is a dummy implementation that just returns <code>true</code>.
-     * </p>
-     * 
-     * @return <code>true</code>
-     */
-    @Deprecated
-    public boolean isLoadStaticContent()
-    {
-        return true;
-    }
-    // HA end
-=======
     /**
      * <span style="color:red">INTERNAL API - SUBJECT TO CHANGE AT ANY TIME - USE AT YOUR OWN RISK.</span><br>
      *
@@ -3105,5 +3081,23 @@
             }
         }
     }
->>>>>>> 803907fc
+
+    //TODO HA #1424 start
+    /**
+     * Returns whether or not download of static content is enabled.
+     * <p style="color:red">
+     * XLT-specific internal API. May be removed in next release without further notice.
+     * </p>
+     * <p style="color:green">
+     * This is a dummy implementation that just returns <code>true</code>.
+     * </p>
+     * 
+     * @return <code>true</code>
+     */
+    @Deprecated
+    public boolean isLoadStaticContent()
+    {
+        return true;
+    }
+    // HA end
 }